--- conflicted
+++ resolved
@@ -21,15 +21,12 @@
 - PR #952 Updated get_test_data.sh to also (optionally) download and install datasets for benchmark runs
 - PR #953 fix setting RAFT_DIR from the RAFT_PATH env var
 - PR #954 Update cuGraph error handling to use RAFT
-<<<<<<< HEAD
-- PR #980 Replace nvgraph Spectral Clustering (SC) functionality with RAFT SC
-=======
 - PR #959 Add support for uint32_t and int64_t types for BFS (cpp side)
 - PR #962 Update dask pagerank
 - PR #975 Upgrade GitHub template
 - PR #976 Fix error in Graph.edges(), update cuDF rename() calls
 - PR #977 Update force_atlas2 to call on_train_end after iterating
->>>>>>> f4d84dcf
+- PR #980 Replace nvgraph Spectral Clustering (SC) functionality with RAFT SC
 
 ## Bug Fixes
 - PR #936 Update Force Atlas 2 doc and wrapper
