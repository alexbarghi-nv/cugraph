--- conflicted
+++ resolved
@@ -30,14 +30,8 @@
 - PR #636 Added Multi-column renumbering support
 
 ## Improvements
-<<<<<<< HEAD
-- PR #584 Adding functionality for finding maximal K-Truss of a graph
 - PR #640 remove gdf_column in sssp 
 - PR #629 get rid of gdf_column in pagerank 
-=======
-- PR #640 remove gdf_column in sssp
-- PR #629 get rid of gdf_column in pagerank
->>>>>>> 01c98f5a
 - PR #641 Add codeowners
 - PR #646 Skipping all tests in test_bfs_bsp.py since SG BFS is not formally supported
 - PR #652 Remove gdf_column in BFS
