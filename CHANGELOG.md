--- conflicted
+++ resolved
@@ -51,11 +51,8 @@
 - PR #1028 Update benchmarks script to use ASV_LABEL
 - PR #1030 MG directory org and documentation
 - PR #1020 Updated Louvain to honor max_level, ECG now calls Louvain for 1 level, then full run.
-<<<<<<< HEAD
+- PR #1031 MG notebook
 - PR #1034 Expose resolution (gamma) parameter in Louvain
-=======
-- PR #1031 MG notebook
->>>>>>> fb9b16fb
 
 ## Bug Fixes
 - PR #936 Update Force Atlas 2 doc and wrapper
