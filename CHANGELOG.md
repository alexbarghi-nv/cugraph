--- conflicted
+++ resolved
@@ -17,11 +17,8 @@
 - PR #291 Fixed a RMM memory allocation failure due to duplicate copies of cnmem.o
 - PR #291 Fixed a cub CsrMV call error when RMM pool allocator is used.
 - PR #306 Fixed cmake warnings due to library conflicts.
-<<<<<<< HEAD
 - PR #311 Fixed bug in SNMG degree causing failure for three gpus
-=======
 - PR #309 Update conda build recipes
->>>>>>> aea483c8
 
 # cuGraph 0.7.0 (Date TBD)
 
