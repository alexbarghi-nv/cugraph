# cuGraph 0.10.0 (Date TBD)

## New Features
- PR #469 Symmetrize a COO
- PR #477 Add cuHornet as a submodule
- PR #483 Katz Centrality

## Improvements
- PR #466 Add file splitting test; Update to reduce dask overhead
- PR #468 Remove unnecessary print statement
- PR #464 Limit initial RMM pool allocator size to 128mb so pytest can run in parallel
<<<<<<< HEAD
- PR #474 Add csv file writing, lazy compute - snmg pagerank
=======
- PR #481 Run bfs on unweighted graphs when calling sssp 
>>>>>>> 2ec1e1dc

## Bug Fixes
- PR #458 Fix potential race condition in SSSP
- PR #471 Remove nvidia driver installation from ci/cpu/build.sh
- PR #473 Re-sync cugraph with cudf (cudf renamed the bindings directory to _lib).
- PR #478 Remove requirements and setup for pi


# cuGraph 0.9.0 (Date TBD)

## New Features
- PR #361 Prototypes for cusort functions
- PR #357 Pagerank cpp API
- PR #366 Adds graph.degrees() function returning both in and out degree.
- PR #380 First implemention of cusort - SNMG key/value sorting
- PR #416 OpenCypher: Added C++ implementation of db_object class and assorted other classes
- PR #411 Integrate dask-cugraph in cugraph
- PR #411 Integrate dask-cugraph in cugraph #411
- PR #418 Update cusort to handle SNMG key-only sorting
- PR #423 Add Strongly Connected Components (GEMM); Weakly CC updates;
- PR #437 Streamline CUDA_REL environment variable
- PR #449 Fix local build generated file ownerships
- PR #454 Initial version of updated script to run benchmarks


## Improvements
- PR #353 Change snmg python wrapper in accordance to cpp api
- PR #362 Restructured python/cython directories and files.
- PR #365 Updates for setting device and vertex ids for snmg pagerank
- PR #383 Exposed MG pagerank solver parameters
- PR #399 Example Prototype of Strongly Connected Components using primitives
- PR #419 Version test
- PR #420 drop duplicates, remove print, compute/wait read_csv in pagerank.py
- PR #439 More efficient computation of number of vertices from edge list
- PR #445 Update view_edge_list, view_adj_list, and view_transposed_adj_list to return edge weights.
- PR #450 Add a multi-GPU section in cuGraph documentation.

## Bug Fixes
- PR #368 Bump cudf dependency versions for cugraph conda packages
- PR #354 Fixed bug in building a debug version
- PR #360 Fixed bug in snmg coo2csr causing intermittent test failures.
- PR #364 Fixed bug building or installing cugraph when conda isn't installed
- PR #375 Added a function to initialize gdf columns in cugraph #375
- PR #378 cugraph was unable to import device_of_gpu_pointer
- PR #384 Fixed bug in snmg coo2csr causing error in dask-cugraph tests.
- PR #382 Disabled vertex id check to allow Azure deployment
- PR #410 Fixed overflow error in SNMG COO2CSR
- PR #395 run omp_ge_num_threads in a parallel context
- PR #412 Fixed formatting issues in cuGraph documentation.
- PR #413 Updated python build instructions.
- PR #414 Add weights to wjaccrd.py
- PR #436 Fix Skip Test Functionality
- PR #438 Fix versions of packages in build script and conda yml
- PR #441 Import cudf_cpp.pxd instead of duplicating cudf definitions.
- PR #441 Removed redundant definitions of python dictionaries and functions.
- PR #442 Updated versions in conda environments.
- PR #442 Added except + to cython bindings to C(++) functions.
- PR #443 Fix accuracy loss issue for snmg pagerank
- PR #444 Fix warnings in strongly connected components
- PR #446 Fix permission for source (-x) and script (+x) files.
- PR #448 Import filter_unreachable
- PR #453 Re-sync cugraph with cudf (dependencies, type conversion & scatter functions).
- PR #463 Remove numba dependency and use the one from cudf

# cuGraph 0.8.0 (27 June 2019)

## New Features
- PR #287 SNMG power iteration step1
- PR #297 SNMG degree calculation
- PR #300 Personalized Page Rank
- PR #302 SNMG CSR Pagerank (cuda/C++)
- PR #315 Weakly Connected Components adapted from cuML (cuda/C++)
- PR #323 Add test skipping function to build.sh
- PR #308 SNMG python wrapper for pagerank
- PR #321 Added graph initialization functions for NetworkX compatibility.
- PR #332 Added C++ support for strings in renumbering function
- PR #325 Implement SSSP with predecessors (cuda/C++)
- PR #331 Python bindings and test for Weakly Connected Components.
- PR #339 SNMG COO2CSR (cuda/C++)
- PR #341 SSSP with predecessors (python) and function for filtering unreachable nodes in the traversal
- PR #348 Updated README for release

## Improvements
- PR #291 nvGraph is updated to use RMM instead of directly invoking cnmem functions.
- PR #286 Reorganized cugraph source directory
- PR #306 Integrated nvgraph to libcugraph.so (libnvgraph_rapids.so will not be built anymore).
- PR #306 Updated python test files to run pytest with all four RMM configurations.
- PR #321 Added check routines for input graph data vertex IDs and offsets (cugraph currently supports only 32-bit integers).
- PR #333 Various general improvements at the library level

## Bug Fixes
- PR #283 Automerge fix
- PR #291 Fixed a RMM memory allocation failure due to duplicate copies of cnmem.o
- PR #291 Fixed a cub CsrMV call error when RMM pool allocator is used.
- PR #306 Fixed cmake warnings due to library conflicts.
- PR #311 Fixed bug in SNMG degree causing failure for three gpus
- PR #309 Update conda build recipes
- PR #314 Added datasets to gitignore
- PR #322 Updates to accommodate new cudf include file locations
- PR #324 Fixed crash in WeakCC for larger graph and added adj matrix symmetry check
- PR #327 Implemented a temporary fix for the build failure due to gunrock updates.
- PR #345 Updated CMakeLists.txt to apply RUNPATH to transitive dependencies.
- PR #350 Configure Sphinx to render params correctly
- PR #359 Updates to remove libboost_system as a runtime dependency on libcugraph.so


# cuGraph 0.7.0 (10 May 2019)

## New Features
- PR #195 Added Graph.get_two_hop_neighbors() method
- PR #195 Updated Jaccard and Weighted Jaccard to accept lists of vertex pairs to compute for
- PR #202 Added methods to compute the overlap coefficient and weighted overlap coefficient
- PR #230 SNMG SPMV and helpers functions
- PR #210 Expose degree calculation kernel via python API
- PR #220 Added bindings for Nvgraph triangle counting
- PR #234 Added bindings for renumbering, modify renumbering to use RMM
- PR #246 Added bindings for subgraph extraction
- PR #250 Add local build script to mimic gpuCI
- PR #261 Add docs build script to cuGraph
- PR #301 Added build.sh script, updated CI scripts and documentation

## Improvements
- PR #157 Removed cudatoolkit dependency in setup.py
- PR #185 Update docs version
- PR #194 Open source nvgraph in cugraph repository #194
- PR #190 Added a copy option in graph creation
- PR #196 Fix typos in readme intro
- PR #207 mtx2csv script
- PR #203 Added small datasets directly in the repo
- PR #215 Simplified get_rapids_dataset_root_dir(), set a default value for the root dir
- PR #233 Added csv datasets and edited test to use cudf for reading graphs
- PR #247 Added some documentation for renumbering
- PR #252 cpp test upgrades for more convenient testing on large input
- PR #264 Add cudatoolkit conda dependency
- PR #267 Use latest release version in update-version CI script
- PR #270 Updated the README.md and CONTRIBUTING.md files
- PR #281 Updated README with algorithm list


## Bug Fixes
- PR #256 Add pip to the install, clean up conda instructions
- PR #253 Add rmm to conda configuration
- PR #226 Bump cudf dependencies to 0.7
- PR #169 Disable terminal output in sssp
- PR #191 Fix double upload bug
- PR #181 Fixed crash/rmm free error when edge values provided
- PR #193 Fixed segfault when egde values not provided
- PR #190 Fixed a memory reference counting error between cudf & cugraph
- PR #190 Fixed a language level warning (cython)
- PR #214 Removed throw exception from dtor in TC
- PR #211 Remove hardcoded dataset paths, replace with build var that can be overridden with an env var
- PR #206 Updated versions in conda envs
- PR #218 Update c_graph.pyx
- PR #224 Update erroneous comments in overlap_wrapper.pyx, woverlap_wrapper.pyx, test_louvain.py, and spectral_clustering.pyx
- PR #220 Fixed bugs in Nvgraph triangle counting
- PR #232 Fixed memory leaks in managing cudf columns.
- PR #236 Fixed issue with v0.7 nightly yml environment file.  Also updated the README to remove pip
- PR #239 Added a check to prevent a cugraph object to store two different graphs.
- PR #244 Fixed issue with nvgraph's subgraph extraction if the first vertex in the vertex list is not incident on an edge in the extracted graph
- PR #249 Fix oudated cuDF version in gpu/build.shi
- PR #262 Removed networkx conda dependency for both build and runtime
- PR #271 Removed nvgraph conda dependency
- PR #276 Removed libgdf_cffi import from bindings
- PR #288 Add boost as a conda dependency

# cuGraph 0.6.0 (22 Mar 2019)

## New Features

- PR #73 Weighted Jaccard bindings
- PR #41 RMAT graph bindings
- PR #43 Louvain binings
- PR #44 SSSP bindings
- PR #47 BSF bindings
- PR #53 New Repo structure
- PR #67 RMM Integration with rmm as as submodule
- PR #82 Spectral Clustering bindings
- PR #82 Clustering metrics binding
- PR #85 Helper functions on python Graph object
- PR #106 Add gpu/build.sh file for gpuCI

## Improvements

- PR #50 Reorganize directory structure to match cuDF
- PR #85 Deleted setup.py and setup.cfg which had been replaced
- PR #95 Code clean up
- PR #96 Relocated mmio.c and mmio.h (external files) to thirdparty/mmio
- PR #97 Updated python tests to speed them up
- PR #100 Added testing for returned vertex and edge identifiers
- PR #105 Updated python code to follow PEP8 (fixed flake8 complaints)
- PR #121 Cleaned up READEME file
- PR #130 Update conda build recipes
- PR #144 Documentation for top level functions

## Bug Fixes

- PR #48 ABI Fixes
- PR #72 Bug fix for segfault issue getting transpose from adjacency list
- PR #105 Bug fix for memory leaks and python test failures
- PR #110 Bug fix for segfault calling Louvain with only edge list
- PR #115 Fixes for changes in cudf 0.6, pick up RMM from cudf instead of thirdpary
- PR #116 Added netscience.mtx dataset to datasets.tar.gz
- PR #120 Bug fix for segfault calling spectral clustering with only edge list
- PR #123 Fixed weighted Jaccard to assume the input weights are given as a cudf.Series
- PR #152 Fix conda package version string
- PR #160 Added additional link directory to support building on CentOS-7
- PR #221 Moved two_hop_neighbors.cuh to src folder to prevent it being installed
- PR #223 Fixed compiler warning in cpp/src/cugraph.cu
- PR #284 Commented out unit test code that fails due to a cudf bug


# cuGraph 0.5.0 (28 Jan 2019)<|MERGE_RESOLUTION|>--- conflicted
+++ resolved
@@ -9,11 +9,8 @@
 - PR #466 Add file splitting test; Update to reduce dask overhead
 - PR #468 Remove unnecessary print statement
 - PR #464 Limit initial RMM pool allocator size to 128mb so pytest can run in parallel
-<<<<<<< HEAD
 - PR #474 Add csv file writing, lazy compute - snmg pagerank
-=======
 - PR #481 Run bfs on unweighted graphs when calling sssp 
->>>>>>> 2ec1e1dc
 
 ## Bug Fixes
 - PR #458 Fix potential race condition in SSSP
