
# cuGraph 0.13.0 (Date TBD)

## New Features

## Improvements
- PR #688 Cleanup datasets after testing on gpuCI
- PR #694 Replace the expensive cudaGetDeviceProperties call in triangle counting with cheaper cudaDeviceGetAttribute calls
- PR #701 Add option to filter datasets and tests when run from CI
- PR #715 Added new YML file for CUDA 10.2
<<<<<<< HEAD
- PR #719 Updatted docs to remove CUDA 9.2 and add CUDA 10.2
- PR #723 Added notebook testing to gpuCI gpu build
=======
- PR #719 Updated docs to remove CUDA 9.2 and add CUDA 10.2
- PR #720 Updated error messages
>>>>>>> ca4b9a82

## Bug Fixes
- PR #697 Updated versions in conda environments.
- PR #692 Add check after opening golden result files in C++ Katz Centrality tests.
- PR #702 Add libcypher include path to target_include_directories
- PR #716 Fixed bug due to disappearing get_column_data_ptr function in cudf
- PR #726 Fixed SSSP notebook issues in last cell

# cuGraph 0.12.0 (04 Feb 2020)

## New Features
- PR #628 Add (Di)Graph constructor from Multi(Di)Graph
- PR #630 Added ECG clustering
- PR #636 Added Multi-column renumbering support

## Improvements
- PR #640 remove gdf_column in sssp
- PR #629 get rid of gdf_column in pagerank
- PR #641 Add codeowners
- PR #646 Skipping all tests in test_bfs_bsp.py since SG BFS is not formally supported
- PR #652 Remove gdf_column in BFS
- PR #660 enable auto renumbering
- PR #664 Added support for Louvain early termination.
- PR #667 Drop `cython` from run requirements in conda recipe
- PR #666 Incorporate multicolumn renumbering in python graph class for Multi(Di)Graph
- PR #685 Avoid deep copy in index reset

## Bug Fixes
- PR #634 renumber vertex ids passed in analytics
- PR #649 Change variable names in wjaccard and woverlap to avoid exception
- PR #651 fix cudf error in katz wrapper and test nstart
- PR #663 Replaced use of cudf._lib.gdf_dtype_from_value based on cudf refactoring
- PR #670 Use cudf pandas version
- PR #672 fix snmg pagerank based on cudf Buffer changes
- PR #681 fix column length mismatch cudf issue
- PR #684 Deprecated cudf calls
- PR #686 Balanced cut fix


# cuGraph 0.11.0 (11 Dec 2019)

## New Features
- PR #588 Python graph class and related changes
- PR #630 Adds ECG clustering functionality

## Improvements
- PR #569 Added exceptions
- PR #554 Upgraded namespace so that cugraph can be used for the API.
- PR #564 Update cudf type aliases
- PR #562 Remove pyarrow dependency so we inherit the one cudf uses
- PR #576 Remove adj list conversion automation from c++
- PR #587 API upgrade
- PR #585 Remove BUILD_ABI references from CI scripts
- PR #591 Adding initial GPU metrics to benchmark utils
- PR #599 Pregel BFS
- PR #601 add test for type conversion, edit createGraph_nvgraph
- PR #614 Remove unused CUDA conda labels
- PR #616 Remove c_ prefix
- PR #618 Updated Docs
- PR #619 Transition guide

## Bug Fixes
- PR #570 Temporarily disabling 2 DB tests
- PR #573 Fix pagerank test and symmetrize for cudf 0.11
- PR #574 dev env update
- PR #580 Changed hardcoded test output file to a generated tempfile file name
- PR #595 Updates to use the new RMM Python reinitialize() API
- PR #625 use destination instead of target when adding edgelist

# cuGraph 0.10.0 (16 Oct 2019)


## New Features
- PR #469 Symmetrize a COO
- PR #477 Add cuHornet as a submodule
- PR #483 Katz Centrality
- PR #524 Integrated libcypher-parser conda package into project.
- PR #493 Added C++ findMatches operator for OpenCypher query.
- PR #527 Add testing with asymmetric graph (where appropriate)
- PR #520 KCore and CoreNumber
- PR #496 Gunrock submodule + SM prelimis.
- PR #575 Added updated benchmark files that use new func wrapper pattern and asvdb

## Improvements
- PR #466 Add file splitting test; Update to reduce dask overhead
- PR #468 Remove unnecessary print statement
- PR #464 Limit initial RMM pool allocator size to 128mb so pytest can run in parallel
- PR #474 Add csv file writing, lazy compute - snmg pagerank
- PR #481 Run bfs on unweighted graphs when calling sssp
- PR #491 Use YYMMDD tag in nightly build
- PR #487 Add woverlap test, add namespace in snmg COO2CSR
- PR #531 Use new rmm python package

## Bug Fixes
- PR #458 Fix potential race condition in SSSP
- PR #471 Remove nvidia driver installation from ci/cpu/build.sh
- PR #473 Re-sync cugraph with cudf (cudf renamed the bindings directory to _lib).
- PR #480 Fixed DASK CI build script
- PR #478 Remove requirements and setup for pi
- PR #495 Fixed cuhornet and cmake for Turing cards
- PR #489 Handle negative vertex ids in renumber
- PR #519 Removed deprecated cusparse calls
- PR #522 Added the conda dev env file for 10.1
- PR #525 Update build scripts and YYMMDD tagging for nightly builds
- PR #548 Added missing cores documentation
- PR #556 Fixed recursive remote options for submodules
- PR #559 Added RMM init check so RMM free APIs are not called if not initialized


# cuGraph 0.9.0 (21 Aug 2019)

## New Features
- PR #361 Prototypes for cusort functions
- PR #357 Pagerank cpp API
- PR #366 Adds graph.degrees() function returning both in and out degree.
- PR #380 First implemention of cusort - SNMG key/value sorting
- PR #416 OpenCypher: Added C++ implementation of db_object class and assorted other classes
- PR #411 Integrate dask-cugraph in cugraph
- PR #411 Integrate dask-cugraph in cugraph #411
- PR #418 Update cusort to handle SNMG key-only sorting
- PR #423 Add Strongly Connected Components (GEMM); Weakly CC updates;
- PR #437 Streamline CUDA_REL environment variable
- PR #449 Fix local build generated file ownerships
- PR #454 Initial version of updated script to run benchmarks


## Improvements
- PR #353 Change snmg python wrapper in accordance to cpp api
- PR #362 Restructured python/cython directories and files.
- PR #365 Updates for setting device and vertex ids for snmg pagerank
- PR #383 Exposed MG pagerank solver parameters
- PR #399 Example Prototype of Strongly Connected Components using primitives
- PR #419 Version test
- PR #420 drop duplicates, remove print, compute/wait read_csv in pagerank.py
- PR #439 More efficient computation of number of vertices from edge list
- PR #445 Update view_edge_list, view_adj_list, and view_transposed_adj_list to return edge weights.
- PR #450 Add a multi-GPU section in cuGraph documentation.

## Bug Fixes
- PR #368 Bump cudf dependency versions for cugraph conda packages
- PR #354 Fixed bug in building a debug version
- PR #360 Fixed bug in snmg coo2csr causing intermittent test failures.
- PR #364 Fixed bug building or installing cugraph when conda isn't installed
- PR #375 Added a function to initialize gdf columns in cugraph #375
- PR #378 cugraph was unable to import device_of_gpu_pointer
- PR #384 Fixed bug in snmg coo2csr causing error in dask-cugraph tests.
- PR #382 Disabled vertex id check to allow Azure deployment
- PR #410 Fixed overflow error in SNMG COO2CSR
- PR #395 run omp_ge_num_threads in a parallel context
- PR #412 Fixed formatting issues in cuGraph documentation.
- PR #413 Updated python build instructions.
- PR #414 Add weights to wjaccrd.py
- PR #436 Fix Skip Test Functionality
- PR #438 Fix versions of packages in build script and conda yml
- PR #441 Import cudf_cpp.pxd instead of duplicating cudf definitions.
- PR #441 Removed redundant definitions of python dictionaries and functions.
- PR #442 Updated versions in conda environments.
- PR #442 Added except + to cython bindings to C(++) functions.
- PR #443 Fix accuracy loss issue for snmg pagerank
- PR #444 Fix warnings in strongly connected components
- PR #446 Fix permission for source (-x) and script (+x) files.
- PR #448 Import filter_unreachable
- PR #453 Re-sync cugraph with cudf (dependencies, type conversion & scatter functions).
- PR #463 Remove numba dependency and use the one from cudf

# cuGraph 0.8.0 (27 June 2019)

## New Features
- PR #287 SNMG power iteration step1
- PR #297 SNMG degree calculation
- PR #300 Personalized Page Rank
- PR #302 SNMG CSR Pagerank (cuda/C++)
- PR #315 Weakly Connected Components adapted from cuML (cuda/C++)
- PR #323 Add test skipping function to build.sh
- PR #308 SNMG python wrapper for pagerank
- PR #321 Added graph initialization functions for NetworkX compatibility.
- PR #332 Added C++ support for strings in renumbering function
- PR #325 Implement SSSP with predecessors (cuda/C++)
- PR #331 Python bindings and test for Weakly Connected Components.
- PR #339 SNMG COO2CSR (cuda/C++)
- PR #341 SSSP with predecessors (python) and function for filtering unreachable nodes in the traversal
- PR #348 Updated README for release

## Improvements
- PR #291 nvGraph is updated to use RMM instead of directly invoking cnmem functions.
- PR #286 Reorganized cugraph source directory
- PR #306 Integrated nvgraph to libcugraph.so (libnvgraph_rapids.so will not be built anymore).
- PR #306 Updated python test files to run pytest with all four RMM configurations.
- PR #321 Added check routines for input graph data vertex IDs and offsets (cugraph currently supports only 32-bit integers).
- PR #333 Various general improvements at the library level

## Bug Fixes
- PR #283 Automerge fix
- PR #291 Fixed a RMM memory allocation failure due to duplicate copies of cnmem.o
- PR #291 Fixed a cub CsrMV call error when RMM pool allocator is used.
- PR #306 Fixed cmake warnings due to library conflicts.
- PR #311 Fixed bug in SNMG degree causing failure for three gpus
- PR #309 Update conda build recipes
- PR #314 Added datasets to gitignore
- PR #322 Updates to accommodate new cudf include file locations
- PR #324 Fixed crash in WeakCC for larger graph and added adj matrix symmetry check
- PR #327 Implemented a temporary fix for the build failure due to gunrock updates.
- PR #345 Updated CMakeLists.txt to apply RUNPATH to transitive dependencies.
- PR #350 Configure Sphinx to render params correctly
- PR #359 Updates to remove libboost_system as a runtime dependency on libcugraph.so


# cuGraph 0.7.0 (10 May 2019)

## New Features
- PR #195 Added Graph.get_two_hop_neighbors() method
- PR #195 Updated Jaccard and Weighted Jaccard to accept lists of vertex pairs to compute for
- PR #202 Added methods to compute the overlap coefficient and weighted overlap coefficient
- PR #230 SNMG SPMV and helpers functions
- PR #210 Expose degree calculation kernel via python API
- PR #220 Added bindings for Nvgraph triangle counting
- PR #234 Added bindings for renumbering, modify renumbering to use RMM
- PR #246 Added bindings for subgraph extraction
- PR #250 Add local build script to mimic gpuCI
- PR #261 Add docs build script to cuGraph
- PR #301 Added build.sh script, updated CI scripts and documentation

## Improvements
- PR #157 Removed cudatoolkit dependency in setup.py
- PR #185 Update docs version
- PR #194 Open source nvgraph in cugraph repository #194
- PR #190 Added a copy option in graph creation
- PR #196 Fix typos in readme intro
- PR #207 mtx2csv script
- PR #203 Added small datasets directly in the repo
- PR #215 Simplified get_rapids_dataset_root_dir(), set a default value for the root dir
- PR #233 Added csv datasets and edited test to use cudf for reading graphs
- PR #247 Added some documentation for renumbering
- PR #252 cpp test upgrades for more convenient testing on large input
- PR #264 Add cudatoolkit conda dependency
- PR #267 Use latest release version in update-version CI script
- PR #270 Updated the README.md and CONTRIBUTING.md files
- PR #281 Updated README with algorithm list


## Bug Fixes
- PR #256 Add pip to the install, clean up conda instructions
- PR #253 Add rmm to conda configuration
- PR #226 Bump cudf dependencies to 0.7
- PR #169 Disable terminal output in sssp
- PR #191 Fix double upload bug
- PR #181 Fixed crash/rmm free error when edge values provided
- PR #193 Fixed segfault when egde values not provided
- PR #190 Fixed a memory reference counting error between cudf & cugraph
- PR #190 Fixed a language level warning (cython)
- PR #214 Removed throw exception from dtor in TC
- PR #211 Remove hardcoded dataset paths, replace with build var that can be overridden with an env var
- PR #206 Updated versions in conda envs
- PR #218 Update c_graph.pyx
- PR #224 Update erroneous comments in overlap_wrapper.pyx, woverlap_wrapper.pyx, test_louvain.py, and spectral_clustering.pyx
- PR #220 Fixed bugs in Nvgraph triangle counting
- PR #232 Fixed memory leaks in managing cudf columns.
- PR #236 Fixed issue with v0.7 nightly yml environment file.  Also updated the README to remove pip
- PR #239 Added a check to prevent a cugraph object to store two different graphs.
- PR #244 Fixed issue with nvgraph's subgraph extraction if the first vertex in the vertex list is not incident on an edge in the extracted graph
- PR #249 Fix oudated cuDF version in gpu/build.shi
- PR #262 Removed networkx conda dependency for both build and runtime
- PR #271 Removed nvgraph conda dependency
- PR #276 Removed libgdf_cffi import from bindings
- PR #288 Add boost as a conda dependency

# cuGraph 0.6.0 (22 Mar 2019)

## New Features

- PR #73 Weighted Jaccard bindings
- PR #41 RMAT graph bindings
- PR #43 Louvain binings
- PR #44 SSSP bindings
- PR #47 BSF bindings
- PR #53 New Repo structure
- PR #67 RMM Integration with rmm as as submodule
- PR #82 Spectral Clustering bindings
- PR #82 Clustering metrics binding
- PR #85 Helper functions on python Graph object
- PR #106 Add gpu/build.sh file for gpuCI

## Improvements

- PR #50 Reorganize directory structure to match cuDF
- PR #85 Deleted setup.py and setup.cfg which had been replaced
- PR #95 Code clean up
- PR #96 Relocated mmio.c and mmio.h (external files) to thirdparty/mmio
- PR #97 Updated python tests to speed them up
- PR #100 Added testing for returned vertex and edge identifiers
- PR #105 Updated python code to follow PEP8 (fixed flake8 complaints)
- PR #121 Cleaned up READEME file
- PR #130 Update conda build recipes
- PR #144 Documentation for top level functions

## Bug Fixes

- PR #48 ABI Fixes
- PR #72 Bug fix for segfault issue getting transpose from adjacency list
- PR #105 Bug fix for memory leaks and python test failures
- PR #110 Bug fix for segfault calling Louvain with only edge list
- PR #115 Fixes for changes in cudf 0.6, pick up RMM from cudf instead of thirdpary
- PR #116 Added netscience.mtx dataset to datasets.tar.gz
- PR #120 Bug fix for segfault calling spectral clustering with only edge list
- PR #123 Fixed weighted Jaccard to assume the input weights are given as a cudf.Series
- PR #152 Fix conda package version string
- PR #160 Added additional link directory to support building on CentOS-7
- PR #221 Moved two_hop_neighbors.cuh to src folder to prevent it being installed
- PR #223 Fixed compiler warning in cpp/src/cugraph.cu
- PR #284 Commented out unit test code that fails due to a cudf bug


# cuGraph 0.5.0 (28 Jan 2019)<|MERGE_RESOLUTION|>--- conflicted
+++ resolved
@@ -8,13 +8,9 @@
 - PR #694 Replace the expensive cudaGetDeviceProperties call in triangle counting with cheaper cudaDeviceGetAttribute calls
 - PR #701 Add option to filter datasets and tests when run from CI
 - PR #715 Added new YML file for CUDA 10.2
-<<<<<<< HEAD
-- PR #719 Updatted docs to remove CUDA 9.2 and add CUDA 10.2
-- PR #723 Added notebook testing to gpuCI gpu build
-=======
 - PR #719 Updated docs to remove CUDA 9.2 and add CUDA 10.2
 - PR #720 Updated error messages
->>>>>>> ca4b9a82
+- PR #723 Added notebook testing to gpuCI gpu build
 
 ## Bug Fixes
 - PR #697 Updated versions in conda environments.
