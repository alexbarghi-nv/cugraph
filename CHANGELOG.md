<<<<<<< HEAD
# cuGraph 0.11.0 (Date TBD)

## New Features

## Improvements
- PR #562 Remove pyarrow dependency so we inherit the one cudf uses

## Bug Fixes


=======
>>>>>>> 50c387d3
# cuGraph 0.10.0 (Date TBD)

## New Features
- PR #469 Symmetrize a COO
- PR #477 Add cuHornet as a submodule
- PR #483 Katz Centrality
- PR #524 Integrated libcypher-parser conda package into project.
- PR #493 Added C++ findMatches operator for OpenCypher query.
- PR #527 Add testing with asymmetric graph (where appropriate)
- PR #520 KCore and CoreNumber
- PR #496 Gunrock submodule + SM prelimis.

## Improvements
- PR #466 Add file splitting test; Update to reduce dask overhead
- PR #468 Remove unnecessary print statement
- PR #464 Limit initial RMM pool allocator size to 128mb so pytest can run in parallel
- PR #474 Add csv file writing, lazy compute - snmg pagerank
- PR #481 Run bfs on unweighted graphs when calling sssp
- PR #491 Use YYMMDD tag in nightly build
- PR #487 Add woverlap test, add namespace in snmg COO2CSR
- PR #531 Use new rmm python package

## Bug Fixes
- PR #458 Fix potential race condition in SSSP
- PR #471 Remove nvidia driver installation from ci/cpu/build.sh
- PR #473 Re-sync cugraph with cudf (cudf renamed the bindings directory to _lib).
- PR #480 Fixed DASK CI build script
- PR #478 Remove requirements and setup for pi
- PR #495 Fixed cuhornet and cmake for Turing cards
- PR #489 Handle negative vertex ids in renumber
- PR #519 Removed deprecated cusparse calls
- PR #522 Added the conda dev env file for 10.1
- PR #525 Update build scripts and YYMMDD tagging for nightly builds
- PR #548 Added missing cores documentation
- PR #556 Fixed recursive remote options for submodules
- PR #559 Added RMM init check so RMM free APIs are not called if not initialized


# cuGraph 0.9.0 (21 Aug 2019)

## New Features
- PR #361 Prototypes for cusort functions
- PR #357 Pagerank cpp API
- PR #366 Adds graph.degrees() function returning both in and out degree.
- PR #380 First implemention of cusort - SNMG key/value sorting
- PR #416 OpenCypher: Added C++ implementation of db_object class and assorted other classes
- PR #411 Integrate dask-cugraph in cugraph
- PR #411 Integrate dask-cugraph in cugraph #411
- PR #418 Update cusort to handle SNMG key-only sorting
- PR #423 Add Strongly Connected Components (GEMM); Weakly CC updates;
- PR #437 Streamline CUDA_REL environment variable
- PR #449 Fix local build generated file ownerships
- PR #454 Initial version of updated script to run benchmarks


## Improvements
- PR #353 Change snmg python wrapper in accordance to cpp api
- PR #362 Restructured python/cython directories and files.
- PR #365 Updates for setting device and vertex ids for snmg pagerank
- PR #383 Exposed MG pagerank solver parameters
- PR #399 Example Prototype of Strongly Connected Components using primitives
- PR #419 Version test
- PR #420 drop duplicates, remove print, compute/wait read_csv in pagerank.py
- PR #439 More efficient computation of number of vertices from edge list
- PR #445 Update view_edge_list, view_adj_list, and view_transposed_adj_list to return edge weights.
- PR #450 Add a multi-GPU section in cuGraph documentation.

## Bug Fixes
- PR #368 Bump cudf dependency versions for cugraph conda packages
- PR #354 Fixed bug in building a debug version
- PR #360 Fixed bug in snmg coo2csr causing intermittent test failures.
- PR #364 Fixed bug building or installing cugraph when conda isn't installed
- PR #375 Added a function to initialize gdf columns in cugraph #375
- PR #378 cugraph was unable to import device_of_gpu_pointer
- PR #384 Fixed bug in snmg coo2csr causing error in dask-cugraph tests.
- PR #382 Disabled vertex id check to allow Azure deployment
- PR #410 Fixed overflow error in SNMG COO2CSR
- PR #395 run omp_ge_num_threads in a parallel context
- PR #412 Fixed formatting issues in cuGraph documentation.
- PR #413 Updated python build instructions.
- PR #414 Add weights to wjaccrd.py
- PR #436 Fix Skip Test Functionality
- PR #438 Fix versions of packages in build script and conda yml
- PR #441 Import cudf_cpp.pxd instead of duplicating cudf definitions.
- PR #441 Removed redundant definitions of python dictionaries and functions.
- PR #442 Updated versions in conda environments.
- PR #442 Added except + to cython bindings to C(++) functions.
- PR #443 Fix accuracy loss issue for snmg pagerank
- PR #444 Fix warnings in strongly connected components
- PR #446 Fix permission for source (-x) and script (+x) files.
- PR #448 Import filter_unreachable
- PR #453 Re-sync cugraph with cudf (dependencies, type conversion & scatter functions).
- PR #463 Remove numba dependency and use the one from cudf

# cuGraph 0.8.0 (27 June 2019)

## New Features
- PR #287 SNMG power iteration step1
- PR #297 SNMG degree calculation
- PR #300 Personalized Page Rank
- PR #302 SNMG CSR Pagerank (cuda/C++)
- PR #315 Weakly Connected Components adapted from cuML (cuda/C++)
- PR #323 Add test skipping function to build.sh
- PR #308 SNMG python wrapper for pagerank
- PR #321 Added graph initialization functions for NetworkX compatibility.
- PR #332 Added C++ support for strings in renumbering function
- PR #325 Implement SSSP with predecessors (cuda/C++)
- PR #331 Python bindings and test for Weakly Connected Components.
- PR #339 SNMG COO2CSR (cuda/C++)
- PR #341 SSSP with predecessors (python) and function for filtering unreachable nodes in the traversal
- PR #348 Updated README for release

## Improvements
- PR #291 nvGraph is updated to use RMM instead of directly invoking cnmem functions.
- PR #286 Reorganized cugraph source directory
- PR #306 Integrated nvgraph to libcugraph.so (libnvgraph_rapids.so will not be built anymore).
- PR #306 Updated python test files to run pytest with all four RMM configurations.
- PR #321 Added check routines for input graph data vertex IDs and offsets (cugraph currently supports only 32-bit integers).
- PR #333 Various general improvements at the library level

## Bug Fixes
- PR #283 Automerge fix
- PR #291 Fixed a RMM memory allocation failure due to duplicate copies of cnmem.o
- PR #291 Fixed a cub CsrMV call error when RMM pool allocator is used.
- PR #306 Fixed cmake warnings due to library conflicts.
- PR #311 Fixed bug in SNMG degree causing failure for three gpus
- PR #309 Update conda build recipes
- PR #314 Added datasets to gitignore
- PR #322 Updates to accommodate new cudf include file locations
- PR #324 Fixed crash in WeakCC for larger graph and added adj matrix symmetry check
- PR #327 Implemented a temporary fix for the build failure due to gunrock updates.
- PR #345 Updated CMakeLists.txt to apply RUNPATH to transitive dependencies.
- PR #350 Configure Sphinx to render params correctly
- PR #359 Updates to remove libboost_system as a runtime dependency on libcugraph.so


# cuGraph 0.7.0 (10 May 2019)

## New Features
- PR #195 Added Graph.get_two_hop_neighbors() method
- PR #195 Updated Jaccard and Weighted Jaccard to accept lists of vertex pairs to compute for
- PR #202 Added methods to compute the overlap coefficient and weighted overlap coefficient
- PR #230 SNMG SPMV and helpers functions
- PR #210 Expose degree calculation kernel via python API
- PR #220 Added bindings for Nvgraph triangle counting
- PR #234 Added bindings for renumbering, modify renumbering to use RMM
- PR #246 Added bindings for subgraph extraction
- PR #250 Add local build script to mimic gpuCI
- PR #261 Add docs build script to cuGraph
- PR #301 Added build.sh script, updated CI scripts and documentation

## Improvements
- PR #157 Removed cudatoolkit dependency in setup.py
- PR #185 Update docs version
- PR #194 Open source nvgraph in cugraph repository #194
- PR #190 Added a copy option in graph creation
- PR #196 Fix typos in readme intro
- PR #207 mtx2csv script
- PR #203 Added small datasets directly in the repo
- PR #215 Simplified get_rapids_dataset_root_dir(), set a default value for the root dir
- PR #233 Added csv datasets and edited test to use cudf for reading graphs
- PR #247 Added some documentation for renumbering
- PR #252 cpp test upgrades for more convenient testing on large input
- PR #264 Add cudatoolkit conda dependency
- PR #267 Use latest release version in update-version CI script
- PR #270 Updated the README.md and CONTRIBUTING.md files
- PR #281 Updated README with algorithm list


## Bug Fixes
- PR #256 Add pip to the install, clean up conda instructions
- PR #253 Add rmm to conda configuration
- PR #226 Bump cudf dependencies to 0.7
- PR #169 Disable terminal output in sssp
- PR #191 Fix double upload bug
- PR #181 Fixed crash/rmm free error when edge values provided
- PR #193 Fixed segfault when egde values not provided
- PR #190 Fixed a memory reference counting error between cudf & cugraph
- PR #190 Fixed a language level warning (cython)
- PR #214 Removed throw exception from dtor in TC
- PR #211 Remove hardcoded dataset paths, replace with build var that can be overridden with an env var
- PR #206 Updated versions in conda envs
- PR #218 Update c_graph.pyx
- PR #224 Update erroneous comments in overlap_wrapper.pyx, woverlap_wrapper.pyx, test_louvain.py, and spectral_clustering.pyx
- PR #220 Fixed bugs in Nvgraph triangle counting
- PR #232 Fixed memory leaks in managing cudf columns.
- PR #236 Fixed issue with v0.7 nightly yml environment file.  Also updated the README to remove pip
- PR #239 Added a check to prevent a cugraph object to store two different graphs.
- PR #244 Fixed issue with nvgraph's subgraph extraction if the first vertex in the vertex list is not incident on an edge in the extracted graph
- PR #249 Fix oudated cuDF version in gpu/build.shi
- PR #262 Removed networkx conda dependency for both build and runtime
- PR #271 Removed nvgraph conda dependency
- PR #276 Removed libgdf_cffi import from bindings
- PR #288 Add boost as a conda dependency

# cuGraph 0.6.0 (22 Mar 2019)

## New Features

- PR #73 Weighted Jaccard bindings
- PR #41 RMAT graph bindings
- PR #43 Louvain binings
- PR #44 SSSP bindings
- PR #47 BSF bindings
- PR #53 New Repo structure
- PR #67 RMM Integration with rmm as as submodule
- PR #82 Spectral Clustering bindings
- PR #82 Clustering metrics binding
- PR #85 Helper functions on python Graph object
- PR #106 Add gpu/build.sh file for gpuCI

## Improvements

- PR #50 Reorganize directory structure to match cuDF
- PR #85 Deleted setup.py and setup.cfg which had been replaced
- PR #95 Code clean up
- PR #96 Relocated mmio.c and mmio.h (external files) to thirdparty/mmio
- PR #97 Updated python tests to speed them up
- PR #100 Added testing for returned vertex and edge identifiers
- PR #105 Updated python code to follow PEP8 (fixed flake8 complaints)
- PR #121 Cleaned up READEME file
- PR #130 Update conda build recipes
- PR #144 Documentation for top level functions

## Bug Fixes

- PR #48 ABI Fixes
- PR #72 Bug fix for segfault issue getting transpose from adjacency list
- PR #105 Bug fix for memory leaks and python test failures
- PR #110 Bug fix for segfault calling Louvain with only edge list
- PR #115 Fixes for changes in cudf 0.6, pick up RMM from cudf instead of thirdpary
- PR #116 Added netscience.mtx dataset to datasets.tar.gz
- PR #120 Bug fix for segfault calling spectral clustering with only edge list
- PR #123 Fixed weighted Jaccard to assume the input weights are given as a cudf.Series
- PR #152 Fix conda package version string
- PR #160 Added additional link directory to support building on CentOS-7
- PR #221 Moved two_hop_neighbors.cuh to src folder to prevent it being installed
- PR #223 Fixed compiler warning in cpp/src/cugraph.cu
- PR #284 Commented out unit test code that fails due to a cudf bug


# cuGraph 0.5.0 (28 Jan 2019)<|MERGE_RESOLUTION|>--- conflicted
+++ resolved
@@ -1,4 +1,3 @@
-<<<<<<< HEAD
 # cuGraph 0.11.0 (Date TBD)
 
 ## New Features
@@ -9,8 +8,6 @@
 ## Bug Fixes
 
 
-=======
->>>>>>> 50c387d3
 # cuGraph 0.10.0 (Date TBD)
 
 ## New Features
