<<<<<<< HEAD
# cuGraph 21.12.00 (Date TBD)

Please see https://github.com/rapidsai/cugraph/releases/tag/v21.12.00a for the latest changes to this development branch.

# cuGraph 21.10.00 (Date TBD)
=======
# cuGraph 21.10.00 (7 Oct 2021)
>>>>>>> ab401cad

## 🚨 Breaking Changes

- remove tsp implementation from 21.10 ([#1812](https://github.com/rapidsai/cugraph/pull/1812)) [@ChuckHastings](https://github.com/ChuckHastings)
- multi seeds BFS with one seed per component ([#1591](https://github.com/rapidsai/cugraph/pull/1591)) [@afender](https://github.com/afender)

## 🐛 Bug Fixes

- make_zip_iterator should be on a make_tuple ([#1857](https://github.com/rapidsai/cugraph/pull/1857)) [@ChuckHastings](https://github.com/ChuckHastings)
- Removed NetworkX requirement for type checks, fixed docstring, added new docstrings, import cleanups ([#1853](https://github.com/rapidsai/cugraph/pull/1853)) [@rlratzel](https://github.com/rlratzel)
- Temporarily disable input argument checks for a currently disabled feature ([#1840](https://github.com/rapidsai/cugraph/pull/1840)) [@seunghwak](https://github.com/seunghwak)
- Changed value of the expensive check param to `false` in `populate_graph_container` ([#1839](https://github.com/rapidsai/cugraph/pull/1839)) [@rlratzel](https://github.com/rlratzel)
- Accommodate cudf change to is_string_dtype method ([#1827](https://github.com/rapidsai/cugraph/pull/1827)) [@ChuckHastings](https://github.com/ChuckHastings)
- Changed code to disable `k_truss` on CUDA 11.4 differently ([#1811](https://github.com/rapidsai/cugraph/pull/1811)) [@rlratzel](https://github.com/rlratzel)
- Clean-up artifacts from the multi-source BFS PR ([#1591) (#1804](https://github.com/rapidsai/cugraph/pull/1591) (#1804)) [@seunghwak](https://github.com/seunghwak)
- MG WCC bug fix ([#1802](https://github.com/rapidsai/cugraph/pull/1802)) [@seunghwak](https://github.com/seunghwak)
- Fix MG Louvain test compile errors ([#1797](https://github.com/rapidsai/cugraph/pull/1797)) [@seunghwak](https://github.com/seunghwak)
- force_atlas2 to support nx hypercube_graph ([#1779](https://github.com/rapidsai/cugraph/pull/1779)) [@jnke2016](https://github.com/jnke2016)
- Bug louvain reverted fix ([#1766](https://github.com/rapidsai/cugraph/pull/1766)) [@ChuckHastings](https://github.com/ChuckHastings)
- Bug dask cudf personalization ([#1764](https://github.com/rapidsai/cugraph/pull/1764)) [@Iroy30](https://github.com/Iroy30)

## 📖 Documentation

- updated to new doc theme ([#1793](https://github.com/rapidsai/cugraph/pull/1793)) [@BradReesWork](https://github.com/BradReesWork)
- Change python docs to pydata theme ([#1785](https://github.com/rapidsai/cugraph/pull/1785)) [@galipremsagar](https://github.com/galipremsagar)
- Initial doc update for running the python E2E benchmarks in a MNMG environment. ([#1781](https://github.com/rapidsai/cugraph/pull/1781)) [@rlratzel](https://github.com/rlratzel)

## 🚀 New Features

- C++ benchmarking for additional algorithms ([#1762](https://github.com/rapidsai/cugraph/pull/1762)) [@seunghwak](https://github.com/seunghwak)

## 🛠️ Improvements

- Updating cuco to latest ([#1859](https://github.com/rapidsai/cugraph/pull/1859)) [@BradReesWork](https://github.com/BradReesWork)
- fix benchmark exit status ([#1850](https://github.com/rapidsai/cugraph/pull/1850)) [@jnke2016](https://github.com/jnke2016)
- add try/catch for python-louvain ([#1842](https://github.com/rapidsai/cugraph/pull/1842)) [@BradReesWork](https://github.com/BradReesWork)
- Pin max dask and distributed versions to 2021.09.1 ([#1841](https://github.com/rapidsai/cugraph/pull/1841)) [@galipremsagar](https://github.com/galipremsagar)
- add compiler version checks to cmake to fail early ([#1836](https://github.com/rapidsai/cugraph/pull/1836)) [@ChuckHastings](https://github.com/ChuckHastings)
- Make sure we keep the rapids-cmake and cugraph cal version in sync ([#1830](https://github.com/rapidsai/cugraph/pull/1830)) [@robertmaynard](https://github.com/robertmaynard)
- Remove obsolete file ([#1829](https://github.com/rapidsai/cugraph/pull/1829)) [@ChuckHastings](https://github.com/ChuckHastings)
- Improve memory scaling for low average vertex degree graphs &amp; many GPUs ([#1823](https://github.com/rapidsai/cugraph/pull/1823)) [@seunghwak](https://github.com/seunghwak)
- Added the reduction op input parameter to host_scalar_(all)reduce utility functions. ([#1822](https://github.com/rapidsai/cugraph/pull/1822)) [@seunghwak](https://github.com/seunghwak)
- Count if e test ([#1821](https://github.com/rapidsai/cugraph/pull/1821)) [@kaatish](https://github.com/kaatish)
- Added Sorensen algorithm to Python API ([#1820](https://github.com/rapidsai/cugraph/pull/1820)) [@jnke2016](https://github.com/jnke2016)
- Updated to enforce only supported dtypes, changed to use legacy connected_components API ([#1817](https://github.com/rapidsai/cugraph/pull/1817)) [@rlratzel](https://github.com/rlratzel)
- Group return values of renumber_edgelist and input parameters of graph_t &amp; graph_view_t constructors. ([#1816](https://github.com/rapidsai/cugraph/pull/1816)) [@seunghwak](https://github.com/seunghwak)
- remove tsp implementation from 21.10 ([#1812](https://github.com/rapidsai/cugraph/pull/1812)) [@ChuckHastings](https://github.com/ChuckHastings)
- Changed pylibcugraph connected_components APIs to use duck typing for CAI inputs, added doc placeholders ([#1810](https://github.com/rapidsai/cugraph/pull/1810)) [@rlratzel](https://github.com/rlratzel)
- Add new new raft symlink path to .gitignore ([#1808](https://github.com/rapidsai/cugraph/pull/1808)) [@trxcllnt](https://github.com/trxcllnt)
- Initial version of `pylibcugraph` conda package and CI build script updates ([#1806](https://github.com/rapidsai/cugraph/pull/1806)) [@rlratzel](https://github.com/rlratzel)
- Also building cpp MG tests as part of conda/CI libcugraph builds ([#1805](https://github.com/rapidsai/cugraph/pull/1805)) [@rlratzel](https://github.com/rlratzel)
- Split many files to separate SG from MG template instantiations ([#1803](https://github.com/rapidsai/cugraph/pull/1803)) [@ChuckHastings](https://github.com/ChuckHastings)
- Graph primitives memory scaling improvements for low average vertex degree graphs and many GPUs (Part 1) ([#1801](https://github.com/rapidsai/cugraph/pull/1801)) [@seunghwak](https://github.com/seunghwak)
- Pylibcugraph connected components ([#1800](https://github.com/rapidsai/cugraph/pull/1800)) [@Iroy30](https://github.com/Iroy30)
- Transform Reduce E test ([#1798](https://github.com/rapidsai/cugraph/pull/1798)) [@kaatish](https://github.com/kaatish)
- Update with rapids cmake new features ([#1790](https://github.com/rapidsai/cugraph/pull/1790)) [@robertmaynard](https://github.com/robertmaynard)
- Update thrust/RMM deprecated calls ([#1789](https://github.com/rapidsai/cugraph/pull/1789)) [@dantegd](https://github.com/dantegd)
- Update UCX-Py to 0.22 ([#1788](https://github.com/rapidsai/cugraph/pull/1788)) [@pentschev](https://github.com/pentschev)
- Initial version of `pylibcugraph` source tree and build script updates ([#1787](https://github.com/rapidsai/cugraph/pull/1787)) [@rlratzel](https://github.com/rlratzel)
- Fix Forward-Merge Conflicts ([#1786](https://github.com/rapidsai/cugraph/pull/1786)) [@ajschmidt8](https://github.com/ajschmidt8)
- add conda environment for CUDA 11.4 ([#1784](https://github.com/rapidsai/cugraph/pull/1784)) [@seunghwak](https://github.com/seunghwak)
- Temporarily pin RMM while refactor removes deprecated calls ([#1775](https://github.com/rapidsai/cugraph/pull/1775)) [@dantegd](https://github.com/dantegd)
- MNMG memory footprint improvement for low average vertex degree graphs (part 2) ([#1774](https://github.com/rapidsai/cugraph/pull/1774)) [@seunghwak](https://github.com/seunghwak)
- Fix unused variables/parameters warnings ([#1772](https://github.com/rapidsai/cugraph/pull/1772)) [@seunghwak](https://github.com/seunghwak)
- MNMG memory footprint improvement for low average vertex degree graphs (part 1) ([#1769](https://github.com/rapidsai/cugraph/pull/1769)) [@seunghwak](https://github.com/seunghwak)
- Transform reduce v test ([#1768](https://github.com/rapidsai/cugraph/pull/1768)) [@kaatish](https://github.com/kaatish)
- Move experimental source files and a few implementation headers ([#1763](https://github.com/rapidsai/cugraph/pull/1763)) [@ChuckHastings](https://github.com/ChuckHastings)
- updating notebooks ([#1761](https://github.com/rapidsai/cugraph/pull/1761)) [@BradReesWork](https://github.com/BradReesWork)
- consolidate tests to use the fixture dask_client ([#1758](https://github.com/rapidsai/cugraph/pull/1758)) [@jnke2016](https://github.com/jnke2016)
- Move all new graph objects out of experimental namespace ([#1757](https://github.com/rapidsai/cugraph/pull/1757)) [@ChuckHastings](https://github.com/ChuckHastings)
- C++ benchmarking for MG PageRank ([#1755](https://github.com/rapidsai/cugraph/pull/1755)) [@seunghwak](https://github.com/seunghwak)
- Move legacy implementations into legacy directories ([#1752](https://github.com/rapidsai/cugraph/pull/1752)) [@ChuckHastings](https://github.com/ChuckHastings)
- Remove hardcoded Pagerank dtype ([#1751](https://github.com/rapidsai/cugraph/pull/1751)) [@jnke2016](https://github.com/jnke2016)
- Add python end to end benchmark and create new directories ([#1750](https://github.com/rapidsai/cugraph/pull/1750)) [@jnke2016](https://github.com/jnke2016)
- Modify MNMG louvain to support an empty vertex partition ([#1744](https://github.com/rapidsai/cugraph/pull/1744)) [@ChuckHastings](https://github.com/ChuckHastings)
- Fea renumbering test ([#1742](https://github.com/rapidsai/cugraph/pull/1742)) [@ChuckHastings](https://github.com/ChuckHastings)
- Fix auto-merger for Branch 21.10 coming from 21.08 ([#1740](https://github.com/rapidsai/cugraph/pull/1740)) [@galipremsagar](https://github.com/galipremsagar)
- Use the new RAPIDS.cmake to fetch rapids-cmake ([#1734](https://github.com/rapidsai/cugraph/pull/1734)) [@robertmaynard](https://github.com/robertmaynard)
- Biased Random Walks for GNN ([#1732](https://github.com/rapidsai/cugraph/pull/1732)) [@aschaffer](https://github.com/aschaffer)
- Updated MG python tests to run in single and multi-node environments ([#1731](https://github.com/rapidsai/cugraph/pull/1731)) [@rlratzel](https://github.com/rlratzel)
- ENH Replace gpuci_conda_retry with gpuci_mamba_retry ([#1720](https://github.com/rapidsai/cugraph/pull/1720)) [@dillon-cullinan](https://github.com/dillon-cullinan)
- Apply modifications to account for RAFT changes ([#1707](https://github.com/rapidsai/cugraph/pull/1707)) [@viclafargue](https://github.com/viclafargue)
- multi seeds BFS with one seed per component ([#1591](https://github.com/rapidsai/cugraph/pull/1591)) [@afender](https://github.com/afender)

# cuGraph 21.08.00 (4 Aug 2021)

## 🚨 Breaking Changes

- Removed depricated code ([#1705](https://github.com/rapidsai/cugraph/pull/1705)) [@BradReesWork](https://github.com/BradReesWork)
- Delete legacy renumbering implementation ([#1681](https://github.com/rapidsai/cugraph/pull/1681)) [@ChuckHastings](https://github.com/ChuckHastings)
- Migrate old graph to legacy directory/namespace ([#1675](https://github.com/rapidsai/cugraph/pull/1675)) [@ChuckHastings](https://github.com/ChuckHastings)

## 🐛 Bug Fixes

- Changed cuco cmake function to return early if cuco has already been added as a target ([#1746](https://github.com/rapidsai/cugraph/pull/1746)) [@rlratzel](https://github.com/rlratzel)
- revert cuco to latest dev branch, issues should be fixed ([#1721](https://github.com/rapidsai/cugraph/pull/1721)) [@ChuckHastings](https://github.com/ChuckHastings)
- Fix `conda` uploads ([#1712](https://github.com/rapidsai/cugraph/pull/1712)) [@ajschmidt8](https://github.com/ajschmidt8)
- Updated for CUDA-specific py packages ([#1709](https://github.com/rapidsai/cugraph/pull/1709)) [@rlratzel](https://github.com/rlratzel)
- Use `library_dirs` for cython linking, link cudatoolkit libs, allow setting UCX install location ([#1698](https://github.com/rapidsai/cugraph/pull/1698)) [@trxcllnt](https://github.com/trxcllnt)
- Fix the Louvain failure with 64 bit vertex IDs ([#1696](https://github.com/rapidsai/cugraph/pull/1696)) [@seunghwak](https://github.com/seunghwak)
- Use nested include in destination of install headers to avoid docker permission issues ([#1656](https://github.com/rapidsai/cugraph/pull/1656)) [@dantegd](https://github.com/dantegd)
- Added accidentally-removed cpp-mgtests target back to the valid args list ([#1652](https://github.com/rapidsai/cugraph/pull/1652)) [@rlratzel](https://github.com/rlratzel)
- Update UCX-Py version to 0.21 ([#1650](https://github.com/rapidsai/cugraph/pull/1650)) [@pentschev](https://github.com/pentschev)

## 📖 Documentation

- Docs for RMAT ([#1735](https://github.com/rapidsai/cugraph/pull/1735)) [@BradReesWork](https://github.com/BradReesWork)
- Doc updates ([#1719](https://github.com/rapidsai/cugraph/pull/1719)) [@BradReesWork](https://github.com/BradReesWork)

## 🚀 New Features

- Fea cleanup stream part1 ([#1653](https://github.com/rapidsai/cugraph/pull/1653)) [@ChuckHastings](https://github.com/ChuckHastings)

## 🛠️ Improvements

- Pinning cuco to a specific commit hash for release ([#1741](https://github.com/rapidsai/cugraph/pull/1741)) [@rlratzel](https://github.com/rlratzel)
- Pin max version for `dask` &amp; `distributed` ([#1736](https://github.com/rapidsai/cugraph/pull/1736)) [@galipremsagar](https://github.com/galipremsagar)
- Fix libfaiss dependency to not expressly depend on conda-forge ([#1728](https://github.com/rapidsai/cugraph/pull/1728)) [@Ethyling](https://github.com/Ethyling)
- Fix MG_test bug ([#1718](https://github.com/rapidsai/cugraph/pull/1718)) [@jnke2016](https://github.com/jnke2016)
- Cascaded dispatch for type-erased API ([#1711](https://github.com/rapidsai/cugraph/pull/1711)) [@aschaffer](https://github.com/aschaffer)
- ReduceV test ([#1710](https://github.com/rapidsai/cugraph/pull/1710)) [@kaatish](https://github.com/kaatish)
- Removed depricated code ([#1705](https://github.com/rapidsai/cugraph/pull/1705)) [@BradReesWork](https://github.com/BradReesWork)
- Delete unused/out-dated primitives ([#1704](https://github.com/rapidsai/cugraph/pull/1704)) [@seunghwak](https://github.com/seunghwak)
- Update primitives to support DCSR (DCSC) segments (Part 2/2) ([#1703](https://github.com/rapidsai/cugraph/pull/1703)) [@seunghwak](https://github.com/seunghwak)
- Fea speedup compile ([#1702](https://github.com/rapidsai/cugraph/pull/1702)) [@ChuckHastings](https://github.com/ChuckHastings)
- Update `conda` environment name for CI ([#1699](https://github.com/rapidsai/cugraph/pull/1699)) [@ajschmidt8](https://github.com/ajschmidt8)
- Count if test ([#1697](https://github.com/rapidsai/cugraph/pull/1697)) [@kaatish](https://github.com/kaatish)
- replace cudf assert_eq ([#1693](https://github.com/rapidsai/cugraph/pull/1693)) [@jnke2016](https://github.com/jnke2016)
- Fix int64 vertex_t ([#1691](https://github.com/rapidsai/cugraph/pull/1691)) [@Iroy30](https://github.com/Iroy30)
- Update primitives to support DCSR (DCSC) segments (Part 1) ([#1690](https://github.com/rapidsai/cugraph/pull/1690)) [@seunghwak](https://github.com/seunghwak)
- remove hardcoded dtype ([#1689](https://github.com/rapidsai/cugraph/pull/1689)) [@Iroy30](https://github.com/Iroy30)
- Updating Clang Version to 11.0.0 ([#1688](https://github.com/rapidsai/cugraph/pull/1688)) [@codereport](https://github.com/codereport)
- `CHECK_CUDA` macros in debug builds ([#1687](https://github.com/rapidsai/cugraph/pull/1687)) [@trxcllnt](https://github.com/trxcllnt)
- fixing symmetrize_ddf ([#1686](https://github.com/rapidsai/cugraph/pull/1686)) [@jnke2016](https://github.com/jnke2016)
- Improve Random Walks performance ([#1685](https://github.com/rapidsai/cugraph/pull/1685)) [@aschaffer](https://github.com/aschaffer)
- Use the 21.08 branch of rapids-cmake as rmm requires it ([#1683](https://github.com/rapidsai/cugraph/pull/1683)) [@robertmaynard](https://github.com/robertmaynard)
- Delete legacy renumbering implementation ([#1681](https://github.com/rapidsai/cugraph/pull/1681)) [@ChuckHastings](https://github.com/ChuckHastings)
- Fix vertex partition offsets ([#1680](https://github.com/rapidsai/cugraph/pull/1680)) [@Iroy30](https://github.com/Iroy30)
- Ues std::optional (or thrust::optional) for optional parameters &amp; first part of DCSR (DCSC) implementation. ([#1676](https://github.com/rapidsai/cugraph/pull/1676)) [@seunghwak](https://github.com/seunghwak)
- Migrate old graph to legacy directory/namespace ([#1675](https://github.com/rapidsai/cugraph/pull/1675)) [@ChuckHastings](https://github.com/ChuckHastings)
- Expose epsilon parameter (precision) through python layer ([#1674](https://github.com/rapidsai/cugraph/pull/1674)) [@ChuckHastings](https://github.com/ChuckHastings)
- Fea hungarian expose precision ([#1673](https://github.com/rapidsai/cugraph/pull/1673)) [@ChuckHastings](https://github.com/ChuckHastings)
- Branch 21.08 merge 21.06 ([#1672](https://github.com/rapidsai/cugraph/pull/1672)) [@BradReesWork](https://github.com/BradReesWork)
- Update pins to Dask/Distributed &gt;= 2021.6.0 ([#1666](https://github.com/rapidsai/cugraph/pull/1666)) [@pentschev](https://github.com/pentschev)
- Fix conflicts in `1643` ([#1651](https://github.com/rapidsai/cugraph/pull/1651)) [@ajschmidt8](https://github.com/ajschmidt8)
- Rename include/cugraph/patterns to include/cugraph/prims ([#1644](https://github.com/rapidsai/cugraph/pull/1644)) [@seunghwak](https://github.com/seunghwak)
- Fix merge conflicts in 1631 ([#1639](https://github.com/rapidsai/cugraph/pull/1639)) [@ajschmidt8](https://github.com/ajschmidt8)
- Update to changed `rmm::device_scalar` API ([#1637](https://github.com/rapidsai/cugraph/pull/1637)) [@harrism](https://github.com/harrism)
- Fix merge conflicts ([#1614](https://github.com/rapidsai/cugraph/pull/1614)) [@ajschmidt8](https://github.com/ajschmidt8)

# cuGraph 21.06.00 (9 Jun 2021)

## 🐛 Bug Fixes

- Delete CUDA_ARCHITECTURES=OFF ([#1638](https://github.com/rapidsai/cugraph/pull/1638)) [@seunghwak](https://github.com/seunghwak)
- transform_reduce_e bug fixes ([#1633](https://github.com/rapidsai/cugraph/pull/1633)) [@ChuckHastings](https://github.com/ChuckHastings)
- Correct install path for include folder to avoid double nesting ([#1630](https://github.com/rapidsai/cugraph/pull/1630)) [@dantegd](https://github.com/dantegd)
- Remove thread local thrust::sort (thrust::sort with the execution policy thrust::seq) from copy_v_transform_reduce_key_aggregated_out_nbr ([#1627](https://github.com/rapidsai/cugraph/pull/1627)) [@seunghwak](https://github.com/seunghwak)

## 🚀 New Features

- SG &amp; MG Weakly Connected Components ([#1604](https://github.com/rapidsai/cugraph/pull/1604)) [@seunghwak](https://github.com/seunghwak)

## 🛠️ Improvements

- Remove Pascal guard and test cuGraph use of cuco::static_map on Pascal ([#1640](https://github.com/rapidsai/cugraph/pull/1640)) [@seunghwak](https://github.com/seunghwak)
- Upgraded recipe and dev envs to NCCL 2.9.9 ([#1636](https://github.com/rapidsai/cugraph/pull/1636)) [@rlratzel](https://github.com/rlratzel)
- Use UCX-Py 0.20 ([#1634](https://github.com/rapidsai/cugraph/pull/1634)) [@jakirkham](https://github.com/jakirkham)
- Updated dependencies for CalVer ([#1629](https://github.com/rapidsai/cugraph/pull/1629)) [@rlratzel](https://github.com/rlratzel)
- MG WCC improvements ([#1628](https://github.com/rapidsai/cugraph/pull/1628)) [@seunghwak](https://github.com/seunghwak)
- Initialize force_atlas2 `old_forces` device_uvector, use new `rmm::exec_policy` ([#1625](https://github.com/rapidsai/cugraph/pull/1625)) [@trxcllnt](https://github.com/trxcllnt)
- Fix developer guide examples for device_buffer ([#1619](https://github.com/rapidsai/cugraph/pull/1619)) [@harrism](https://github.com/harrism)
- Pass rmm memory allocator to cuco::static_map ([#1617](https://github.com/rapidsai/cugraph/pull/1617)) [@seunghwak](https://github.com/seunghwak)
- Undo disabling MG C++ testing outputs for non-root processes ([#1615](https://github.com/rapidsai/cugraph/pull/1615)) [@seunghwak](https://github.com/seunghwak)
- WCC bindings ([#1612](https://github.com/rapidsai/cugraph/pull/1612)) [@Iroy30](https://github.com/Iroy30)
- address &#39;ValueError: Series contains NULL values&#39; from from_cudf_edge… ([#1610](https://github.com/rapidsai/cugraph/pull/1610)) [@mattf](https://github.com/mattf)
- Fea rmm device buffer change ([#1609](https://github.com/rapidsai/cugraph/pull/1609)) [@ChuckHastings](https://github.com/ChuckHastings)
- Update `CHANGELOG.md` links for calver ([#1608](https://github.com/rapidsai/cugraph/pull/1608)) [@ajschmidt8](https://github.com/ajschmidt8)
- Handle int64 in force atlas wrapper and update to uvector ([#1607](https://github.com/rapidsai/cugraph/pull/1607)) [@hlinsen](https://github.com/hlinsen)
- Update docs build script ([#1606](https://github.com/rapidsai/cugraph/pull/1606)) [@ajschmidt8](https://github.com/ajschmidt8)
- WCC performance/memory footprint optimization ([#1605](https://github.com/rapidsai/cugraph/pull/1605)) [@seunghwak](https://github.com/seunghwak)
- adding test graphs - part 2 ([#1603](https://github.com/rapidsai/cugraph/pull/1603)) [@ChuckHastings](https://github.com/ChuckHastings)
- Update the Random Walk binding ([#1599](https://github.com/rapidsai/cugraph/pull/1599)) [@Iroy30](https://github.com/Iroy30)
- Add mnmg out degree ([#1592](https://github.com/rapidsai/cugraph/pull/1592)) [@Iroy30](https://github.com/Iroy30)
- Update `cugraph` to with newest CMake features, including CPM for dependencies ([#1585](https://github.com/rapidsai/cugraph/pull/1585)) [@robertmaynard](https://github.com/robertmaynard)
- Implement Graph Batching functionality ([#1580](https://github.com/rapidsai/cugraph/pull/1580)) [@aschaffer](https://github.com/aschaffer)
- add multi-column support in algorithms - part 2 ([#1571](https://github.com/rapidsai/cugraph/pull/1571)) [@Iroy30](https://github.com/Iroy30)

# cuGraph 0.19.0 (21 Apr 2021)

## 🐛 Bug Fixes

- Fixed copyright date and format ([#1526](https://github.com//rapidsai/cugraph/pull/1526)) [@rlratzel](https://github.com/rlratzel)
- fix mg_renumber non-deterministic errors ([#1523](https://github.com//rapidsai/cugraph/pull/1523)) [@Iroy30](https://github.com/Iroy30)
- Updated NetworkX version to 2.5.1 ([#1510](https://github.com//rapidsai/cugraph/pull/1510)) [@rlratzel](https://github.com/rlratzel)
- pascal renumbering fix ([#1505](https://github.com//rapidsai/cugraph/pull/1505)) [@Iroy30](https://github.com/Iroy30)
- Fix MNMG test failures and skip tests that are not supported on Pascal ([#1498](https://github.com//rapidsai/cugraph/pull/1498)) [@jnke2016](https://github.com/jnke2016)
- Revert &quot;Update conda recipes pinning of repo dependencies&quot; ([#1493](https://github.com//rapidsai/cugraph/pull/1493)) [@raydouglass](https://github.com/raydouglass)
- Update conda recipes pinning of repo dependencies ([#1485](https://github.com//rapidsai/cugraph/pull/1485)) [@mike-wendt](https://github.com/mike-wendt)
- Update to make notebook_list.py compatible with numba 0.53 ([#1455](https://github.com//rapidsai/cugraph/pull/1455)) [@rlratzel](https://github.com/rlratzel)
- Fix bugs in copy_v_transform_reduce_key_aggregated_out_nbr &amp; groupby_gpuid_and_shuffle ([#1434](https://github.com//rapidsai/cugraph/pull/1434)) [@seunghwak](https://github.com/seunghwak)
- update default path of setup to use the new directory paths in build … ([#1425](https://github.com//rapidsai/cugraph/pull/1425)) [@ChuckHastings](https://github.com/ChuckHastings)

## 📖 Documentation

- Create C++ documentation ([#1489](https://github.com//rapidsai/cugraph/pull/1489)) [@ChuckHastings](https://github.com/ChuckHastings)
- Create cuGraph developers guide ([#1431](https://github.com//rapidsai/cugraph/pull/1431)) [@ChuckHastings](https://github.com/ChuckHastings)
- Add boost 1.0 license file. ([#1401](https://github.com//rapidsai/cugraph/pull/1401)) [@seunghwak](https://github.com/seunghwak)

## 🚀 New Features

- Implement C/CUDA RandomWalks functionality ([#1439](https://github.com//rapidsai/cugraph/pull/1439)) [@aschaffer](https://github.com/aschaffer)
- Add R-mat generator ([#1411](https://github.com//rapidsai/cugraph/pull/1411)) [@seunghwak](https://github.com/seunghwak)

## 🛠️ Improvements

- Random Walks - Python Bindings ([#1516](https://github.com//rapidsai/cugraph/pull/1516)) [@jnke2016](https://github.com/jnke2016)
- Updating RAFT tag ([#1509](https://github.com//rapidsai/cugraph/pull/1509)) [@afender](https://github.com/afender)
- Clean up nullptr cuda_stream_view arguments ([#1504](https://github.com//rapidsai/cugraph/pull/1504)) [@hlinsen](https://github.com/hlinsen)
- Reduce the size of the cugraph libraries ([#1503](https://github.com//rapidsai/cugraph/pull/1503)) [@robertmaynard](https://github.com/robertmaynard)
- Add indirection and replace algorithms with new renumbering ([#1484](https://github.com//rapidsai/cugraph/pull/1484)) [@Iroy30](https://github.com/Iroy30)
- Multiple graph generator with power law distribution on sizes ([#1483](https://github.com//rapidsai/cugraph/pull/1483)) [@afender](https://github.com/afender)
- TSP solver bug fix ([#1480](https://github.com//rapidsai/cugraph/pull/1480)) [@hlinsen](https://github.com/hlinsen)
- Added cmake function and .hpp template for generating version_config.hpp file. ([#1476](https://github.com//rapidsai/cugraph/pull/1476)) [@rlratzel](https://github.com/rlratzel)
- Fix for bug in SCC on self-loops ([#1475](https://github.com//rapidsai/cugraph/pull/1475)) [@aschaffer](https://github.com/aschaffer)
- MS BFS python APIs + EgoNet updates ([#1469](https://github.com//rapidsai/cugraph/pull/1469)) [@afender](https://github.com/afender)
- Removed unused dependencies from libcugraph recipe, moved non-test script code from test script to gpu build script ([#1468](https://github.com//rapidsai/cugraph/pull/1468)) [@rlratzel](https://github.com/rlratzel)
- Remove literals passed to `device_uvector::set_element_async` ([#1453](https://github.com//rapidsai/cugraph/pull/1453)) [@harrism](https://github.com/harrism)
- ENH Change conda build directories to work with ccache ([#1452](https://github.com//rapidsai/cugraph/pull/1452)) [@dillon-cullinan](https://github.com/dillon-cullinan)
- Updating docs ([#1448](https://github.com//rapidsai/cugraph/pull/1448)) [@BradReesWork](https://github.com/BradReesWork)
- Improve graph primitives performance on graphs with widely varying vertex degrees ([#1447](https://github.com//rapidsai/cugraph/pull/1447)) [@seunghwak](https://github.com/seunghwak)
- Update Changelog Link ([#1446](https://github.com//rapidsai/cugraph/pull/1446)) [@ajschmidt8](https://github.com/ajschmidt8)
- Updated NCCL to version 2.8.4 ([#1445](https://github.com//rapidsai/cugraph/pull/1445)) [@BradReesWork](https://github.com/BradReesWork)
- Update FAISS to 1.7.0 ([#1444](https://github.com//rapidsai/cugraph/pull/1444)) [@BradReesWork](https://github.com/BradReesWork)
- Update graph partitioning scheme ([#1443](https://github.com//rapidsai/cugraph/pull/1443)) [@seunghwak](https://github.com/seunghwak)
- Add additional datasets to improve coverage ([#1441](https://github.com//rapidsai/cugraph/pull/1441)) [@jnke2016](https://github.com/jnke2016)
- Update C++ MG PageRank and SG PageRank, Katz Centrality, BFS, and SSSP to use the new R-mat graph generator ([#1438](https://github.com//rapidsai/cugraph/pull/1438)) [@seunghwak](https://github.com/seunghwak)
- Remove raft handle duplication ([#1436](https://github.com//rapidsai/cugraph/pull/1436)) [@Iroy30](https://github.com/Iroy30)
- Streams infra + support in egonet ([#1435](https://github.com//rapidsai/cugraph/pull/1435)) [@afender](https://github.com/afender)
- Prepare Changelog for Automation ([#1433](https://github.com//rapidsai/cugraph/pull/1433)) [@ajschmidt8](https://github.com/ajschmidt8)
- Update 0.18 changelog entry ([#1429](https://github.com//rapidsai/cugraph/pull/1429)) [@ajschmidt8](https://github.com/ajschmidt8)
- Update and Test Renumber bindings ([#1427](https://github.com//rapidsai/cugraph/pull/1427)) [@Iroy30](https://github.com/Iroy30)
- Update Louvain to use new graph primitives and pattern accelerators ([#1423](https://github.com//rapidsai/cugraph/pull/1423)) [@ChuckHastings](https://github.com/ChuckHastings)
- Replace rmm::device_vector &amp; thrust::host_vector with rmm::device_uvector &amp; std::vector, respectively. ([#1421](https://github.com//rapidsai/cugraph/pull/1421)) [@seunghwak](https://github.com/seunghwak)
- Update C++ MG PageRank test ([#1419](https://github.com//rapidsai/cugraph/pull/1419)) [@seunghwak](https://github.com/seunghwak)
- ENH Build with `cmake --build` &amp; Pass ccache variables to conda recipe &amp; use Ninja in CI ([#1415](https://github.com//rapidsai/cugraph/pull/1415)) [@Ethyling](https://github.com/Ethyling)
- Adding new primitives: copy_v_transform_reduce_key_aggregated_out_nbr &amp; transform_reduce_by_adj_matrix_row|col_key_e bug fixes ([#1399](https://github.com//rapidsai/cugraph/pull/1399)) [@seunghwak](https://github.com/seunghwak)
- Add new primitives: compute_in|out_degrees, compute_in|out_weight_sums to graph_view_t ([#1394](https://github.com//rapidsai/cugraph/pull/1394)) [@seunghwak](https://github.com/seunghwak)
- Rename sort_and_shuffle to groupby_gpuid_and_shuffle ([#1392](https://github.com//rapidsai/cugraph/pull/1392)) [@seunghwak](https://github.com/seunghwak)
- Matching updates for RAFT comms updates (device_sendrecv, device_multicast_sendrecv, gather, gatherv) ([#1391](https://github.com//rapidsai/cugraph/pull/1391)) [@seunghwak](https://github.com/seunghwak)
- Fix forward-merge conflicts for #1370 ([#1377](https://github.com//rapidsai/cugraph/pull/1377)) [@ajschmidt8](https://github.com/ajschmidt8)
- Add utility function for computing a secondary cost for BFS and SSSP output ([#1376](https://github.com//rapidsai/cugraph/pull/1376)) [@hlinsen](https://github.com/hlinsen)

# cuGraph 0.18.0 (24 Feb 2021)

## Bug Fixes 🐛

- Fixed TSP returned routes (#1412) @hlinsen
- Updated CI scripts to use a different error handling convention, updated LD_LIBRARY_PATH for project flash runs (#1386) @rlratzel
- Bug fixes for MNMG coarsen_graph, renumber_edgelist, relabel (#1364) @seunghwak
- Set a specific known working commit hash for gunrock instead of &quot;dev&quot; (#1336) @rlratzel
- Updated git utils used by copyright.py for compatibility with current CI env (#1325) @rlratzel
- Fix MNMG Louvain tests on Pascal architecture (#1322) @ChuckHastings
- FIX Set bash trap after PATH is updated (#1321) @dillon-cullinan
- Fix graph nodes function and renumbering from series (#1319) @Iroy30
- Fix Branch 0.18 merge 0.17 (#1314) @BradReesWork
- Fix EXPERIMENTAL_LOUVAIN_TEST on Pascal (#1312) @ChuckHastings
- Updated cuxfilter to 0.18, removed datashader indirect dependency in conda dev .yml files (#1311) @rlratzel
- Update SG PageRank C++ tests (#1307) @seunghwak

## Documentation 📖

- Enabled MultiGraph class and tests, updated SOURCEBUILD.md to include the latest build.sh options (#1351) @rlratzel

## New Features 🚀

- New EgoNet extractor (#1365) @afender
- Implement induced subgraph extraction primitive (SG C++) (#1354) @seunghwak

## Improvements 🛠️

- Update stale GHA with exemptions &amp; new labels (#1413) @mike-wendt
- Add GHA to mark issues/prs as stale/rotten (#1408) @Ethyling
- update subgraph tests and remove legacy pagerank (#1378) @Iroy30
- Update the conda environments and README file (#1369) @BradReesWork
- Prepare Changelog for Automation (#1368) @ajschmidt8
- Update CMakeLists.txt files for consistency with RAPIDS and to support cugraph as an external project and other tech debt removal (#1367) @rlratzel
- Use new coarsen_graph primitive in Louvain (#1362) @ChuckHastings
- Added initial infrastructure for MG C++ testing and a Pagerank MG test using it (#1361) @rlratzel
- Add SG TSP (#1360) @hlinsen
- Build a Dendrogram class, adapt Louvain/Leiden/ECG to use it (#1359) @ChuckHastings
- Auto-label PRs based on their content (#1358) @jolorunyomi
- Implement MNMG Renumber (#1355) @aschaffer
- Enabling pytest code coverage output by default (#1352) @jnke2016
- Added configuration for new cugraph-doc-codeowners review group (#1344) @rlratzel
- API update to match RAFT PR #120 (#1343) @drobison00
- Pin gunrock to v1.2 for version 0.18 (#1342) @ChuckHastings
- Fix #1340 - Use generic from_edgelist() methods (#1341) @miguelusque
- Using RAPIDS_DATASET_ROOT_DIR env var in place of absolute path to datasets in tests (#1337) @jnke2016
- Expose dense implementation of Hungarian algorithm (#1333) @ChuckHastings
- SG Pagerank transition (#1332) @Iroy30
- improving error checking and docs (#1327) @BradReesWork
- Fix MNMG cleanup exceptions (#1326) @Iroy30
- Create labeler.yml (#1318) @jolorunyomi
- Updates to support nightly MG test automation (#1308) @rlratzel
- Add C++ graph functions (coarsen_grpah, renumber_edgelist, relabel) and primitvies (transform_reduce_by_adj_matrix_row_key, transform_reduce_by_adj_matrix_col_key, copy_v_transform_reduce_key_aggregated_out_nbr) (#1257) @seunghwak
>>>>>>> upstream/branch-0.18

# cuGraph 0.17.0 (10 Dec 2020)
## New Features
- PR #1276 MST
- PR #1245 Add functions to add pandas and numpy compatibility
- PR #1260 Add katz_centrality mnmg wrapper
- PR #1264 CuPy sparse matrix input support for WCC, SCC, SSSP, and BFS
- PR #1265 Implement Hungarian Algorithm
- PR #1274 Add generic from_edgelist() and from_adjlist() APIs
- PR #1279 Add self loop check variable in graph
- PR #1277 SciPy sparse matrix input support for WCC, SCC, SSSP, and BFS
- PR #1278 Add support for shortest_path_length and fix graph vertex checks
- PR #1280 Add Multi(Di)Graph support

## Improvements
- PR #1227 Pin cmake policies to cmake 3.17 version
- PR #1267 Compile time improvements via Explicit Instantiation Declarations.
- PR #1269 Removed old db code that was not being used
- PR #1271 Add extra check to make SG Louvain deterministic
- PR #1273 Update Force Atlas 2 notebook, wrapper and coding style
- PR #1289 Update api.rst for MST
- PR #1281 Update README
- PR #1293: Updating RAFT to latest

## Bug Fixes
- PR #1237 update tests for assymetric graphs, enable personalization pagerank
- PR #1242 Calling gunrock cmake using explicit -D options, re-enabling C++ tests
- PR #1246 Use latest Gunrock, update HITS implementation
- PR #1250 Updated cuco commit hash to latest as of 2020-10-30 and removed unneeded GIT_SHALLOW param
- PR #1251 Changed the MG context testing class to use updated parameters passed in from the individual tests
- PR #1253 MG test fixes: updated additional comms.initialize() calls, fixed dask DataFrame comparisons
- PR #1270 Raise exception for p2p, disable bottom up approach for bfs
- PR #1275 Force local artifact conda install
- PR #1285 Move codecov upload to gpu build script
- PR #1290 Update weights check in bc and graph prims wrappers
- PR #1299 Update doc and notebook
- PR #1304 Enable all GPU archs for test builds

# cuGraph 0.16.0 (21 Oct 2020)

## New Features
- PR #1098 Add new graph classes to support 2D partitioning
- PR #1124 Sub-communicator initialization for 2D partitioning support
- PR #838 Add pattern accelerator API functions and pattern accelerator API based implementations of PageRank, Katz Centrality, BFS, and SSSP
- PR #1147 Added support for NetworkX graphs as input type
- PR #1157 Louvain API update to use graph_container_t
- PR #1151 MNMG extension for pattern accelerator based PageRank, Katz Centrality, BFS, and SSSP implementations (C++ part)
- PR #1163 Integrated 2D shuffling and Louvain updates
- PR #1178 Refactored cython graph factory code to scale to additional data types
- PR #1175 Integrated 2D pagerank python/cython infra
- PR #1177 Integrated 2D bfs and sssp python/cython infra
- PR #1172 MNMG Louvain implementation

## Improvements
- PR 1081 MNMG Renumbering - sort partitions by degree
- PR 1115 Replace deprecated rmm::mr::get_default_resource with rmm::mr::get_current_device_resource
- PR #1133 added python 2D shuffling
- PR 1129 Refactored test to use common dataset and added additional doc pages
- PR 1135 SG Updates to Louvain et. al.
- PR 1132 Upgrade Thrust to latest commit
- PR #1129 Refactored test to use common dataset and added additional doc pages
- PR #1145 Simple edge list generator
- PR #1144 updated documentation and APIs
- PR #1139 MNMG Louvain Python updates, Cython cleanup
- PR #1156 Add aarch64 gencode support
- PR #1149 Parquet read and concat within workers
- PR #1152 graph container cleanup, added arg for instantiating legacy types and switch statements to factory function
- PR #1164 MG symmetrize and conda env updates
- PR #1162 enhanced networkx testing
- PR #1169 Added RAPIDS cpp packages to cugraph dev env
- PR #1165 updated remaining algorithms to be NetworkX compatible
- PR #1176 Update ci/local/README.md
- PR #1184 BLD getting latest tags
- PR #1222 Added min CUDA version check to MG Louvain
- PR #1217 NetworkX Transition doc
- PR #1223 Update mnmg docs
- PR #1230 Improve gpuCI scripts

## Bug Fixes
- PR #1131 Show style checker errors with set +e
- PR #1150 Update RAFT git tag
- PR #1155 Remove RMM library dependency and CXX11 ABI handling
- PR #1158 Pass size_t* & size_t* instead of size_t[] & int[] for raft allgatherv's input parameters recvcounts & displs
- PR #1168 Disabled MG tests on single GPU
- PR #1166 Fix misspelling of function calls in asserts causing debug build to fail
- PR #1180 BLD Adopt RAFT model for cuhornet dependency
- PR #1181 Fix notebook error handling in CI
- PR #1199 BUG segfault in python test suite
- PR #1186 BLD Installing raft headers under cugraph
- PR #1192 Fix benchmark notes and documentation issues in graph.py
- PR #1196 Move subcomms init outside of individual algorithm functions
- PR #1198 Remove deprecated call to from_gpu_matrix
- PR #1174 Fix bugs in MNMG pattern accelerators and pattern accelerator based implementations of MNMG PageRank, BFS, and SSSP
- PR #1233 Temporarily disabling C++ tests for 0.16
- PR #1240 Require `ucx-proc=*=gpu`
- PR #1241 Fix a bug in personalized PageRank with the new graph primitives API.
- PR #1249 Fix upload script syntax

# cuGraph 0.15.0 (26 Aug 2020)

## New Features
- PR #940 Add MG Batch BC
- PR #937 Add wrapper for gunrock HITS algorithm
- PR #939 Updated Notebooks to include new features and benchmarks
- PR #944 MG pagerank (dask)
- PR #947 MG pagerank (CUDA)
- PR #826 Bipartite Graph python API
- PR #963 Renumbering refactor, add multi GPU support
- PR #964 MG BFS (CUDA)
- PR #990 MG Consolidation
- PR #993 Add persistent Handle for Comms
- PR #979 Add hypergraph implementation to convert DataFrames into Graphs
- PR #1010 MG BFS (dask)
- PR #1018 MG personalized pagerank
- PR #1047 Updated select tests to use new dataset list that includes asymmetric directed graph
- PR #1090 Add experimental Leiden function
- PR #1077 Updated/added copyright notices, added copyright CI check from cuml
- PR #1100 Add support for new build process (Project Flash)
- PR #1093 New benchmarking notebook

## Improvements
- PR #898 Add Edge Betweenness Centrality, and endpoints to BC
- PR #913 Eliminate `rmm.device_array` usage
- PR #903 Add short commit hash to conda package
- PR #920 modify bfs test, update graph number_of_edges, update storage of transposedAdjList in Graph
- PR #933 Update mg_degree to use raft, add python tests
- PR #930 rename test_utils.h to utilities/test_utils.hpp and remove thrust dependency
- PR #934 Update conda dev environment.yml dependencies to 0.15
- PR #942 Removed references to deprecated RMM headers.
- PR #941 Regression python/cudf fix
- PR #945 Simplified benchmark --no-rmm-reinit option, updated default options
- PR #946 Install meta packages for dependencies
- PR #952 Updated get_test_data.sh to also (optionally) download and install datasets for benchmark runs
- PR #953 fix setting RAFT_DIR from the RAFT_PATH env var
- PR #954 Update cuGraph error handling to use RAFT
- PR #968 Add build script for CI benchmark integration
- PR #959 Add support for uint32_t and int64_t types for BFS (cpp side)
- PR #962 Update dask pagerank
- PR #975 Upgrade GitHub template
- PR #976 Fix error in Graph.edges(), update cuDF rename() calls
- PR #977 Update force_atlas2 to call on_train_end after iterating
- PR #980 Replace nvgraph Spectral Clustering (SC) functionality with RAFT SC
- PR #987 Move graph out of experimental namespace
- PR #984 Removing codecov until we figure out how to interpret failures that block CI
- PR #985 Add raft handle to BFS, BC and edge BC
- PR #991 Update conda upload versions for new supported CUDA/Python
- PR #988 Add clang and clang tools to the conda env
- PR #997 Update setup.cfg to run pytests under cugraph tests directory only
- PR #1007 Add tolerance support to MG Pagerank and fix
- PR #1009 Update benchmarks script to include requirements used
- PR #1014 Fix benchmarks script variable name
- PR #1021 Update cuGraph to use RAFT CUDA utilities
- PR #1019 Remove deprecated CUDA library calls
- PR #1024 Updated condata environment YML files
- PR #1026 update chunksize for mnmg, remove files and unused code
- PR #1028 Update benchmarks script to use ASV_LABEL
- PR #1030 MG directory org and documentation
- PR #1020 Updated Louvain to honor max_level, ECG now calls Louvain for 1 level, then full run.
- PR #1031 MG notebook
- PR #1034 Expose resolution (gamma) parameter in Louvain
- PR #1037 Centralize test main function and replace usage of deprecated `cnmem_memory_resource`
- PR #1041 Use S3 bucket directly for benchmark plugin
- PR #1056 Fix MG BFS performance
- PR #1062 Compute max_vertex_id in mnmg local data computation
- PR #1068 Remove unused thirdparty code
- PR #1105 Update `master` references to `main`

## Bug Fixes
- PR #936 Update Force Atlas 2 doc and wrapper
- PR #938 Quote conda installs to avoid bash interpretation
- PR #966 Fix build error (debug mode)
- PR #983 Fix offset calculation in COO to CSR
- PR #989: Fix issue with incorrect docker image being used in local build script
- PR #992 Fix unrenumber of predecessor
- PR #1008 Fix for cudf updates disabling iteration of Series/Columns/Index
- PR #1012 Fix Local build script README
- PR #1017 Fix more mg bugs
- PR #1022 Fix support for using a cudf.DataFrame with a MG graph
- PR #1025: Explicitly skip raft test folder for pytest 6.0.0
- PR #1027 Fix documentation
- PR #1033 Fix reparition error in big datasets, updated coroutine, fixed warnings
- PR #1036 Fixed benchmarks for new renumbering API, updated comments, added quick test-only benchmark run to CI
- PR #1040 Fix spectral clustering renumbering issue
- PR #1057 Updated raft dependency to pull fixes on cusparse selection in CUDA 11
- PR #1066 Update cugunrock to not build for unsupported CUDA architectures
- PR #1069 Fixed CUDA 11 Pagerank crash, by replacing CUB's SpMV with raft's.
- PR #1083 Fix NBs to run in nightly test run, update renumbering text, cleanup
- PR #1087 Updated benchmarks README to better describe how to get plugin, added rapids-pytest-benchmark plugin to conda dev environments
- PR #1101 Removed unnecessary device-to-host copy which caused a performance regression
- PR #1106 Added new release.ipynb to notebook test skip list
- PR #1125 Patch Thrust to workaround `CUDA_CUB_RET_IF_FAIL` macro clearing CUDA errors


# cuGraph 0.14.0 (03 Jun 2020)

## New Features
- PR #756 Add Force Atlas 2 layout
- PR #822 Added new functions in python graph class, similar to networkx
- PR #840 MG degree
- PR #875 UVM notebook
- PR #881 Raft integration infrastructure

## Improvements
- PR #917 Remove gunrock option from Betweenness Centrality
- PR #764 Updated sssp and bfs with GraphCSR, removed gdf_column, added nullptr weights test for sssp
- PR #765 Remove gdf_column from connected components
- PR #780 Remove gdf_column from cuhornet features
- PR #781 Fix compiler argument syntax for ccache
- PR #782 Use Cython's `new_build_ext` (if available)
- PR #788 Added options and config file to enable codecov
- PR #793 Fix legacy cudf imports/cimports
- PR #798 Edit return graph type in algorithms return graphs
- PR #799 Refactored graph class with RAII
- PR #802 Removed use of gdf_column from db code
- PR #803 Enable Ninja build
- PR #804 Cythonize in parallel
- PR #807 Updating the Python docs
- PR #817 Add native Betweenness Centrality with sources subset
- PR #818 Initial version of new "benchmarks" folder
- PR #820 MG infra and all-gather smoke test
- PR #823 Remove gdf column from nvgraph
- PR #829 Updated README and CONTRIBUTIOIN docs
- PR #831 Updated Notebook - Added K-Truss, ECG, and Betweenness Centrality
- PR #832 Removed RMM ALLOC from db subtree
- PR #833 Update graph functions to use new Graph class
- PR #834 Updated local gpuci build
- PR #836 Remove SNMG code
- PR #845 Add .clang-format & format all files
- PR #859 Updated main docs
- PR #862 Katz Centrality : Auto calculation of alpha parameter if set to none
- PR #865 Added C++ docs
- PR #866 Use RAII graph class in KTruss
- PR #867 Updates to support the latest flake8 version
- PR #874 Update setup.py to use custom clean command
- PR #876 Add BFS C++ tests
- PR #878 Updated build script
- PR #887 Updates test to common datasets
- PR #879 Add docs build script to repository
- PR #880 Remove remaining gdf_column references
- PR #882 Add Force Atlas 2 to benchmarks
- PR #891 A few gdf_column stragglers
- PR #893 Add external_repositories dir and raft symlink to .gitignore
- PR #897 Remove RMM ALLOC calls
- PR #899 Update include paths to remove deleted cudf headers
- PR #906 Update Louvain notebook
- PR #948 Move doc customization scripts to Jenkins

## Bug Fixes
- PR #927 Update scikit learn dependency
- PR #916 Fix CI error on Force Atlas 2 test
- PR #763 Update RAPIDS conda dependencies to v0.14
- PR #795 Fix some documentation
- PR #800 Fix bfs error in optimization path
- PR #825 Fix outdated CONTRIBUTING.md
- PR #827 Fix indexing CI errors due to cudf updates
- PR #844 Fixing tests, converting __getitem__ calls to .iloc
- PR #851 Removed RMM from tests
- PR #852 Fix BFS Notebook
- PR #855 Missed a file in the original SNMG PR
- PR #860 Fix all Notebooks
- PR #870 Fix Louvain
- PR #889 Added missing conftest.py file to benchmarks dir
- PR #896 mg dask infrastructure fixes
- PR #907 Fix bfs directed missing vertices
- PR #911 Env and changelog update
- PR #923 Updated pagerank with @afender 's temp fix for double-free crash
- PR #928 Fix scikit learn test install to work with libgcc-ng 7.3
- PR 935 Merge
- PR #956 Use new gpuCI image in local build script


# cuGraph 0.13.0 (31 Mar 2020)

## New Features
- PR #736 cuHornet KTruss integration
- PR #735 Integration gunrock's betweenness centrality
- PR #760 cuHornet Weighted KTruss

## Improvements
- PR #688 Cleanup datasets after testing on gpuCI
- PR #694 Replace the expensive cudaGetDeviceProperties call in triangle counting with cheaper cudaDeviceGetAttribute calls
- PR #701 Add option to filter datasets and tests when run from CI
- PR #715 Added new YML file for CUDA 10.2
- PR #719 Updated docs to remove CUDA 9.2 and add CUDA 10.2
- PR #720 Updated error messages
- PR #722 Refactor graph to remove gdf_column
- PR #723 Added notebook testing to gpuCI gpu build
- PR #734 Updated view_edge_list for Graph, added unrenumbering test, fixed column access issues
- PR #738 Move tests directory up a level
- PR #739 Updated Notebooks
- PR #740 added utility to extract paths from SSSP/BFS results
- PR #742 Rremove gdf column from jaccard
- PR #741 Added documentation for running and adding new benchmarks and shell script to automate
- PR #747 updated viewing of graph, datatypecasting and two hop neighbor unrenumbering for multi column
- PR #766 benchmark script improvements/refactorings: separate ETL steps, averaging, cleanup

## Bug Fixes
- PR #697 Updated versions in conda environments.
- PR #692 Add check after opening golden result files in C++ Katz Centrality tests.
- PR #702 Add libcypher include path to target_include_directories
- PR #716 Fixed bug due to disappearing get_column_data_ptr function in cudf
- PR #726 Fixed SSSP notebook issues in last cell
- PR #728 Temporary fix for dask attribute error issue
- PR #733 Fixed multi-column renumbering issues with indexes
- PR #746 Dask + Distributed 2.12.0+
- PR #753 ECG Error
- PR #758 Fix for graph comparison failure
- PR #761 Added flag to not treat deprecation warnings as errors, for now
- PR #771 Added unrenumbering in wcc and scc. Updated tests to compare vertices of largest component
- PR #774 Raise TypeError if a DiGraph is used with spectral*Clustering()

# cuGraph 0.12.0 (04 Feb 2020)

## New Features
- PR #628 Add (Di)Graph constructor from Multi(Di)Graph
- PR #630 Added ECG clustering
- PR #636 Added Multi-column renumbering support

## Improvements
- PR #640 remove gdf_column in sssp
- PR #629 get rid of gdf_column in pagerank
- PR #641 Add codeowners
- PR #646 Skipping all tests in test_bfs_bsp.py since SG BFS is not formally supported
- PR #652 Remove gdf_column in BFS
- PR #660 enable auto renumbering
- PR #664 Added support for Louvain early termination.
- PR #667 Drop `cython` from run requirements in conda recipe
- PR #666 Incorporate multicolumn renumbering in python graph class for Multi(Di)Graph
- PR #685 Avoid deep copy in index reset

## Bug Fixes
- PR #634 renumber vertex ids passed in analytics
- PR #649 Change variable names in wjaccard and woverlap to avoid exception
- PR #651 fix cudf error in katz wrapper and test nstart
- PR #663 Replaced use of cudf._lib.gdf_dtype_from_value based on cudf refactoring
- PR #670 Use cudf pandas version
- PR #672 fix snmg pagerank based on cudf Buffer changes
- PR #681 fix column length mismatch cudf issue
- PR #684 Deprecated cudf calls
- PR #686 Balanced cut fix
- PR #689 Check graph input type, disable Multi(Di)Graph, add cugraph.from_cudf_edgelist


# cuGraph 0.11.0 (11 Dec 2019)

## New Features
- PR #588 Python graph class and related changes
- PR #630 Adds ECG clustering functionality

## Improvements
- PR #569 Added exceptions
- PR #554 Upgraded namespace so that cugraph can be used for the API.
- PR #564 Update cudf type aliases
- PR #562 Remove pyarrow dependency so we inherit the one cudf uses
- PR #576 Remove adj list conversion automation from c++
- PR #587 API upgrade
- PR #585 Remove BUILD_ABI references from CI scripts
- PR #591 Adding initial GPU metrics to benchmark utils
- PR #599 Pregel BFS
- PR #601 add test for type conversion, edit createGraph_nvgraph
- PR #614 Remove unused CUDA conda labels
- PR #616 Remove c_ prefix
- PR #618 Updated Docs
- PR #619 Transition guide

## Bug Fixes
- PR #570 Temporarily disabling 2 DB tests
- PR #573 Fix pagerank test and symmetrize for cudf 0.11
- PR #574 dev env update
- PR #580 Changed hardcoded test output file to a generated tempfile file name
- PR #595 Updates to use the new RMM Python reinitialize() API
- PR #625 use destination instead of target when adding edgelist

# cuGraph 0.10.0 (16 Oct 2019)


## New Features
- PR #469 Symmetrize a COO
- PR #477 Add cuHornet as a submodule
- PR #483 Katz Centrality
- PR #524 Integrated libcypher-parser conda package into project.
- PR #493 Added C++ findMatches operator for OpenCypher query.
- PR #527 Add testing with asymmetric graph (where appropriate)
- PR #520 KCore and CoreNumber
- PR #496 Gunrock submodule + SM prelimis.
- PR #575 Added updated benchmark files that use new func wrapper pattern and asvdb

## Improvements
- PR #466 Add file splitting test; Update to reduce dask overhead
- PR #468 Remove unnecessary print statement
- PR #464 Limit initial RMM pool allocator size to 128mb so pytest can run in parallel
- PR #474 Add csv file writing, lazy compute - snmg pagerank
- PR #481 Run bfs on unweighted graphs when calling sssp
- PR #491 Use YYMMDD tag in nightly build
- PR #487 Add woverlap test, add namespace in snmg COO2CSR
- PR #531 Use new rmm python package

## Bug Fixes
- PR #458 Fix potential race condition in SSSP
- PR #471 Remove nvidia driver installation from ci/cpu/build.sh
- PR #473 Re-sync cugraph with cudf (cudf renamed the bindings directory to _lib).
- PR #480 Fixed DASK CI build script
- PR #478 Remove requirements and setup for pi
- PR #495 Fixed cuhornet and cmake for Turing cards
- PR #489 Handle negative vertex ids in renumber
- PR #519 Removed deprecated cusparse calls
- PR #522 Added the conda dev env file for 10.1
- PR #525 Update build scripts and YYMMDD tagging for nightly builds
- PR #548 Added missing cores documentation
- PR #556 Fixed recursive remote options for submodules
- PR #559 Added RMM init check so RMM free APIs are not called if not initialized


# cuGraph 0.9.0 (21 Aug 2019)

## New Features
- PR #361 Prototypes for cusort functions
- PR #357 Pagerank cpp API
- PR #366 Adds graph.degrees() function returning both in and out degree.
- PR #380 First implemention of cusort - SNMG key/value sorting
- PR #416 OpenCypher: Added C++ implementation of db_object class and assorted other classes
- PR #411 Integrate dask-cugraph in cugraph
- PR #411 Integrate dask-cugraph in cugraph #411
- PR #418 Update cusort to handle SNMG key-only sorting
- PR #423 Add Strongly Connected Components (GEMM); Weakly CC updates;
- PR #437 Streamline CUDA_REL environment variable
- PR #449 Fix local build generated file ownerships
- PR #454 Initial version of updated script to run benchmarks


## Improvements
- PR #353 Change snmg python wrapper in accordance to cpp api
- PR #362 Restructured python/cython directories and files.
- PR #365 Updates for setting device and vertex ids for snmg pagerank
- PR #383 Exposed MG pagerank solver parameters
- PR #399 Example Prototype of Strongly Connected Components using primitives
- PR #419 Version test
- PR #420 drop duplicates, remove print, compute/wait read_csv in pagerank.py
- PR #439 More efficient computation of number of vertices from edge list
- PR #445 Update view_edge_list, view_adj_list, and view_transposed_adj_list to return edge weights.
- PR #450 Add a multi-GPU section in cuGraph documentation.

## Bug Fixes
- PR #368 Bump cudf dependency versions for cugraph conda packages
- PR #354 Fixed bug in building a debug version
- PR #360 Fixed bug in snmg coo2csr causing intermittent test failures.
- PR #364 Fixed bug building or installing cugraph when conda isn't installed
- PR #375 Added a function to initialize gdf columns in cugraph #375
- PR #378 cugraph was unable to import device_of_gpu_pointer
- PR #384 Fixed bug in snmg coo2csr causing error in dask-cugraph tests.
- PR #382 Disabled vertex id check to allow Azure deployment
- PR #410 Fixed overflow error in SNMG COO2CSR
- PR #395 run omp_ge_num_threads in a parallel context
- PR #412 Fixed formatting issues in cuGraph documentation.
- PR #413 Updated python build instructions.
- PR #414 Add weights to wjaccrd.py
- PR #436 Fix Skip Test Functionality
- PR #438 Fix versions of packages in build script and conda yml
- PR #441 Import cudf_cpp.pxd instead of duplicating cudf definitions.
- PR #441 Removed redundant definitions of python dictionaries and functions.
- PR #442 Updated versions in conda environments.
- PR #442 Added except + to cython bindings to C(++) functions.
- PR #443 Fix accuracy loss issue for snmg pagerank
- PR #444 Fix warnings in strongly connected components
- PR #446 Fix permission for source (-x) and script (+x) files.
- PR #448 Import filter_unreachable
- PR #453 Re-sync cugraph with cudf (dependencies, type conversion & scatter functions).
- PR #463 Remove numba dependency and use the one from cudf

# cuGraph 0.8.0 (27 June 2019)

## New Features
- PR #287 SNMG power iteration step1
- PR #297 SNMG degree calculation
- PR #300 Personalized Page Rank
- PR #302 SNMG CSR Pagerank (cuda/C++)
- PR #315 Weakly Connected Components adapted from cuML (cuda/C++)
- PR #323 Add test skipping function to build.sh
- PR #308 SNMG python wrapper for pagerank
- PR #321 Added graph initialization functions for NetworkX compatibility.
- PR #332 Added C++ support for strings in renumbering function
- PR #325 Implement SSSP with predecessors (cuda/C++)
- PR #331 Python bindings and test for Weakly Connected Components.
- PR #339 SNMG COO2CSR (cuda/C++)
- PR #341 SSSP with predecessors (python) and function for filtering unreachable nodes in the traversal
- PR #348 Updated README for release

## Improvements
- PR #291 nvGraph is updated to use RMM instead of directly invoking cnmem functions.
- PR #286 Reorganized cugraph source directory
- PR #306 Integrated nvgraph to libcugraph.so (libnvgraph_rapids.so will not be built anymore).
- PR #306 Updated python test files to run pytest with all four RMM configurations.
- PR #321 Added check routines for input graph data vertex IDs and offsets (cugraph currently supports only 32-bit integers).
- PR #333 Various general improvements at the library level

## Bug Fixes
- PR #283 Automerge fix
- PR #291 Fixed a RMM memory allocation failure due to duplicate copies of cnmem.o
- PR #291 Fixed a cub CsrMV call error when RMM pool allocator is used.
- PR #306 Fixed cmake warnings due to library conflicts.
- PR #311 Fixed bug in SNMG degree causing failure for three gpus
- PR #309 Update conda build recipes
- PR #314 Added datasets to gitignore
- PR #322 Updates to accommodate new cudf include file locations
- PR #324 Fixed crash in WeakCC for larger graph and added adj matrix symmetry check
- PR #327 Implemented a temporary fix for the build failure due to gunrock updates.
- PR #345 Updated CMakeLists.txt to apply RUNPATH to transitive dependencies.
- PR #350 Configure Sphinx to render params correctly
- PR #359 Updates to remove libboost_system as a runtime dependency on libcugraph.so


# cuGraph 0.7.0 (10 May 2019)

## New Features
- PR #195 Added Graph.get_two_hop_neighbors() method
- PR #195 Updated Jaccard and Weighted Jaccard to accept lists of vertex pairs to compute for
- PR #202 Added methods to compute the overlap coefficient and weighted overlap coefficient
- PR #230 SNMG SPMV and helpers functions
- PR #210 Expose degree calculation kernel via python API
- PR #220 Added bindings for Nvgraph triangle counting
- PR #234 Added bindings for renumbering, modify renumbering to use RMM
- PR #246 Added bindings for subgraph extraction
- PR #250 Add local build script to mimic gpuCI
- PR #261 Add docs build script to cuGraph
- PR #301 Added build.sh script, updated CI scripts and documentation

## Improvements
- PR #157 Removed cudatoolkit dependency in setup.py
- PR #185 Update docs version
- PR #194 Open source nvgraph in cugraph repository #194
- PR #190 Added a copy option in graph creation
- PR #196 Fix typos in readme intro
- PR #207 mtx2csv script
- PR #203 Added small datasets directly in the repo
- PR #215 Simplified get_rapids_dataset_root_dir(), set a default value for the root dir
- PR #233 Added csv datasets and edited test to use cudf for reading graphs
- PR #247 Added some documentation for renumbering
- PR #252 cpp test upgrades for more convenient testing on large input
- PR #264 Add cudatoolkit conda dependency
- PR #267 Use latest release version in update-version CI script
- PR #270 Updated the README.md and CONTRIBUTING.md files
- PR #281 Updated README with algorithm list


## Bug Fixes
- PR #256 Add pip to the install, clean up conda instructions
- PR #253 Add rmm to conda configuration
- PR #226 Bump cudf dependencies to 0.7
- PR #169 Disable terminal output in sssp
- PR #191 Fix double upload bug
- PR #181 Fixed crash/rmm free error when edge values provided
- PR #193 Fixed segfault when egde values not provided
- PR #190 Fixed a memory reference counting error between cudf & cugraph
- PR #190 Fixed a language level warning (cython)
- PR #214 Removed throw exception from dtor in TC
- PR #211 Remove hardcoded dataset paths, replace with build var that can be overridden with an env var
- PR #206 Updated versions in conda envs
- PR #218 Update c_graph.pyx
- PR #224 Update erroneous comments in overlap_wrapper.pyx, woverlap_wrapper.pyx, test_louvain.py, and spectral_clustering.pyx
- PR #220 Fixed bugs in Nvgraph triangle counting
- PR #232 Fixed memory leaks in managing cudf columns.
- PR #236 Fixed issue with v0.7 nightly yml environment file.  Also updated the README to remove pip
- PR #239 Added a check to prevent a cugraph object to store two different graphs.
- PR #244 Fixed issue with nvgraph's subgraph extraction if the first vertex in the vertex list is not incident on an edge in the extracted graph
- PR #249 Fix oudated cuDF version in gpu/build.shi
- PR #262 Removed networkx conda dependency for both build and runtime
- PR #271 Removed nvgraph conda dependency
- PR #276 Removed libgdf_cffi import from bindings
- PR #288 Add boost as a conda dependency

# cuGraph 0.6.0 (22 Mar 2019)

## New Features

- PR #73 Weighted Jaccard bindings
- PR #41 RMAT graph bindings
- PR #43 Louvain binings
- PR #44 SSSP bindings
- PR #47 BSF bindings
- PR #53 New Repo structure
- PR #67 RMM Integration with rmm as as submodule
- PR #82 Spectral Clustering bindings
- PR #82 Clustering metrics binding
- PR #85 Helper functions on python Graph object
- PR #106 Add gpu/build.sh file for gpuCI

## Improvements

- PR #50 Reorganize directory structure to match cuDF
- PR #85 Deleted setup.py and setup.cfg which had been replaced
- PR #95 Code clean up
- PR #96 Relocated mmio.c and mmio.h (external files) to thirdparty/mmio
- PR #97 Updated python tests to speed them up
- PR #100 Added testing for returned vertex and edge identifiers
- PR #105 Updated python code to follow PEP8 (fixed flake8 complaints)
- PR #121 Cleaned up READEME file
- PR #130 Update conda build recipes
- PR #144 Documentation for top level functions

## Bug Fixes

- PR #48 ABI Fixes
- PR #72 Bug fix for segfault issue getting transpose from adjacency list
- PR #105 Bug fix for memory leaks and python test failures
- PR #110 Bug fix for segfault calling Louvain with only edge list
- PR #115 Fixes for changes in cudf 0.6, pick up RMM from cudf instead of thirdpary
- PR #116 Added netscience.mtx dataset to datasets.tar.gz
- PR #120 Bug fix for segfault calling spectral clustering with only edge list
- PR #123 Fixed weighted Jaccard to assume the input weights are given as a cudf.Series
- PR #152 Fix conda package version string
- PR #160 Added additional link directory to support building on CentOS-7
- PR #221 Moved two_hop_neighbors.cuh to src folder to prevent it being installed
- PR #223 Fixed compiler warning in cpp/src/cugraph.cu
- PR #284 Commented out unit test code that fails due to a cudf bug


# cuGraph 0.5.0 (28 Jan 2019)<|MERGE_RESOLUTION|>--- conflicted
+++ resolved
@@ -1,12 +1,8 @@
-<<<<<<< HEAD
 # cuGraph 21.12.00 (Date TBD)
 
 Please see https://github.com/rapidsai/cugraph/releases/tag/v21.12.00a for the latest changes to this development branch.
 
-# cuGraph 21.10.00 (Date TBD)
-=======
 # cuGraph 21.10.00 (7 Oct 2021)
->>>>>>> ab401cad
 
 ## 🚨 Breaking Changes
 
@@ -313,7 +309,6 @@
 - Create labeler.yml (#1318) @jolorunyomi
 - Updates to support nightly MG test automation (#1308) @rlratzel
 - Add C++ graph functions (coarsen_grpah, renumber_edgelist, relabel) and primitvies (transform_reduce_by_adj_matrix_row_key, transform_reduce_by_adj_matrix_col_key, copy_v_transform_reduce_key_aggregated_out_nbr) (#1257) @seunghwak
->>>>>>> upstream/branch-0.18
 
 # cuGraph 0.17.0 (10 Dec 2020)
 ## New Features
