--- conflicted
+++ resolved
@@ -57,11 +57,8 @@
 - PR #1034 Expose resolution (gamma) parameter in Louvain
 - PR #1037 Centralize test main function and replace usage of deprecated `cnmem_memory_resource`
 - PR #1041 Use S3 bucket directly for benchmark plugin
-<<<<<<< HEAD
 - PR #1062 Compute max_vertex_id in mnmg local data computation
-=======
 - PR #1068 Remove unused thirdparty code
->>>>>>> 4492e751
 
 ## Bug Fixes
 - PR #936 Update Force Atlas 2 doc and wrapper
