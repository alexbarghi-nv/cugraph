#!/bin/bash

# Copyright (c) 2019-2022, NVIDIA CORPORATION.

# cugraph build script

# This script is used to build the component(s) in this repo from
# source, and can be called with various options to customize the
# build as needed (see the help output for details)

# Abort script on first error
set -e

NUMARGS=$#
ARGS=$*

# NOTE: ensure all dir changes are relative to the location of this
# script, and that this script resides in the repo dir!
REPODIR=$(cd $(dirname $0); pwd)

<<<<<<< HEAD

VALIDARGS="clean uninstall uninstall_cmake_deps libcugraph libcugraph_etl cugraph cugraph-service cugraph-pyg pylibcugraph cpp-mgtests docs -v -g -n --pydevelop --allgpuarch --skip_cpp_tests --cmake_default_generator -h --help"
=======
VALIDARGS="clean uninstall libcugraph libcugraph_etl cugraph cugraph-service pylibcugraph cpp-mgtests cugraph-dgl docs -v -g -n --pydevelop --allgpuarch --skip_cpp_tests --cmake_default_generator --clean -h --help"
>>>>>>> e7e4f90d

HELP="$0 [<target> ...] [<flag> ...]
 where <target> is:
   clean                      - remove all existing build artifacts and configuration (start over)
   uninstall                  - uninstall libcugraph and cugraph from a prior build/install (see also -n)
   libcugraph                 - build libcugraph.so and SG test binaries
   libcugraph_etl             - build libcugraph_etl.so and SG test binaries
   pylibcugraph               - build the pylibcugraph Python package
   cugraph-pyg                - build the cugraph-pyg Python package
   cugraph                    - build the cugraph Python package
   cugraph-service            - build the cugraph-service_client and cugraph-service_server Python package
   cpp-mgtests                - build libcugraph and libcugraph_etl MG tests. Builds MPI communicator, adding MPI as a dependency.
   cugraph-dgl                - build the cugraph-dgl extensions for DGL
   docs                       - build the docs
 and <flag> is:
   -v                         - verbose build mode
   -g                         - build for debug
   -n                         - do not install after a successful build
   --pydevelop                - use setup.py develop instead of install
   --allgpuarch               - build for all supported GPU architectures
   --skip_cpp_tests           - do not build the SG test binaries as part of the libcugraph and libcugraph_etl targets
   --cmake_default_generator  - use the default cmake generator instead of ninja
   --clean                    - clean an individual target (note: to do a complete rebuild, use the clean target described above)
   -h                         - print this text

 default action (no args) is to build and install 'libcugraph' then 'libcugraph_etl' then 'pylibcugraph' then 'cugraph' then 'cugraph-service' targets

 libcugraph build dir is: ${LIBCUGRAPH_BUILD_DIR}

 Set env var LIBCUGRAPH_BUILD_DIR to override libcugraph build dir.
"
LIBCUGRAPH_BUILD_DIR=${LIBCUGRAPH_BUILD_DIR:=${REPODIR}/cpp/build}
LIBCUGRAPH_ETL_BUILD_DIR=${LIBCUGRAPH_ETL_BUILD_DIR:=${REPODIR}/cpp/libcugraph_etl/build}
PYLIBCUGRAPH_BUILD_DIR=${REPODIR}/python/pylibcugraph/_skbuild
CUGRAPH_BUILD_DIR=${REPODIR}/python/cugraph/_skbuild
CUGRAPH_SERVICE_BUILD_DIRS="${REPODIR}/python/cugraph-service/server/build
                            ${REPODIR}/python/cugraph-service/client/build
"
CUGRAPH_DGL_BUILD_DIR=${REPODIR}/python/cugraph-dgl/build

# All python build dirs using _skbuild are handled by cleanPythonDir, but
# adding them here for completeness
BUILD_DIRS="${LIBCUGRAPH_BUILD_DIR}
            ${LIBCUGRAPH_ETL_BUILD_DIR}
            ${PYLIBCUGRAPH_BUILD_DIR}
            ${CUGRAPH_BUILD_DIR}
            ${CUGRAPH_SERVICE_BUILD_DIRS}
            ${CUGRAPH_DGL_BUILD_DIR}
"

# Set defaults for vars modified by flags to this script
VERBOSE_FLAG=""
CMAKE_VERBOSE_OPTION=""
BUILD_TYPE=Release
INSTALL_TARGET="--target install"
BUILD_CPP_TESTS=ON
BUILD_CPP_MG_TESTS=OFF
BUILD_ALL_GPU_ARCH=0
CMAKE_GENERATOR_OPTION="-G Ninja"
PYTHON_ARGS_FOR_INSTALL="-m pip install ."

# Set defaults for vars that may not have been defined externally
#  FIXME: if PREFIX is not set, check CONDA_PREFIX, but there is no fallback
#  from there!
INSTALL_PREFIX=${PREFIX:=${CONDA_PREFIX}}
PARALLEL_LEVEL=${PARALLEL_LEVEL:=`nproc`}
BUILD_ABI=${BUILD_ABI:=ON}

function hasArg {
    (( ${NUMARGS} != 0 )) && (echo " ${ARGS} " | grep -q " $1 ")
}

function buildAll {
    (( ${NUMARGS} == 0 )) || !(echo " ${ARGS} " | grep -q " [^-][a-zA-Z0-9\_\-]\+ ")
}

function cleanPythonDir {
    pushd $1 > /dev/null
    rm -rf dist dask-worker-space cugraph/raft *.egg-info
    find . -type d -name __pycache__ -print | xargs rm -rf
    find . -type d -name _skbuild -print | xargs rm -rf
    find . -type d -name dist -print | xargs rm -rf
    find . -type f -name "*.cpp" -delete
    find . -type f -name "*.cpython*.so" -delete
    find . -type d -name _external_repositories -print | xargs rm -rf
    popd > /dev/null
}

if hasArg -h || hasArg --help; then
    echo "${HELP}"
    exit 0
fi

# Check for valid usage
if (( ${NUMARGS} != 0 )); then
    for a in ${ARGS}; do
        if ! (echo " ${VALIDARGS} " | grep -q " ${a} "); then
            echo "Invalid option: ${a}"
            exit 1
        fi
    done
fi

# Process flags
if hasArg -v; then
    VERBOSE_FLAG="-v"
    CMAKE_VERBOSE_OPTION="--log-level=VERBOSE"
fi
if hasArg -g; then
    BUILD_TYPE=Debug
fi
if hasArg -n; then
    INSTALL_TARGET=""
fi
if hasArg --allgpuarch; then
    BUILD_ALL_GPU_ARCH=1
fi
if hasArg --skip_cpp_tests; then
    BUILD_CPP_TESTS=OFF
fi
if hasArg cpp-mgtests; then
    BUILD_CPP_MG_TESTS=ON
fi
if hasArg --cmake_default_generator; then
    CMAKE_GENERATOR_OPTION=""
fi
if hasArg --pydevelop; then
    PYTHON_ARGS_FOR_INSTALL="-m pip install -e ."
fi

# If clean or uninstall targets given, run them prior to any other steps
if hasArg uninstall; then
    if [[ "$INSTALL_PREFIX" != "" ]]; then
        rm -rf ${INSTALL_PREFIX}/include/cugraph
        rm -f ${INSTALL_PREFIX}/lib/libcugraph.so
        rm -rf ${INSTALL_PREFIX}/include/cugraph_c
        rm -f ${INSTALL_PREFIX}/lib/libcugraph_c.so
        rm -rf ${INSTALL_PREFIX}/include/cugraph_etl
        rm -f ${INSTALL_PREFIX}/lib/libcugraph_etl.so
        rm -rf ${INSTALL_PREFIX}/lib/cmake/cugraph
        rm -rf ${INSTALL_PREFIX}/lib/cmake/cugraph_etl
    fi
    # This may be redundant given the above, but can also be used in case
    # there are other installed files outside of the locations above.
    if [ -e ${LIBCUGRAPH_BUILD_DIR}/install_manifest.txt ]; then
        xargs rm -f < ${LIBCUGRAPH_BUILD_DIR}/install_manifest.txt > /dev/null 2>&1
    fi
    # uninstall cugraph and pylibcugraph installed from a prior "setup.py
    # install"
    # FIXME: if multiple versions of these packages are installed, this only
    # removes the latest one and leaves the others installed. build.sh uninstall
    # can be run multiple times to remove all of them, but that is not obvious.
<<<<<<< HEAD
    pip uninstall -y cugraph pylibcugraph cugraph-pyg
fi

if hasArg uninstall_cmake_deps; then
    if [[ "$INSTALL_PREFIX" != "" ]]; then
        rm -rf ${INSTALL_PREFIX}/include/raft
        rm -rf ${INSTALL_PREFIX}/lib/cmake/raft
        rm -rf ${INSTALL_PREFIX}/include/cub
        rm -rf ${INSTALL_PREFIX}/lib/cmake/cub
        rm -rf ${INSTALL_PREFIX}/include/cuco
        rm -rf ${INSTALL_PREFIX}/lib/cmake/cuco
        rm -rf ${INSTALL_PREFIX}/include/rmm
        rm -rf ${INSTALL_PREFIX}/lib/cmake/rmm
    fi
=======
    pip uninstall -y pylibcugraph cugraph cugraph-service-client cugraph-service-server cugraph-dgl
>>>>>>> e7e4f90d
fi

if hasArg clean; then
    # Ignore errors for clean since missing files, etc. are not failures
    set +e
    # remove artifacts generated inplace
    # FIXME: ideally the "setup.py clean" command would be used for this, but
    # currently running any setup.py command has side effects (eg. cloning
    # repos).
    # (cd ${REPODIR}/python && python setup.py clean)
    if [[ -d ${REPODIR}/python ]]; then
        cleanPythonDir ${REPODIR}/python
    fi

    # If the dirs to clean are mounted dirs in a container, the contents should
    # be removed but the mounted dirs will remain.  The find removes all
    # contents but leaves the dirs, the rmdir attempts to remove the dirs but
    # can fail safely.
    for bd in ${BUILD_DIRS}; do
        if [ -d ${bd} ]; then
            find ${bd} -mindepth 1 -delete
            rmdir ${bd} || true
        fi
    done
    # Go back to failing on first error for all other operations
    set -e
fi

################################################################################
# Configure, build, and install libcugraph
if buildAll || hasArg libcugraph; then
    if hasArg --clean; then
        if [ -d ${LIBCUGRAPH_BUILD_DIR} ]; then
            find ${LIBCUGRAPH_BUILD_DIR} -mindepth 1 -delete
            rmdir ${LIBCUGRAPH_BUILD_DIR} || true
        fi
    else
        if (( ${BUILD_ALL_GPU_ARCH} == 0 )); then
            CUGRAPH_CMAKE_CUDA_ARCHITECTURES="NATIVE"
            echo "Building for the architecture of the GPU in the system..."
        else
            CUGRAPH_CMAKE_CUDA_ARCHITECTURES="ALL"
            echo "Building for *ALL* supported GPU architectures..."
        fi
        mkdir -p ${LIBCUGRAPH_BUILD_DIR}
        cd ${LIBCUGRAPH_BUILD_DIR}
        cmake -B "${LIBCUGRAPH_BUILD_DIR}" -S "${REPODIR}/cpp" \
              -DCMAKE_INSTALL_PREFIX=${INSTALL_PREFIX} \
              -DCMAKE_CUDA_ARCHITECTURES=${CUGRAPH_CMAKE_CUDA_ARCHITECTURES} \
              -DCMAKE_BUILD_TYPE=${BUILD_TYPE} \
              -DBUILD_TESTS=${BUILD_CPP_TESTS} \
              -DBUILD_CUGRAPH_MG_TESTS=${BUILD_CPP_MG_TESTS} \
              ${CMAKE_GENERATOR_OPTION} \
              ${CMAKE_VERBOSE_OPTION}
        cmake --build "${LIBCUGRAPH_BUILD_DIR}" -j${PARALLEL_LEVEL} ${INSTALL_TARGET} ${VERBOSE_FLAG}
    fi
fi

# Configure, build, and install libcugraph_etl
if buildAll || hasArg libcugraph_etl; then
    if hasArg --clean; then
        if [ -d ${LIBCUGRAPH_ETL_BUILD_DIR} ]; then
            find ${LIBCUGRAPH_ETL_BUILD_DIR} -mindepth 1 -delete
            rmdir ${LIBCUGRAPH_ETL_BUILD_DIR} || true
        fi
    else
        if (( ${BUILD_ALL_GPU_ARCH} == 0 )); then
            CUGRAPH_CMAKE_CUDA_ARCHITECTURES="NATIVE"
            echo "Building for the architecture of the GPU in the system..."
        else
            CUGRAPH_CMAKE_CUDA_ARCHITECTURES="ALL"
            echo "Building for *ALL* supported GPU architectures..."
        fi
        mkdir -p ${LIBCUGRAPH_ETL_BUILD_DIR}
         cd ${LIBCUGRAPH_ETL_BUILD_DIR}
        cmake -DCMAKE_INSTALL_PREFIX=${INSTALL_PREFIX} \
              -DCMAKE_CUDA_ARCHITECTURES=${CUGRAPH_CMAKE_CUDA_ARCHITECTURES} \
              -DDISABLE_DEPRECATION_WARNING=${BUILD_DISABLE_DEPRECATION_WARNING} \
              -DCMAKE_BUILD_TYPE=${BUILD_TYPE} \
              -DBUILD_TESTS=${BUILD_CPP_TESTS} \
              -DBUILD_CUGRAPH_MG_TESTS=${BUILD_CPP_MG_TESTS} \
              -DCMAKE_PREFIX_PATH=${LIBCUGRAPH_BUILD_DIR} \
              ${CMAKE_GENERATOR_OPTION} \
              ${CMAKE_VERBOSE_OPTION} \
              ${REPODIR}/cpp/libcugraph_etl
        cmake --build "${LIBCUGRAPH_ETL_BUILD_DIR}" -j${PARALLEL_LEVEL} ${INSTALL_TARGET} ${VERBOSE_FLAG}
    fi
fi

# Build, and install pylibcugraph
if buildAll || hasArg pylibcugraph; then
    if hasArg --clean; then
        cleanPythonDir ${REPODIR}/python/pylibcugraph
    else
        cd ${REPODIR}/python/pylibcugraph
        # setup.py references an env var CUGRAPH_BUILD_PATH to find the libcugraph
        # build. If not set by the user, set it to LIBCUGRAPH_BUILD_DIR
        CUGRAPH_BUILD_PATH=${CUGRAPH_BUILD_PATH:=${LIBCUGRAPH_BUILD_DIR}}
        python setup.py build_ext --inplace -- -DFIND_CUGRAPH_CPP=ON \
               -Dcugraph_ROOT=${LIBCUGRAPH_BUILD_DIR} -- -j${PARALLEL_LEVEL:-1}
        if [[ ${INSTALL_TARGET} != "" ]]; then
            env CUGRAPH_BUILD_PATH=${CUGRAPH_BUILD_PATH} python ${PYTHON_ARGS_FOR_INSTALL}
        fi
    fi
fi

# Build and install the cugraph Python package
if buildAll || hasArg cugraph; then
    if hasArg --clean; then
        cleanPythonDir ${REPODIR}/python/cugraph
    else
        cd ${REPODIR}/python/cugraph
        # FIXME: this needs to eventually reference the pylibcugraph build
        # setup.py references an env var CUGRAPH_BUILD_PATH to find the libcugraph
        # build. If not set by the user, set it to LIBCUGRAPH_BUILD_DIR
        CUGRAPH_BUILD_PATH=${CUGRAPH_BUILD_PATH:=${LIBCUGRAPH_BUILD_DIR}}
        python setup.py build_ext --inplace -- -DFIND_CUGRAPH_CPP=ON \
               -Dcugraph_ROOT=${LIBCUGRAPH_BUILD_DIR} -- -j${PARALLEL_LEVEL:-1}
        if [[ ${INSTALL_TARGET} != "" ]]; then
            env CUGRAPH_BUILD_PATH=${CUGRAPH_BUILD_PATH} python ${PYTHON_ARGS_FOR_INSTALL}
        fi
    fi
fi

# Build and install the cugraph-pyg Python package
if buildAll || hasArg cugraph-pyg; then
    cd ${REPODIR}/python/cugraph-pyg
    python setup.py build_ext --inplace -- -j${PARALLEL_LEVEL:-1}
    if [[ ${INSTALL_TARGET} != "" ]]; then
	env python setup.py ${PYTHON_INSTALL}
    fi
fi

# Install the cugraph-service-client and cugraph-service-server Python packages
if buildAll || hasArg cugraph-service; then
    if hasArg --clean; then
        cleanPythonDir ${REPODIR}/python/cugraph-service
    else
        if [[ ${INSTALL_TARGET} != "" ]]; then
            cd ${REPODIR}/python/cugraph-service/client
            python ${PYTHON_ARGS_FOR_INSTALL}
            cd ${REPODIR}/python/cugraph-service/server
            python ${PYTHON_ARGS_FOR_INSTALL}
        fi
    fi
fi

# Install the cugraph-dgl extensions for DGL
if buildAll || hasArg cugraph-dgl; then
    if hasArg --clean; then
        cleanPythonDir ${REPODIR}/python/cugraph-dgl
    else
        if [[ ${INSTALL_TARGET} != "" ]]; then
            cd ${REPODIR}/python/cugraph-dgl
            python ${PYTHON_ARGS_FOR_INSTALL}
        fi
    fi
fi

# Build the docs
if hasArg docs; then
    if [ ! -d ${LIBCUGRAPH_BUILD_DIR} ]; then
        mkdir -p ${LIBCUGRAPH_BUILD_DIR}
        cd ${LIBCUGRAPH_BUILD_DIR}
        cmake -B "${LIBCUGRAPH_BUILD_DIR}" -S "${REPODIR}/cpp" \
              -DCMAKE_INSTALL_PREFIX=${INSTALL_PREFIX} \
              -DCMAKE_BUILD_TYPE=${BUILD_TYPE} \
              ${CMAKE_GENERATOR_OPTION} \
              ${CMAKE_VERBOSE_OPTION}
    fi
    cd ${LIBCUGRAPH_BUILD_DIR}
    cmake --build "${LIBCUGRAPH_BUILD_DIR}" -j${PARALLEL_LEVEL} --target docs_cugraph ${VERBOSE_FLAG}
    cd ${REPODIR}/docs/cugraph
    make html
fi<|MERGE_RESOLUTION|>--- conflicted
+++ resolved
@@ -18,12 +18,8 @@
 # script, and that this script resides in the repo dir!
 REPODIR=$(cd $(dirname $0); pwd)
 
-<<<<<<< HEAD
-
-VALIDARGS="clean uninstall uninstall_cmake_deps libcugraph libcugraph_etl cugraph cugraph-service cugraph-pyg pylibcugraph cpp-mgtests docs -v -g -n --pydevelop --allgpuarch --skip_cpp_tests --cmake_default_generator -h --help"
-=======
-VALIDARGS="clean uninstall libcugraph libcugraph_etl cugraph cugraph-service pylibcugraph cpp-mgtests cugraph-dgl docs -v -g -n --pydevelop --allgpuarch --skip_cpp_tests --cmake_default_generator --clean -h --help"
->>>>>>> e7e4f90d
+
+VALIDARGS="clean uninstall uninstall_cmake_deps libcugraph libcugraph_etl cugraph cugraph-service cugraph-pyg cugraph-dgl pylibcugraph cpp-mgtests docs -v -g -n --pydevelop --allgpuarch --skip_cpp_tests --cmake_default_generator -h --help"
 
 HELP="$0 [<target> ...] [<flag> ...]
  where <target> is:
@@ -176,24 +172,7 @@
     # FIXME: if multiple versions of these packages are installed, this only
     # removes the latest one and leaves the others installed. build.sh uninstall
     # can be run multiple times to remove all of them, but that is not obvious.
-<<<<<<< HEAD
-    pip uninstall -y cugraph pylibcugraph cugraph-pyg
-fi
-
-if hasArg uninstall_cmake_deps; then
-    if [[ "$INSTALL_PREFIX" != "" ]]; then
-        rm -rf ${INSTALL_PREFIX}/include/raft
-        rm -rf ${INSTALL_PREFIX}/lib/cmake/raft
-        rm -rf ${INSTALL_PREFIX}/include/cub
-        rm -rf ${INSTALL_PREFIX}/lib/cmake/cub
-        rm -rf ${INSTALL_PREFIX}/include/cuco
-        rm -rf ${INSTALL_PREFIX}/lib/cmake/cuco
-        rm -rf ${INSTALL_PREFIX}/include/rmm
-        rm -rf ${INSTALL_PREFIX}/lib/cmake/rmm
-    fi
-=======
-    pip uninstall -y pylibcugraph cugraph cugraph-service-client cugraph-service-server cugraph-dgl
->>>>>>> e7e4f90d
+    pip uninstall -y pylibcugraph cugraph cugraph-service-client cugraph-service-server cugraph-dgl cugraph-pyg
 fi
 
 if hasArg clean; then
