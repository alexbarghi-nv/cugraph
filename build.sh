#!/bin/bash

# Copyright (c) 2019-2022, NVIDIA CORPORATION.

# cugraph build script

# This script is used to build the component(s) in this repo from
# source, and can be called with various options to customize the
# build as needed (see the help output for details)

# Abort script on first error
set -e

NUMARGS=$#
ARGS=$*

# NOTE: ensure all dir changes are relative to the location of this
# script, and that this script resides in the repo dir!
REPODIR=$(cd $(dirname $0); pwd)
LIBCUGRAPH_BUILD_DIR=${LIBCUGRAPH_BUILD_DIR:=${REPODIR}/cpp/build}
LIBCUGRAPH_ETL_BUILD_DIR=${LIBCUGRAPH_ETL_BUILD_DIR:=${REPODIR}/cpp/libcugraph_etl/build}

<<<<<<< HEAD
VALIDARGS="clean uninstall uninstall_cmake_deps libcugraph libcugraph_etl cugraph pylibcugraph cugraph_pyg cpp-mgtests docs -v -g -n --pydevelop --allgpuarch --skip_cpp_tests --cmake_default_generator -h --help"
=======
VALIDARGS="clean uninstall uninstall_cmake_deps libcugraph libcugraph_etl cugraph cugraph-service pylibcugraph cpp-mgtests docs -v -g -n --pydevelop --allgpuarch --skip_cpp_tests --cmake_default_generator -h --help"
>>>>>>> 79f86ab7
HELP="$0 [<target> ...] [<flag> ...]
 where <target> is:
   clean                      - remove all existing build artifacts and configuration (start over)
   uninstall                  - uninstall libcugraph and cugraph from a prior build/install (see also -n)
   uninstall_cmake_deps       - uninstall headers from external dependencies installed by cmake (raft, rmm, cuco, etc.) (see also -n)
   libcugraph                 - build libcugraph.so and SG test binaries
   libcugraph_etl             - build libcugraph_etl.so and SG test binaries
   pylibcugraph               - build the pylibcugraph Python package
<<<<<<< HEAD
   cugraph_pyg                - build the cugraph_pyg Python package
=======
   cugraph                    - build the cugraph Python package
   cugraph-service            - build the cugraph-service_client and cugraph-service_server Python package
>>>>>>> 79f86ab7
   cpp-mgtests                - build libcugraph and libcugraph_etl MG tests. Builds MPI communicator, adding MPI as a dependency.
   docs                       - build the docs
 and <flag> is:
   -v                         - verbose build mode
   -g                         - build for debug
   -n                         - do not install after a successful build
   --pydevelop                - use setup.py develop instead of install
   --allgpuarch               - build for all supported GPU architectures
   --skip_cpp_tests           - do not build the SG test binaries as part of the libcugraph and libcugraph_etl targets
   --cmake_default_generator  - use the default cmake generator instead of ninja
   -h                         - print this text

 default action (no args) is to build and install 'libcugraph' then 'libcugraph_etl' then 'pylibcugraph' then 'cugraph' then 'cugraph-service' targets

 libcugraph build dir is: ${LIBCUGRAPH_BUILD_DIR}

 Set env var LIBCUGRAPH_BUILD_DIR to override libcugraph build dir.
"
CUGRAPH_BUILD_DIR=${REPODIR}/python/build
BUILD_DIRS="${LIBCUGRAPH_BUILD_DIR} ${LIBCUGRAPH_ETL_BUILD_DIR} ${CUGRAPH_BUILD_DIR}"

# Set defaults for vars modified by flags to this script
VERBOSE_FLAG=""
CMAKE_VERBOSE_OPTION=""
BUILD_TYPE=Release
INSTALL_TARGET="--target install"
BUILD_CPP_TESTS=ON
BUILD_CPP_MG_TESTS=OFF
BUILD_ALL_GPU_ARCH=0
CMAKE_GENERATOR_OPTION="-G Ninja"
PYTHON_INSTALL="install"

# Set defaults for vars that may not have been defined externally
#  FIXME: if PREFIX is not set, check CONDA_PREFIX, but there is no fallback
#  from there!
INSTALL_PREFIX=${PREFIX:=${CONDA_PREFIX}}
PARALLEL_LEVEL=${PARALLEL_LEVEL:=`nproc`}
BUILD_ABI=${BUILD_ABI:=ON}

function hasArg {
    (( ${NUMARGS} != 0 )) && (echo " ${ARGS} " | grep -q " $1 ")
}

function buildAll {
    (( ${NUMARGS} == 0 )) || !(echo " ${ARGS} " | grep -q " [^-][a-zA-Z0-9\_\-]\+ ")
}

if hasArg -h || hasArg --help; then
    echo "${HELP}"
    exit 0
fi

# Check for valid usage
if (( ${NUMARGS} != 0 )); then
    for a in ${ARGS}; do
	if ! (echo " ${VALIDARGS} " | grep -q " ${a} "); then
	    echo "Invalid option: ${a}"
	    exit 1
	fi
    done
fi

# Process flags
if hasArg -v; then
    VERBOSE_FLAG="-v"
    CMAKE_VERBOSE_OPTION="--log-level=VERBOSE"
fi
if hasArg -g; then
    BUILD_TYPE=Debug
fi
if hasArg -n; then
    INSTALL_TARGET=""
fi
if hasArg --allgpuarch; then
    BUILD_ALL_GPU_ARCH=1
fi
if hasArg --skip_cpp_tests; then
    BUILD_CPP_TESTS=OFF
fi
if hasArg cpp-mgtests; then
    BUILD_CPP_MG_TESTS=ON
fi
if hasArg --cmake_default_generator; then
    CMAKE_GENERATOR_OPTION=""
fi
if hasArg --pydevelop; then
    PYTHON_INSTALL="develop"
fi

# If clean or uninstall targets given, run them prior to any other steps
if hasArg uninstall; then
    if [[ "$INSTALL_PREFIX" != "" ]]; then
        rm -rf ${INSTALL_PREFIX}/include/cugraph
        rm -f ${INSTALL_PREFIX}/lib/libcugraph.so
        rm -rf ${INSTALL_PREFIX}/include/cugraph_c
        rm -f ${INSTALL_PREFIX}/lib/libcugraph_c.so
        rm -rf ${INSTALL_PREFIX}/include/cugraph_etl
        rm -f ${INSTALL_PREFIX}/lib/libcugraph_etl.so
        rm -rf ${INSTALL_PREFIX}/lib/cmake/cugraph
        rm -rf ${INSTALL_PREFIX}/lib/cmake/cugraph_etl
    fi
    # This may be redundant given the above, but can also be used in case
    # there are other installed files outside of the locations above.
    if [ -e ${LIBCUGRAPH_BUILD_DIR}/install_manifest.txt ]; then
        xargs rm -f < ${LIBCUGRAPH_BUILD_DIR}/install_manifest.txt > /dev/null 2>&1
    fi
    # uninstall cugraph and pylibcugraph installed from a prior "setup.py
    # install"
    # FIXME: if multiple versions of these packages are installed, this only
    # removes the latest one and leaves the others installed. build.sh uninstall
    # can be run multiple times to remove all of them, but that is not obvious.
    pip uninstall -y cugraph pylibcugraph cugraph_pyg
fi

if hasArg uninstall_cmake_deps; then
    if [[ "$INSTALL_PREFIX" != "" ]]; then
        rm -rf ${INSTALL_PREFIX}/include/raft
        rm -rf ${INSTALL_PREFIX}/lib/cmake/raft
        rm -rf ${INSTALL_PREFIX}/include/cub
        rm -rf ${INSTALL_PREFIX}/lib/cmake/cub
        rm -rf ${INSTALL_PREFIX}/include/cuco
        rm -rf ${INSTALL_PREFIX}/lib/cmake/cuco
        rm -rf ${INSTALL_PREFIX}/include/rmm
        rm -rf ${INSTALL_PREFIX}/lib/cmake/rmm
    fi
fi

if hasArg clean; then
    # Ignore errors for clean since missing files, etc. are not failures
    set +e
    # remove artifacts generated inplace
    # FIXME: ideally the "setup.py clean" command would be used for this, but
    # currently running any setup.py command has side effects (eg. cloning
    # repos).
    # (cd ${REPODIR}/python && python setup.py clean)
    if [[ -d ${REPODIR}/python ]]; then
        pushd ${REPODIR}/python > /dev/null
        rm -rf dist dask-worker-space cugraph/raft *.egg-info
        find . -name "__pycache__" -type d -exec rm -rf {} \; > /dev/null 2>&1
        find . -type d -name _skbuild -exec rm -rf {} \; > /dev/null 2>&1
        find . -type d -name dist -exec rm -rf {} \; > /dev/null 2>&1
        find . -name "*.cpp" -type f -delete
        find . -name "*.cpython*.so" -type f -delete
        find . -type d -name _external_repositories -exec rm -rf {} \; > /dev/null 2>&1
        popd > /dev/null
    fi

    # If the dirs to clean are mounted dirs in a container, the contents should
    # be removed but the mounted dirs will remain.  The find removes all
    # contents but leaves the dirs, the rmdir attempts to remove the dirs but
    # can fail safely.
    for bd in ${BUILD_DIRS}; do
	if [ -d ${bd} ]; then
	    find ${bd} -mindepth 1 -delete
	    rmdir ${bd} || true
	fi
    done
    # Go back to failing on first error for all other operations
    set -e
fi

################################################################################
# Configure, build, and install libcugraph
if buildAll || hasArg libcugraph; then
    if (( ${BUILD_ALL_GPU_ARCH} == 0 )); then
        CUGRAPH_CMAKE_CUDA_ARCHITECTURES="NATIVE"
        echo "Building for the architecture of the GPU in the system..."
    else
        CUGRAPH_CMAKE_CUDA_ARCHITECTURES="ALL"
        echo "Building for *ALL* supported GPU architectures..."
    fi
    mkdir -p ${LIBCUGRAPH_BUILD_DIR}
    cd ${LIBCUGRAPH_BUILD_DIR}
    cmake -B "${LIBCUGRAPH_BUILD_DIR}" -S "${REPODIR}/cpp" \
          -DCMAKE_INSTALL_PREFIX=${INSTALL_PREFIX} \
          -DCMAKE_CUDA_ARCHITECTURES=${CUGRAPH_CMAKE_CUDA_ARCHITECTURES} \
          -DCMAKE_BUILD_TYPE=${BUILD_TYPE} \
          -DBUILD_TESTS=${BUILD_CPP_TESTS} \
          -DBUILD_CUGRAPH_MG_TESTS=${BUILD_CPP_MG_TESTS} \
	  ${CMAKE_GENERATOR_OPTION} \
          ${CMAKE_VERBOSE_OPTION}
    cmake --build "${LIBCUGRAPH_BUILD_DIR}" -j${PARALLEL_LEVEL} ${INSTALL_TARGET} ${VERBOSE_FLAG}
fi

# Configure, build, and install libcugraph_etl
if buildAll || hasArg libcugraph_etl; then
    if (( ${BUILD_ALL_GPU_ARCH} == 0 )); then
        CUGRAPH_CMAKE_CUDA_ARCHITECTURES="NATIVE"
        echo "Building for the architecture of the GPU in the system..."
    else
        CUGRAPH_CMAKE_CUDA_ARCHITECTURES="ALL"
        echo "Building for *ALL* supported GPU architectures..."
    fi
    mkdir -p ${LIBCUGRAPH_ETL_BUILD_DIR}
     cd ${LIBCUGRAPH_ETL_BUILD_DIR}
    cmake -DCMAKE_INSTALL_PREFIX=${INSTALL_PREFIX} \
          -DCMAKE_CUDA_ARCHITECTURES=${CUGRAPH_CMAKE_CUDA_ARCHITECTURES} \
          -DDISABLE_DEPRECATION_WARNING=${BUILD_DISABLE_DEPRECATION_WARNING} \
          -DCMAKE_BUILD_TYPE=${BUILD_TYPE} \
          -DBUILD_TESTS=${BUILD_CPP_TESTS} \
          -DBUILD_CUGRAPH_MG_TESTS=${BUILD_CPP_MG_TESTS} \
          -DCMAKE_PREFIX_PATH=${LIBCUGRAPH_BUILD_DIR} \
	  ${CMAKE_GENERATOR_OPTION} \
          ${CMAKE_VERBOSE_OPTION} \
          ${REPODIR}/cpp/libcugraph_etl
    cmake --build "${LIBCUGRAPH_ETL_BUILD_DIR}" -j${PARALLEL_LEVEL} ${INSTALL_TARGET} ${VERBOSE_FLAG}
fi

# Build, and install pylibcugraph
if buildAll || hasArg pylibcugraph; then
    cd ${REPODIR}/python/pylibcugraph
    # setup.py references an env var CUGRAPH_BUILD_PATH to find the libcugraph
    # build. If not set by the user, set it to LIBCUGRAPH_BUILD_DIR
    CUGRAPH_BUILD_PATH=${CUGRAPH_BUILD_PATH:=${LIBCUGRAPH_BUILD_DIR}}
    python setup.py build_ext --inplace -- -DFIND_CUGRAPH_CPP=ON \
           -Dcugraph_ROOT=${LIBCUGRAPH_BUILD_DIR} -- -j${PARALLEL_LEVEL:-1}
    if [[ ${INSTALL_TARGET} != "" ]]; then
	env CUGRAPH_BUILD_PATH=${CUGRAPH_BUILD_PATH} python setup.py ${PYTHON_INSTALL}
    fi
fi

# Build and install the cugraph Python package
if buildAll || hasArg cugraph; then
    cd ${REPODIR}/python/cugraph
    # FIXME: this needs to eventually reference the pylibcugraph build
    # setup.py references an env var CUGRAPH_BUILD_PATH to find the libcugraph
    # build. If not set by the user, set it to LIBCUGRAPH_BUILD_DIR
    CUGRAPH_BUILD_PATH=${CUGRAPH_BUILD_PATH:=${LIBCUGRAPH_BUILD_DIR}}
    python setup.py build_ext --inplace -- -DFIND_CUGRAPH_CPP=ON \
           -Dcugraph_ROOT=${LIBCUGRAPH_BUILD_DIR} -- -j${PARALLEL_LEVEL:-1}
    if [[ ${INSTALL_TARGET} != "" ]]; then
	env CUGRAPH_BUILD_PATH=${CUGRAPH_BUILD_PATH} python setup.py ${PYTHON_INSTALL}
    fi
fi

<<<<<<< HEAD
# Build and install the cugraph_pyg Python package
if buildAll || hasArg cugraph_pyg; then
    cd ${REPODIR}/python/cugraph_pyg
    python setup.py build_ext --inplace -- -j${PARALLEL_LEVEL:-1}
    if [[ ${INSTALL_TARGET} != "" ]]; then
	env python setup.py ${PYTHON_INSTALL}
=======
# Install the cugraph-service-client and cugraph-service-server Python packages
if buildAll || hasArg cugraph-service; then
    if [[ ${INSTALL_TARGET} != "" ]]; then
        cd ${REPODIR}/python/cugraph-service/client
	python setup.py ${PYTHON_INSTALL}
        cd ${REPODIR}/python/cugraph-service/server
	python setup.py ${PYTHON_INSTALL}
>>>>>>> 79f86ab7
    fi
fi

# Build the docs
if hasArg docs; then
    if [ ! -d ${LIBCUGRAPH_BUILD_DIR} ]; then
        mkdir -p ${LIBCUGRAPH_BUILD_DIR}
        cd ${LIBCUGRAPH_BUILD_DIR}
        cmake -B "${LIBCUGRAPH_BUILD_DIR}" -S "${REPODIR}/cpp" \
              -DCMAKE_INSTALL_PREFIX=${INSTALL_PREFIX} \
              -DCMAKE_BUILD_TYPE=${BUILD_TYPE} \
	      ${CMAKE_GENERATOR_OPTION} \
              ${CMAKE_VERBOSE_OPTION}
    fi
    cd ${LIBCUGRAPH_BUILD_DIR}
    cmake --build "${LIBCUGRAPH_BUILD_DIR}" -j${PARALLEL_LEVEL} --target docs_cugraph ${VERBOSE_FLAG}
    cd ${REPODIR}/docs/cugraph
    make html
fi<|MERGE_RESOLUTION|>--- conflicted
+++ resolved
@@ -20,11 +20,9 @@
 LIBCUGRAPH_BUILD_DIR=${LIBCUGRAPH_BUILD_DIR:=${REPODIR}/cpp/build}
 LIBCUGRAPH_ETL_BUILD_DIR=${LIBCUGRAPH_ETL_BUILD_DIR:=${REPODIR}/cpp/libcugraph_etl/build}
 
-<<<<<<< HEAD
-VALIDARGS="clean uninstall uninstall_cmake_deps libcugraph libcugraph_etl cugraph pylibcugraph cugraph_pyg cpp-mgtests docs -v -g -n --pydevelop --allgpuarch --skip_cpp_tests --cmake_default_generator -h --help"
-=======
-VALIDARGS="clean uninstall uninstall_cmake_deps libcugraph libcugraph_etl cugraph cugraph-service pylibcugraph cpp-mgtests docs -v -g -n --pydevelop --allgpuarch --skip_cpp_tests --cmake_default_generator -h --help"
->>>>>>> 79f86ab7
+
+VALIDARGS="clean uninstall uninstall_cmake_deps libcugraph libcugraph_etl cugraph cugraph-service cugraph_pyg pylibcugraph cpp-mgtests docs -v -g -n --pydevelop --allgpuarch --skip_cpp_tests --cmake_default_generator -h --help"
+
 HELP="$0 [<target> ...] [<flag> ...]
  where <target> is:
    clean                      - remove all existing build artifacts and configuration (start over)
@@ -33,12 +31,9 @@
    libcugraph                 - build libcugraph.so and SG test binaries
    libcugraph_etl             - build libcugraph_etl.so and SG test binaries
    pylibcugraph               - build the pylibcugraph Python package
-<<<<<<< HEAD
    cugraph_pyg                - build the cugraph_pyg Python package
-=======
    cugraph                    - build the cugraph Python package
    cugraph-service            - build the cugraph-service_client and cugraph-service_server Python package
->>>>>>> 79f86ab7
    cpp-mgtests                - build libcugraph and libcugraph_etl MG tests. Builds MPI communicator, adding MPI as a dependency.
    docs                       - build the docs
  and <flag> is:
@@ -274,14 +269,12 @@
     fi
 fi
 
-<<<<<<< HEAD
 # Build and install the cugraph_pyg Python package
 if buildAll || hasArg cugraph_pyg; then
     cd ${REPODIR}/python/cugraph_pyg
     python setup.py build_ext --inplace -- -j${PARALLEL_LEVEL:-1}
     if [[ ${INSTALL_TARGET} != "" ]]; then
 	env python setup.py ${PYTHON_INSTALL}
-=======
 # Install the cugraph-service-client and cugraph-service-server Python packages
 if buildAll || hasArg cugraph-service; then
     if [[ ${INSTALL_TARGET} != "" ]]; then
@@ -289,7 +282,6 @@
 	python setup.py ${PYTHON_INSTALL}
         cd ${REPODIR}/python/cugraph-service/server
 	python setup.py ${PYTHON_INSTALL}
->>>>>>> 79f86ab7
     fi
 fi
 
