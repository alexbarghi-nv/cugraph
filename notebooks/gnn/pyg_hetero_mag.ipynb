--- conflicted
+++ resolved
@@ -119,11 +119,7 @@
     "    pG.add_vertex_data(feature_df, vertex_col_name='id', type_name=node_type)\n",
     "\n",
     "# Fill in an empty value for vertices without properties.\n",
-<<<<<<< HEAD
-    "pG.fillna(0.0)"
-=======
     "pG.fillna_vertices(0.0)"
->>>>>>> 5e1baf1c
    ]
   },
   {
