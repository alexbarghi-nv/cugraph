--- conflicted
+++ resolved
@@ -12,15 +12,6 @@
 # See the License for the specific language governing permissions and
 # limitations under the License.
 
-<<<<<<< HEAD
-=======
-#SBATCH -A datascience_rapids_cugraphgnn
-#SBATCH -p luna
-#SBATCH -J datascience_rapids_cugraphgnn-papers:bulkSamplingPyG
-#SBATCH -N 1
-#SBATCH -t 00:25:00
-
->>>>>>> 47119c37
 CONTAINER_IMAGE=${CONTAINER_IMAGE:="please_specify_container"}
 SCRIPTS_DIR=$(pwd)
 LOGS_DIR=${LOGS_DIR:=$(pwd)"/logs"}
@@ -70,27 +61,4 @@
         --container-image $CONTAINER_IMAGE \
         --container-mounts=${LOGS_DIR}":/logs",${SAMPLES_DIR}":/samples",${SCRIPTS_DIR}":/scripts",${DATASETS_DIR}":/datasets" \
         bash /scripts/train.sh $BATCH_SIZE $FANOUT $REPLICATION_FACTOR "/scripts" $NUM_EPOCHS "cugraph_dgl_csr" $nnodes $head_node_ip $JOB_ID
-fi
-<<<<<<< HEAD
-=======
-
-# Train
-srun \
-    --container-image $CONTAINER_IMAGE \
-    --container-mounts=${LOGS_DIR}":/logs",${SAMPLES_DIR}":/samples",${SCRIPTS_DIR}":/scripts",${DATASETS_DIR}":/datasets" \
-    torchrun \
-        --nnodes $nnodes \
-        --nproc-per-node $gpus_per_node \
-        --rdzv-id $RANDOM \
-        --rdzv-backend c10d \
-        --rdzv-endpoint $head_node_ip:29500 \
-        /scripts/bench_cugraph_training.py \
-            --output_file "/logs/output.txt" \
-            --framework $FRAMEWORK \
-            --dataset_dir "/datasets" \
-            --sample_dir "/samples" \
-            --batch_size $BATCH_SIZE \
-            --fanout $FANOUT \
-            --replication_factor $REPLICATION_FACTOR \
-            --num_epochs $NUM_EPOCHS
->>>>>>> 47119c37
+fi