# Copyright (c) 2023-2024, NVIDIA CORPORATION.
# Licensed under the Apache License, Version 2.0 (the "License");
# you may not use this file except in compliance with the License.
# You may obtain a copy of the License at
#
#     http://www.apache.org/licenses/LICENSE-2.0
#
# Unless required by applicable law or agreed to in writing, software
# distributed under the License is distributed on an "AS IS" BASIS,
# WITHOUT WARRANTIES OR CONDITIONS OF ANY KIND, either express or implied.
# See the License for the specific language governing permissions and
# limitations under the License.


from trainers import Trainer
from trainers import extend_tensor
from datasets import OGBNPapers100MDataset
from models.pyg import GraphSAGE

import torch
import numpy as np

import torch.distributed as td
from torch.nn.parallel import DistributedDataParallel as ddp
import torch.nn.functional as F

from torch_geometric.utils.sparse import index2ptr
from torch_geometric.data import HeteroData
from torch_geometric.loader import NeighborLoader

import gc
import os
import time


def pyg_num_workers(world_size: int) -> int:
    """
    Calculates the number of workers for the
    loader in PyG by calling sched_getaffinity.
    """

    num_workers = None
    if hasattr(os, "sched_getaffinity"):
        try:
            num_workers = len(os.sched_getaffinity(0)) / (2 * world_size)
        except Exception:
            pass
    if num_workers is None:
        num_workers = os.cpu_count() / (2 * world_size)
    return int(num_workers)


<<<<<<< HEAD
def calc_accuracy(loader, model, num_classes):
=======
def calc_accuracy(
    loader: NeighborLoader, model: torch.nn.Module, num_classes: int
) -> float:
    """
    Evaluates the accuracy of a model given a loader over evaluation samples.

    Parameters
    ----------
    loader: NeighborLoader
        The loader over evaluation samples.
    model: torch.nn.Module
        The model being evaluated.
    num_classes: int
        The number of output classes of the model.

    Returns
    -------
    The calculated accuracy as a fraction.
    """

>>>>>>> cd44ee2c
    from torchmetrics import Accuracy

    acc = Accuracy(task="multiclass", num_classes=num_classes).cuda()

    acc_sum = 0.0
    num_batches = 0
    with torch.no_grad():
        for i, batch in enumerate(loader):
            num_sampled_nodes = sum(
                [torch.as_tensor(n) for n in batch.num_sampled_nodes_dict.values()]
            )
            num_sampled_edges = sum(
                [torch.as_tensor(e) for e in batch.num_sampled_edges_dict.values()]
            )
            batch_size = num_sampled_nodes[0]

            batch = batch.to_homogeneous().cuda()

            batch.y = batch.y.to(torch.long)
            out = model(
                batch.x,
                batch.edge_index,
                num_sampled_nodes,
                num_sampled_edges,
            )
            acc_sum += acc(out[:batch_size].softmax(dim=-1), batch.y[:batch_size])
            num_batches += 1

    acc_sum = torch.tensor(float(acc_sum), dtype=torch.float32, device="cuda")
    td.all_reduce(acc_sum, op=td.ReduceOp.SUM)
    nb = torch.tensor(float(num_batches), dtype=torch.float32, device=acc_sum.device)
    td.all_reduce(nb, op=td.ReduceOp.SUM)

    return acc_sum / nb


class PyGTrainer(Trainer):
    """
    Trainer implementation for node classification in PyG.
    """

    def train(self):
        import logging

        logger = logging.getLogger("PyGTrainer")
        logger.info("Entered train loop")

        total_loss = 0.0
        num_batches = 0

        time_forward = 0.0
        time_backward = 0.0
        time_loader = 0.0
        time_feature_transfer = 0.0
        start_time = time.perf_counter()
        end_time_backward = start_time

        for epoch in range(self.num_epochs):
            with td.algorithms.join.Join(
                [self.model], divide_by_initial_world_size=False
            ):
                self.model.train()
                for iter_i, data in enumerate(
                    self.get_loader(epoch=epoch, stage="train")
                ):
                    loader_time_iter = time.perf_counter() - end_time_backward
                    time_loader += loader_time_iter

                    time_feature_transfer_start = time.perf_counter()

                    num_sampled_nodes = sum(
                        [
                            torch.as_tensor(n)
                            for n in data.num_sampled_nodes_dict.values()
                        ]
                    )
                    num_sampled_edges = sum(
                        [
                            torch.as_tensor(e)
                            for e in data.num_sampled_edges_dict.values()
                        ]
                    )

                    # FIXME find a way to get around this and not have to call extend_tensor
                    num_layers = len(self.model.module.convs)
                    num_sampled_nodes = extend_tensor(num_sampled_nodes, num_layers + 1)
                    num_sampled_edges = extend_tensor(num_sampled_edges, num_layers)

                    data = data.to_homogeneous().cuda()
                    time_feature_transfer_end = time.perf_counter()
                    time_feature_transfer += (
                        time_feature_transfer_end - time_feature_transfer_start
                    )

                    num_batches += 1
                    if iter_i % 20 == 1:
                        time_forward_iter = time_forward / num_batches
                        time_backward_iter = time_backward / num_batches

                        total_time_iter = (
                            time.perf_counter() - start_time
                        ) / num_batches
                        logger.info(f"epoch {epoch}, iteration {iter_i}")
                        logger.info(f"num sampled nodes: {num_sampled_nodes}")
                        logger.info(f"num sampled edges: {num_sampled_edges}")
                        logger.info(f"time forward: {time_forward_iter}")
                        logger.info(f"time backward: {time_backward_iter}")
                        logger.info(f"loader time: {loader_time_iter}")
                        logger.info(
                            f"feature transfer time: {time_feature_transfer / num_batches}"
                        )
                        logger.info(f"total time: {total_time_iter}")

                    y_true = data.y
                    x = data.x.to(torch.float32)

                    start_time_forward = time.perf_counter()
                    edge_index = data.edge_index if "edge_index" in data else data.adj_t

                    self.optimizer.zero_grad()
                    y_pred = self.model(
                        x,
                        edge_index,
                        num_sampled_nodes,
                        num_sampled_edges,
                    )

                    end_time_forward = time.perf_counter()
                    time_forward += end_time_forward - start_time_forward

                    if y_pred.shape[0] > len(y_true):
                        raise ValueError(
                            f"illegal shape: {y_pred.shape}; {y_true.shape}"
                        )

                    y_true = y_true[: y_pred.shape[0]]

                    y_true = F.one_hot(
                        y_true.to(torch.int64), num_classes=self.dataset.num_labels
                    ).to(torch.float32)

                    if y_true.shape != y_pred.shape:
                        raise ValueError(
                            f"y_true shape was {y_true.shape} "
                            f"but y_pred shape was {y_pred.shape} "
                            f"in iteration {iter_i} "
                            f"on rank {y_pred.device.index}"
                        )

                    start_time_backward = time.perf_counter()
                    loss = F.cross_entropy(y_pred, y_true)

                    self.optimizer.zero_grad()
                    loss.backward()
                    self.optimizer.step()
                    total_loss += loss.item()
                    end_time_backward = time.perf_counter()
                    time_backward += end_time_backward - start_time_backward

            end_time = time.perf_counter()

            with td.algorithms.join.Join(
                [self.model], divide_by_initial_world_size=False
            ):
                self.model.eval()
                loader = self.get_loader(epoch=epoch, stage="test")
                num_classes = self.dataset.num_labels

                acc = calc_accuracy(loader, self.model.module, num_classes)

            if self.rank == 0:
                print(
                    f"Accuracy: {acc * 100.0:.4f}%",
                )

        with td.algorithms.join.Join([self.model], divide_by_initial_world_size=False):
            self.model.eval()
            loader = self.get_loader(epoch=epoch, stage="val")
            num_classes = self.dataset.num_labels
            acc = calc_accuracy(loader, self.model.module, num_classes)

        if self.rank == 0:
            print(
                f"Validation Accuracy: {acc * 100.0:.4f}%",
            )

        stats = {
            "Accuracy": float(acc * 100.0),
            "# Batches": num_batches,
            "Loader Time": time_loader,
            "Feature Transfer Time": time_feature_transfer,
            "Forward Time": time_forward,
            "Backward Time": time_backward,
        }
        return stats


class PyGNativeTrainer(PyGTrainer):
    """
    Trainer implementation for native PyG
    training using HeteroData as the graph and feature
    store and NeighborLoader as the loader.
    """

    def __init__(
        self,
        dataset,
        model="GraphSAGE",
        device=0,
        rank=0,
        world_size=1,
        num_epochs=1,
        **kwargs,
    ):
        self.__dataset = dataset
        self.__device = device
        self.__data = None
        self.__rank = rank
        self.__num_epochs = num_epochs
        self.__world_size = world_size
        self.__loader_kwargs = kwargs
        self.__model = self.get_model(model)
        self.__optimizer = None

    @property
    def rank(self):
        return self.__rank

    @property
    def model(self):
        return self.__model

    @property
    def dataset(self):
        return self.__dataset

    @property
    def data(self):
        import logging

        logger = logging.getLogger("PyGNativeTrainer")
        logger.info("getting data")

        if self.__data is None:
            self.__data = HeteroData()

            for node_type, x in self.__dataset.x_dict.items():
                logger.debug(f"getting x for {node_type}")
                self.__data[node_type].x = x
                self.__data[node_type]["num_nodes"] = self.__dataset.num_nodes(
                    node_type
                )

            for node_type, y in self.__dataset.y_dict.items():
                logger.debug(f"getting y for {node_type}")
                self.__data[node_type]["y"] = y

            for node_type, train in self.__dataset.train_dict.items():
                logger.debug(f"getting train for {node_type}")
                self.__data[node_type]["train"] = train

            for node_type, test in self.__dataset.test_dict.items():
                logger.debug(f"getting test for {node_type}")
                self.__data[node_type]["test"] = test

            for node_type, val in self.__dataset.val_dict.items():
                logger.debug(f"getting val for {node_type}")
                self.__data[node_type]["val"] = val

            for can_edge_type, ei in self.__dataset.edge_index_dict.items():
                logger.info("converting to csc...")
                ei["dst"] = index2ptr(
                    ei["dst"], self.__dataset.num_nodes(can_edge_type[2])
                )

                logger.info("updating data structure...")
                self.__data.put_edge_index(
                    layout="csc",
                    edge_index=list(ei.values()),
                    edge_type=can_edge_type,
                    size=(
                        self.__dataset.num_nodes(can_edge_type[0]),
                        self.__dataset.num_nodes(can_edge_type[2]),
                    ),
                    is_sorted=True,
                )
                gc.collect()

        return self.__data

    @property
    def optimizer(self):
        if self.__optimizer is None:
            self.__optimizer = torch.optim.Adam(
                self.model.parameters(), lr=0.01, weight_decay=0.0005
            )
        return self.__optimizer

    @property
    def num_epochs(self) -> int:
        return self.__num_epochs

    def get_loader(self, epoch: int = 0, stage="train"):
        import logging

        logger = logging.getLogger("PyGNativeTrainer")
        logger.info(f"Getting loader for epoch {epoch}")

        if stage == "train":
            mask_dict = self.__dataset.train_dict
        elif stage == "test":
            mask_dict = self.__dataset.test_dict
        elif stage == "val":
            mask_dict = self.__dataset.val_dict
        else:
            raise ValueError(f"Invalid stage {stage}")

        input_nodes_dict = {
            node_type: np.array_split(np.arange(len(mask))[mask], self.__world_size)[
                self.__rank
            ]
            for node_type, mask in mask_dict.items()
        }

        input_nodes = list(input_nodes_dict.items())
        if len(input_nodes) > 1:
            raise ValueError("Multiple input node types currently unsupported")
        else:
            input_nodes = tuple(input_nodes[0])

        # get loader
        loader = NeighborLoader(
            self.data,
            input_nodes=input_nodes,
            is_sorted=True,
            disjoint=False,
            num_workers=pyg_num_workers(self.__world_size),  # FIXME change this
            persistent_workers=True,
            **self.__loader_kwargs,  # batch size, num neighbors, replace, shuffle, etc.
        )

        logger.info("done creating loader")
        return loader

    def get_model(self, name="GraphSAGE"):
        if name != "GraphSAGE":
            raise ValueError("only GraphSAGE is currently supported")

        num_input_features = self.__dataset.num_input_features
        num_output_features = self.__dataset.num_labels
        num_layers = len(self.__loader_kwargs["num_neighbors"])

        with torch.cuda.device(self.__device):
            model = (
                GraphSAGE(
                    in_channels=num_input_features,
                    hidden_channels=64,
                    out_channels=num_output_features,
                    num_layers=num_layers,
                )
                .to(torch.float32)
                .to(self.__device)
            )
            model = ddp(model, device_ids=[self.__device])
            print("done creating model")

        return model<|MERGE_RESOLUTION|>--- conflicted
+++ resolved
@@ -50,9 +50,6 @@
     return int(num_workers)
 
 
-<<<<<<< HEAD
-def calc_accuracy(loader, model, num_classes):
-=======
 def calc_accuracy(
     loader: NeighborLoader, model: torch.nn.Module, num_classes: int
 ) -> float:
@@ -73,7 +70,6 @@
     The calculated accuracy as a fraction.
     """
 
->>>>>>> cd44ee2c
     from torchmetrics import Accuracy
 
     acc = Accuracy(task="multiclass", num_classes=num_classes).cuda()
