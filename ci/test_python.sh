--- conflicted
+++ resolved
@@ -189,7 +189,6 @@
   rapids-logger "skipping cugraph_dgl pytest on CUDA!=11.8"
 fi
 
-<<<<<<< HEAD
 if [[ "${RUNNER_ARCH}" != "ARM64" ]]; then
   rapids-mamba-retry env create --force -f env.yaml -n test_cugraph_pyg
 
@@ -234,54 +233,6 @@
   conda deactivate
   conda activate test
   set -u
-=======
-if [[ "${RAPIDS_CUDA_VERSION}" == "11.8.0" ]]; then
-  if [[ "${RUNNER_ARCH}" != "ARM64" ]]; then
-    rapids-mamba-retry env create --yes -f env.yaml -n test_cugraph_pyg
-
-    # Temporarily allow unbound variables for conda activation.
-    set +u
-    conda activate test_cugraph_pyg
-    set -u
-
-    # Will automatically install built dependencies of cuGraph-PyG
-    rapids-mamba-retry install \
-      --channel "${CPP_CHANNEL}" \
-      --channel "${PYTHON_CHANNEL}" \
-      --channel pytorch \
-      --channel nvidia \
-      --channel pyg \
-      --channel rapidsai-nightly \
-      "cugraph-pyg" \
-      "pytorch>=2.0,<2.1" \
-      "pytorch-cuda=11.8"
-
-    # Install pyg dependencies (which requires pip)
-    pip install \
-        pyg_lib \
-        torch_scatter \
-        torch_sparse \
-        torch_cluster \
-        torch_spline_conv \
-      -f https://data.pyg.org/whl/torch-2.0.0+cu118.html
-
-    rapids-print-env
-
-    rapids-logger "pytest cugraph_pyg (single GPU)"
-    # rmat is not tested because of multi-GPU testing
-    ./ci/run_cugraph_pyg_pytests.sh \
-      --junitxml="${RAPIDS_TESTS_DIR}/junit-cugraph-pyg.xml" \
-      --cov-config=../../.coveragerc \
-      --cov=cugraph_pyg \
-      --cov-report=xml:"${RAPIDS_COVERAGE_DIR}/cugraph-pyg-coverage.xml" \
-      --cov-report=term
-
-    # Reactivate the test environment back
-    set +u
-    conda deactivate
-    conda activate test
-    set -u
->>>>>>> a96e933f
 
 else
   rapids-logger "skipping cugraph_pyg pytest on ARM64"
