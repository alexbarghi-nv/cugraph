#!/bin/bash
# Copyright (c) 2018-2022, NVIDIA CORPORATION.
#########################################
# cuGraph CPU conda build script for CI #
#########################################
set -e

# Set path and build parallel level
# openmpi dir is required on CentOS for finding MPI libs from cmake
if [[ -e /etc/os-release ]] && (grep -qi centos /etc/os-release); then
    export PATH=/opt/conda/bin:/usr/local/cuda/bin:/usr/lib64/openmpi/bin:$PATH
else
    export PATH=/opt/conda/bin:/usr/local/cuda/bin:$PATH
fi
export PARALLEL_LEVEL=${PARALLEL_LEVEL:-4}

# Set home to the job's workspace
export HOME=$WORKSPACE

# Switch to project root; also root of repo checkout
cd $WORKSPACE

# If nightly build, append current YYMMDD to version
if [[ "$BUILD_MODE" = "branch" && "$SOURCE_BRANCH" = branch-* ]] ; then
  export VERSION_SUFFIX=`date +%y%m%d`
fi

# Setup 'gpuci_conda_retry' for build retries (results in 2 total attempts)
export GPUCI_CONDA_RETRY_MAX=1
export GPUCI_CONDA_RETRY_SLEEP=30

# Use Ninja to build
export CMAKE_GENERATOR="Ninja"
export CONDA_BLD_DIR="${WORKSPACE}/.conda-bld"

# ucx-py version
export UCX_PY_VERSION='0.29.*'

# Whether to keep `dask/label/dev` channel in the env. If INSTALL_DASK_MAIN=0,
# `dask/label/dev` channel is removed.
export INSTALL_DASK_MAIN=0

################################################################################
# SETUP - Check environment
################################################################################

gpuci_logger "Check environment variables"
env

gpuci_logger "Activate conda env"
. /opt/conda/etc/profile.d/conda.sh
conda activate rapids

# Remove rapidsai-nightly channel if we are building main branch
if [ "$SOURCE_BRANCH" = "main" ]; then
  conda config --system --remove channels rapidsai-nightly
  conda config --system --remove channels dask/label/dev
elif [[ "${INSTALL_DASK_MAIN}" == 0 ]]; then
  # Remove `dask/label/dev` channel if INSTALL_DASK_MAIN=0
  conda config --system --remove channels dask/label/dev
fi

gpuci_logger "Check versions"
python --version

gpuci_logger "Check conda environment"
conda info
conda config --show-sources
conda list --show-channel-urls

# FIX Added to deal with Anancoda SSL verification issues during conda builds
conda config --set ssl_verify False

# FIXME: for now, force the building of all packages so they are built on a
# machine with a single CUDA version, then have the gpu/build.sh script simply
# install. This should eliminate a mismatch between different CUDA versions on
# cpu vs. gpu builds that is problematic with CUDA 11.5 Enhanced Compat.
if [ "$BUILD_LIBCUGRAPH" == '1' ]; then
  BUILD_CUGRAPH=1
  # If we are doing CUDA + Python builds, libcugraph package is located at ${CONDA_BLD_DIR}
  CONDA_LOCAL_CHANNEL="${CONDA_BLD_DIR}"
else
  # If we are doing Python builds only, libcugraph package is placed here by Project Flash
  CONDA_LOCAL_CHANNEL="ci/artifacts/cugraph/cpu/.conda-bld/"
fi

# FIXME: Move boa install to gpuci/rapidsai
gpuci_mamba_retry install -c conda-forge boa

###############################################################################
# BUILD - Conda package builds
###############################################################################

if [ "$BUILD_LIBCUGRAPH" == '1' ]; then
  gpuci_logger "Building conda package for libcugraph and libcugraph_etl"
  if [[ -z "$PROJECT_FLASH" || "$PROJECT_FLASH" == "0" ]]; then
    gpuci_conda_retry mambabuild --no-build-id --croot ${CONDA_BLD_DIR} conda/recipes/libcugraph
  else
    gpuci_conda_retry mambabuild --no-build-id --croot ${CONDA_BLD_DIR} --dirty --no-remove-work-dir conda/recipes/libcugraph
    mkdir -p ${CONDA_BLD_DIR}/libcugraph
    mv ${CONDA_BLD_DIR}/work ${CONDA_BLD_DIR}/libcugraph/work
  fi
  gpuci_logger "sccache stats"
  sccache --show-stats
else
  gpuci_logger "SKIPPING build of conda package for libcugraph and libcugraph_etl"
fi

if [ "$BUILD_CUGRAPH" == "1" ]; then
  gpuci_logger "Building conda packages for pylibcugraph, cugraph, cugraph-service, and cugraph-dgl"
  if [[ -z "$PROJECT_FLASH" || "$PROJECT_FLASH" == "0" ]]; then
    gpuci_logger "pylibcugraph"
    gpuci_conda_retry mambabuild --no-build-id --croot ${CONDA_BLD_DIR} conda/recipes/pylibcugraph --python=$PYTHON
    gpuci_logger "cugraph"
    gpuci_conda_retry mambabuild --no-build-id --croot ${CONDA_BLD_DIR} conda/recipes/cugraph --python=$PYTHON
    gpuci_logger "cugraph-service"
    gpuci_conda_retry mambabuild --no-build-id --croot ${CONDA_BLD_DIR} conda/recipes/cugraph-service --python=$PYTHON
<<<<<<< HEAD
    gpuci_logger "cugraph-pyg"
    gpuci_conda_retry mambabuild --no-build-id --croot ${CONDA_BLD_DIR} conda/recipes/cugraph-pyg --python=$PYTHON
=======
    gpuci_logger "cugraph-dgl"
    gpuci_conda_retry mambabuild --no-build-id --croot ${CONDA_BLD_DIR} conda/recipes/cugraph-dgl --python=$PYTHON -c dglteam -c pytorch
>>>>>>> e7e4f90d
  else
    gpuci_logger "pylibcugraph"
    gpuci_conda_retry mambabuild --no-build-id --croot ${CONDA_BLD_DIR} conda/recipes/pylibcugraph -c ${CONDA_LOCAL_CHANNEL} --dirty --no-remove-work-dir --python=$PYTHON
    gpuci_logger "cugraph"
    gpuci_conda_retry mambabuild --no-build-id --croot ${CONDA_BLD_DIR} conda/recipes/cugraph -c ${CONDA_LOCAL_CHANNEL} --dirty --no-remove-work-dir --python=$PYTHON
    gpuci_logger "cugraph-service"
    gpuci_conda_retry mambabuild --no-build-id --croot ${CONDA_BLD_DIR} conda/recipes/cugraph-service -c ${CONDA_LOCAL_CHANNEL} --dirty --no-remove-work-dir --python=$PYTHON
<<<<<<< HEAD
    gpuci_logger "cugraph-pyg"
    gpuci_conda_retry mambabuild --no-build-id --croot ${CONDA_BLD_DIR} conda/recipes/cugraph-pyg -c ${CONDA_LOCAL_CHANNEL} --dirty --no-remove-work-dir --python=$PYTHON
=======
    gpuci_logger "cugraph-dgl"
    gpuci_conda_retry mambabuild --no-build-id --croot ${CONDA_BLD_DIR} conda/recipes/cugraph-dgl -c ${CONDA_LOCAL_CHANNEL} --dirty --no-remove-work-dir --python=$PYTHON -c dglteam -c pytorch

>>>>>>> e7e4f90d
    mkdir -p ${CONDA_BLD_DIR}/cugraph
    mv ${CONDA_BLD_DIR}/work ${CONDA_BLD_DIR}/cugraph/work
  fi
else
  gpuci_logger "SKIPPING build of conda packages for pylibcugraph, cugraph, cugraph-service, and cugraph-dgl"
fi

################################################################################
# UPLOAD - Conda packages
################################################################################

gpuci_logger "Upload conda packages"
source ci/cpu/upload.sh<|MERGE_RESOLUTION|>--- conflicted
+++ resolved
@@ -115,13 +115,10 @@
     gpuci_conda_retry mambabuild --no-build-id --croot ${CONDA_BLD_DIR} conda/recipes/cugraph --python=$PYTHON
     gpuci_logger "cugraph-service"
     gpuci_conda_retry mambabuild --no-build-id --croot ${CONDA_BLD_DIR} conda/recipes/cugraph-service --python=$PYTHON
-<<<<<<< HEAD
     gpuci_logger "cugraph-pyg"
     gpuci_conda_retry mambabuild --no-build-id --croot ${CONDA_BLD_DIR} conda/recipes/cugraph-pyg --python=$PYTHON
-=======
     gpuci_logger "cugraph-dgl"
     gpuci_conda_retry mambabuild --no-build-id --croot ${CONDA_BLD_DIR} conda/recipes/cugraph-dgl --python=$PYTHON -c dglteam -c pytorch
->>>>>>> e7e4f90d
   else
     gpuci_logger "pylibcugraph"
     gpuci_conda_retry mambabuild --no-build-id --croot ${CONDA_BLD_DIR} conda/recipes/pylibcugraph -c ${CONDA_LOCAL_CHANNEL} --dirty --no-remove-work-dir --python=$PYTHON
@@ -129,14 +126,11 @@
     gpuci_conda_retry mambabuild --no-build-id --croot ${CONDA_BLD_DIR} conda/recipes/cugraph -c ${CONDA_LOCAL_CHANNEL} --dirty --no-remove-work-dir --python=$PYTHON
     gpuci_logger "cugraph-service"
     gpuci_conda_retry mambabuild --no-build-id --croot ${CONDA_BLD_DIR} conda/recipes/cugraph-service -c ${CONDA_LOCAL_CHANNEL} --dirty --no-remove-work-dir --python=$PYTHON
-<<<<<<< HEAD
     gpuci_logger "cugraph-pyg"
     gpuci_conda_retry mambabuild --no-build-id --croot ${CONDA_BLD_DIR} conda/recipes/cugraph-pyg -c ${CONDA_LOCAL_CHANNEL} --dirty --no-remove-work-dir --python=$PYTHON
-=======
     gpuci_logger "cugraph-dgl"
     gpuci_conda_retry mambabuild --no-build-id --croot ${CONDA_BLD_DIR} conda/recipes/cugraph-dgl -c ${CONDA_LOCAL_CHANNEL} --dirty --no-remove-work-dir --python=$PYTHON -c dglteam -c pytorch
 
->>>>>>> e7e4f90d
     mkdir -p ${CONDA_BLD_DIR}/cugraph
     mv ${CONDA_BLD_DIR}/work ${CONDA_BLD_DIR}/cugraph/work
   fi
