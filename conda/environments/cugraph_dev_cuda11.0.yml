--- conflicted
+++ resolved
@@ -12,17 +12,10 @@
 - librmm=21.08.*
 - dask>=2.12.0
 - distributed>=2.12.0
-<<<<<<< HEAD
 - dask-cuda=21.08.*
 - dask-cudf=21.08.*
-- nccl>=2.8.4
+- nccl>=2.9.9
 - ucx-py=0.21.*
-=======
-- dask-cuda=21.06*
-- dask-cudf=21.06*
-- nccl>=2.9.9
-- ucx-py=0.20.*
->>>>>>> 57ee8666
 - ucx-proc=*=gpu
 - scipy
 - networkx>=2.5.1
