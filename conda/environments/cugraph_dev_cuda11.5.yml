name: cugraph_dev
channels:
- rapidsai
- nvidia
- rapidsai-nightly
- conda-forge
dependencies:
- c-compiler
- cxx-compiler
- cudatoolkit=11.5
<<<<<<< HEAD
- libcugraphops=22.12.*
- cudf=22.12.*
- libcudf=22.12.*
- rmm=22.12.*
- librmm=22.12.*
- libraft-headers=22.12.*
- raft-dask=22.10.*
- pylibraft=22.10.*
- cuda-python>=11.5,<11.7.1
- dask>=2022.7.1
- distributed>=2022.7.1
- dask-cuda=22.12.*
- dask-cudf=22.12.*
=======
- libcugraphops=22.10.*
- cudf=22.10.*
- libcudf=22.10.*
- rmm=22.10.*
- librmm=22.10.*
- libraft-headers=22.10.*
- libraft-distance=22.10.*
- raft-dask=22.10.*
- pylibraft=22.10.*
- cuda-python>=11.5,<11.7.1
- dask==2022.9.2
- distributed==2022.9.2
- dask-cuda=22.10.*
- dask-cudf=22.10.*
>>>>>>> 12dc94cb
- nccl>=2.9.9
- ucx-py=0.29.*
- ucx-proc=*=gpu
- scipy
- networkx>=2.5.1
- clang=11.1.0
- clang-tools=11.1.0
- cmake>=3.23.1
- ninja
- scikit-build>=0.13.1
- python>=3.8,<3.10
- notebook>=0.5.0
- boost
- cython>=0.29,<0.30
- pytest
- scikit-learn>=0.23.1
- sphinx
- pydata-sphinx-theme
- sphinxcontrib-websupport
- sphinx-markdown-tables
- sphinx-copybutton
- nbsphinx
- numpydoc
- ipython
- recommonmark
- pip
- rapids-pytest-benchmark
- doxygen
- pytest-cov
- gtest=1.10.0
- gmock=1.10.0<|MERGE_RESOLUTION|>--- conflicted
+++ resolved
@@ -8,7 +8,6 @@
 - c-compiler
 - cxx-compiler
 - cudatoolkit=11.5
-<<<<<<< HEAD
 - libcugraphops=22.12.*
 - cudf=22.12.*
 - libcudf=22.12.*
@@ -18,26 +17,10 @@
 - raft-dask=22.10.*
 - pylibraft=22.10.*
 - cuda-python>=11.5,<11.7.1
-- dask>=2022.7.1
-- distributed>=2022.7.1
+- dask==2022.9.2
+- distributed==2022.9.2
 - dask-cuda=22.12.*
 - dask-cudf=22.12.*
-=======
-- libcugraphops=22.10.*
-- cudf=22.10.*
-- libcudf=22.10.*
-- rmm=22.10.*
-- librmm=22.10.*
-- libraft-headers=22.10.*
-- libraft-distance=22.10.*
-- raft-dask=22.10.*
-- pylibraft=22.10.*
-- cuda-python>=11.5,<11.7.1
-- dask==2022.9.2
-- distributed==2022.9.2
-- dask-cuda=22.10.*
-- dask-cudf=22.10.*
->>>>>>> 12dc94cb
 - nccl>=2.9.9
 - ucx-py=0.29.*
 - ucx-proc=*=gpu
