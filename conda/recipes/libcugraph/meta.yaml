--- conflicted
+++ resolved
@@ -25,21 +25,11 @@
 requirements:
   build:
     - cmake>=3.12.4
-<<<<<<< HEAD
-    - libcudf=0.7*
-=======
     - libcudf=0.8*
-    - networkx
->>>>>>> d6de8674
     - cython
     - cudatoolkit {{ cuda_version }}.*
   run:
-<<<<<<< HEAD
-    - libcudf=0.7*
-=======
     - libcudf=0.8*
-    - networkx
->>>>>>> d6de8674
     - cython
     - {{ pin_compatible('cudatoolkit', max_pin='x.x') }}
 
