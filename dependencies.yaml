# Dependency list for https://github.com/rapidsai/dependency-file-generator
files:
  all:
    output: [conda]
    matrix:
      cuda: ["11.8"]
      arch: [x86_64]
    includes:
      - checks
      - common_build
      - cpp_build
      - cudatoolkit
      - docs
      - python_build_cythonize
      - python_run_cugraph
      - python_run_pylibcugraph
      - python_run_cugraph_dgl
      - test_notebook
      - test_python_common
      - test_python_cugraph
      - test_python_pylibcugraph
  checks:
    output: none
    includes:
      - checks
      - py_version
  docs:
    output: none
    includes:
      - cudatoolkit
      - docs
      - py_version
  test_cpp:
    output: none
    includes:
      - cudatoolkit
  test_notebooks:
    output: none
    includes:
      - cudatoolkit
      - py_version
      - test_notebook
      - test_python_common
      - test_python_cugraph
  test_python:
    output: none
    includes:
      - cudatoolkit
      - py_version
      - test_python_common
      - test_python_cugraph
      - test_python_pylibcugraph
  py_build_cugraph:
    output: pyproject
    pyproject_dir: python/cugraph
    extras:
      table: build-system
    includes:
      - common_build
      - python_build_wheel
      - python_build_cythonize
      - python_build_cugraph
  py_run_cugraph:
    output: pyproject
    pyproject_dir: python/cugraph
    extras:
      table: project
    includes:
      - python_run_cugraph
  py_test_cugraph:
    output: pyproject
    pyproject_dir: python/cugraph
    extras:
      table: project.optional-dependencies
      key: test
    includes:
      - test_python_common
      - test_python_cugraph
  py_build_pylibcugraph:
    output: pyproject
    pyproject_dir: python/pylibcugraph
    extras:
      table: build-system
    includes:
      - common_build
      - python_build_wheel
      - python_build_cythonize
  py_run_pylibcugraph:
    output: pyproject
    pyproject_dir: python/pylibcugraph
    extras:
      table: project
    includes:
      - python_run_pylibcugraph
  py_test_pylibcugraph:
    output: pyproject
    pyproject_dir: python/pylibcugraph
    extras:
      table: project.optional-dependencies
      key: test
    includes:
      - test_python_common
      - test_python_pylibcugraph
  py_build_cugraph_dgl:
    output: pyproject
    pyproject_dir: python/cugraph-dgl
    extras:
      table: build-system
    includes:
      - python_build_wheel
  py_run_cugraph_dgl:
    output: pyproject
    pyproject_dir: python/cugraph-dgl
    extras:
      table: project
    includes:
      - python_run_cugraph_dgl
  py_build_cugraph_pyg:
    output: pyproject
    pyproject_dir: python/cugraph-pyg
    extras:
      table: build-system
    includes:
      - python_build_wheel
  py_build_cugraph_service_client:
    output: pyproject
    pyproject_dir: python/cugraph-service/client
    extras:
      table: build-system
    includes:
      - python_build_wheel
  py_run_cugraph_service_client:
    output: pyproject
    pyproject_dir: python/cugraph-service/client
    extras:
      table: project
    includes:
      - python_run_cugraph_service_client
  py_build_cugraph_service_server:
    output: pyproject
    pyproject_dir: python/cugraph-service/server
    extras:
      table: build-system
    includes:
      - python_build_wheel
  py_run_cugraph_service_server:
    output: pyproject
    pyproject_dir: python/cugraph-service/server
    extras:
      table: project
    includes:
      - python_run_cugraph_service_server
  py_test_cugraph_service_server:
    output: pyproject
    pyproject_dir: python/cugraph-service/server
    extras:
      table: project.optional-dependencies
      key: test
    includes:
      # TODO: I think that the contents of the server's pyproject.toml
      # dependencies were just copied from cugraph, so I'm not sure if this
      # list is really minimal or if it is a superset.
      - test_python_common
      - test_python_cugraph
channels:
  - rapidsai
  - rapidsai-nightly
  - dask/label/dev
  - conda-forge
  - nvidia
dependencies:
  checks:
    common:
      - output_types: [conda, requirements]
        packages:
          - pre-commit
  cudatoolkit:
    specific:
      - output_types: [conda]
        matrices:
          - matrix:
              cuda: "11.8"
            packages:
              - cudatoolkit=11.8
          - matrix:
              cuda: "11.5"
            packages:
              - cudatoolkit=11.5
          - matrix:
              cuda: "11.4"
            packages:
              - cudatoolkit=11.4
          - matrix:
              cuda: "11.2"
            packages:
              - cudatoolkit=11.2
  common_build:
    common:
      - output_types: [conda, pyproject]
        packages:
          - cmake>=3.23.1,!=3.25.0
          - ninja
  cpp_build:
    common:
      - output_types: [conda]
        packages:
          - c-compiler
          - cxx-compiler
          - gmock=1.10.0
          - gtest=1.10.0
          - libcugraphops=23.06.*
          - libraft-headers=23.06.*
          - libraft=23.04.*
          - librmm=23.06.*
          - openmpi # Required for building cpp-mgtests (multi-GPU tests)
    specific:
      - output_types: [conda]
        matrices:
          - matrix:
              arch: x86_64
            packages:
              - gcc_linux-64=11.*
          - matrix:
              arch: aarch64
            packages:
              - gcc_linux-aarch64=11.*
      - output_types: [conda]
        matrices:
          - matrix:
              arch: x86_64
              cuda: "11.8"
            packages:
              - nvcc_linux-64=11.8
          - matrix:
              arch: aarch64
              cuda: "11.8"
            packages:
              - nvcc_linux-aarch64=11.8
  docs:
    common:
      - output_types: [conda]
        packages:
          - doxygen
          - graphviz
          - ipython
          - nbsphinx
          - numpydoc
          - pydata-sphinx-theme
          - recommonmark
          - sphinx-copybutton
          - sphinx-markdown-tables
          - sphinx<6
          - sphinxcontrib-websupport
  py_version:
    specific:
      - output_types: [conda]
        matrices:
          - matrix:
              py: "3.8"
            packages:
              - python=3.8
          - matrix:
              py: "3.9"
            packages:
              - python=3.9
          - matrix:
              py: "3.10"
            packages:
              - python=3.10
          - matrix:
            packages:
              - python>=3.8,<3.11
  python_build_wheel:
    common:
      - output_types: [conda, pyproject]
        packages:
          - wheel
          - setuptools
  python_build_cythonize:
    common:
      - output_types: [conda, pyproject]
        packages:
<<<<<<< HEAD
          - cuda-python>=11.7.1,<12.0
          - cudf=23.06.*
          - cython>=0.29,<0.30
          - dask==2023.1.1
          - distributed==2023.1.1
          - dask-cuda=23.06.*
          - dask-cudf=23.06.*
          - libcudf=23.06.*
          - nccl>=2.9.9
          - pylibraft=23.06.*
          - raft-dask=23.06.*
          - rmm=23.06.*
          - scikit-build>=0.13.1
          - ucx-proc=*=gpu
          - ucx-py=0.32.*
=======
          - cython>=0.29,<0.30
          - &pylibraft pylibraft==23.4.*
          - &rmm rmm==23.4.*
          - scikit-build>=0.13.1
  python_build_cugraph:
    common:
      - output_types: [conda, pyproject]
        packages:
          - pylibcugraph==23.4.*
  python_run_cugraph:
    common:
      - output_types: [conda, pyproject]
        packages:
          - cuda-python>=11.7.1,<12.0
          - &cudf cudf==23.4.*
          - &dask dask==2023.3.2
          - &distributed distributed==2023.3.2.1
          - &dask_cuda dask-cuda==23.4.*
          - &dask_cudf dask-cudf==23.4.*
          - &numba numba>=0.56.2
          - raft-dask==23.4.*
          - *rmm
          - &ucx_py ucx-py==0.31.*
      - output_types: conda
        packages:
          - &cupy cupy>=9.5.0,<12.0.0a0
          - &dask-core dask-core==2023.3.2
          - libcudf=23.04.*
          - nccl>=2.9.9
          - ucx-proc=*=gpu
      - output_types: pyproject
        packages:
          - &cupy_pip cupy-cuda11x>=9.5.0,<12.0.0a0
          - pylibcugraph==23.4.*
  python_run_pylibcugraph:
    common:
      - output_types: [conda, pyproject]
        packages:
          - *pylibraft
          - *rmm
  python_run_cugraph_dgl:
    common:
      - output_types: [conda, pyproject]
        packages:
          - *numba
          - &numpy numpy>=1.21
      - output_types: [pyproject]
        packages:
          - &cugraph cugraph==23.4.*
  python_run_cugraph_service_client:
    common:
      - output_types: [conda, pyproject]
        packages:
          - &thrift thriftpy2
  python_run_cugraph_service_server:
    common:
      - output_types: [conda, pyproject]
        packages:
          - *cudf
          - *dask
          - *dask_cuda
          - *dask_cudf
          - *distributed
          - *numpy
          - *rmm
          - *thrift
          - *ucx_py
      - output_types: conda
        packages:
          - *cupy
          - *dask-core
      - output_types: pyproject
        packages:
          - *cupy_pip
          - *cugraph
          - cugraph-service-client==23.4.*
>>>>>>> 72cffc1d
  doc:
    common:
      - output_types: [conda]
        packages:
          - doxygen
          - nbsphinx
          - numpydoc
          - pydata-sphinx-theme
          - recommonmark
          - sphinx
          - sphinxcontrib-websupport
          - sphinx-markdown-tables
          - sphinx-copybutton
  test_notebook:
    common:
      - output_types: [conda, requirements]
        packages:
          - ipython
          - notebook>=0.5.0
  test_python_common:
    common:
      - output_types: [conda, pyproject]
        packages:
          - networkx>=2.5.1
          - *numpy
          - pandas
          - pytest
          - pytest-benchmark
          - pytest-cov
          - pytest-xdist
          - scipy
  test_python_cugraph:
    common:
      - output_types: [conda, pyproject]
        packages:
          - aiohttp
            # cudf will use fsspec but is protocol independent. cugraph tests
            # specifically require http for the test files it asks cudf to read.
          - fsspec[http]>=0.6.0
          - python-louvain
          - requests
          - scikit-learn>=0.23.1
  test_python_pylibcugraph:
    common:
      - output_types: [conda, pyproject]
        packages:
          - *cudf<|MERGE_RESOLUTION|>--- conflicted
+++ resolved
@@ -280,57 +280,39 @@
     common:
       - output_types: [conda, pyproject]
         packages:
-<<<<<<< HEAD
-          - cuda-python>=11.7.1,<12.0
-          - cudf=23.06.*
           - cython>=0.29,<0.30
-          - dask==2023.1.1
-          - distributed==2023.1.1
-          - dask-cuda=23.06.*
-          - dask-cudf=23.06.*
-          - libcudf=23.06.*
-          - nccl>=2.9.9
-          - pylibraft=23.06.*
-          - raft-dask=23.06.*
-          - rmm=23.06.*
-          - scikit-build>=0.13.1
-          - ucx-proc=*=gpu
-          - ucx-py=0.32.*
-=======
-          - cython>=0.29,<0.30
-          - &pylibraft pylibraft==23.4.*
+          - &pylibraft pylibraft==23.06.*
           - &rmm rmm==23.4.*
           - scikit-build>=0.13.1
   python_build_cugraph:
     common:
       - output_types: [conda, pyproject]
         packages:
-          - pylibcugraph==23.4.*
+          - pylibcugraph==23.06.*
   python_run_cugraph:
     common:
       - output_types: [conda, pyproject]
         packages:
-          - cuda-python>=11.7.1,<12.0
-          - &cudf cudf==23.4.*
+          - &cudf cudf==23.06.*
           - &dask dask==2023.3.2
           - &distributed distributed==2023.3.2.1
-          - &dask_cuda dask-cuda==23.4.*
-          - &dask_cudf dask-cudf==23.4.*
+          - &dask_cuda dask-cuda==23.06.*
+          - &dask_cudf dask-cudf==23.06.*
           - &numba numba>=0.56.2
-          - raft-dask==23.4.*
+          - raft-dask==23.06.*
           - *rmm
           - &ucx_py ucx-py==0.31.*
       - output_types: conda
         packages:
           - &cupy cupy>=9.5.0,<12.0.0a0
           - &dask-core dask-core==2023.3.2
-          - libcudf=23.04.*
+          - libcudf=23.06.*
           - nccl>=2.9.9
           - ucx-proc=*=gpu
       - output_types: pyproject
         packages:
           - &cupy_pip cupy-cuda11x>=9.5.0,<12.0.0a0
-          - pylibcugraph==23.4.*
+          - pylibcugraph==23.06.*
   python_run_pylibcugraph:
     common:
       - output_types: [conda, pyproject]
@@ -372,8 +354,7 @@
         packages:
           - *cupy_pip
           - *cugraph
-          - cugraph-service-client==23.4.*
->>>>>>> 72cffc1d
+          - cugraph-service-client==23.06.*
   doc:
     common:
       - output_types: [conda]
