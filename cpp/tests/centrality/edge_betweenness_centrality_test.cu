--- conflicted
+++ resolved
@@ -215,7 +215,7 @@
 } EdgeBC_Usecase;
 
 class Tests_EdgeBC : public ::testing::TestWithParam<EdgeBC_Usecase> {
-  raft::handle_t handle_;
+  raft::handle_t handle;
 
  public:
   Tests_EdgeBC() {}
@@ -267,14 +267,8 @@
     if (total_number_of_sources == 0) { total_number_of_sources = G.number_of_vertices; }
 
     thrust::device_vector<result_t> d_result(G.number_of_edges);
-<<<<<<< HEAD
-    raft::handle_t handle;
     cugraph::edge_betweenness_centrality(handle,
                                          &G,
-=======
-    cugraph::edge_betweenness_centrality(handle_,
-                                         G,
->>>>>>> c79c64eb
                                          d_result.data().get(),
                                          normalize,
                                          static_cast<WT *>(nullptr),
