/*
 * Copyright (c) 2022-2023, NVIDIA CORPORATION.
 *
 * Licensed under the Apache License, Version 2.0 (the "License");
 * you may not use this file except in compliance with the License.
 * You may obtain a copy of the License at
 *
 *     http://www.apache.org/licenses/LICENSE-2.0
 *
 * Unless required by applicable law or agreed to in writing, software
 * distributed under the License is distributed on an "AS IS" BASIS,
 * WITHOUT WARRANTIES OR CONDITIONS OF ANY KIND, either express or implied.
 * See the License for the specific language governing permissions and
 * limitations under the License.
 */

#include "detail/nbr_sampling_utils.cuh"

#include <utilities/mg_utilities.hpp>

#include <thrust/distance.h>
#include <thrust/sort.h>
#include <thrust/unique.h>

#include <gtest/gtest.h>

struct Uniform_Neighbor_Sampling_Usecase {
  std::vector<int32_t> fanout{{-1}};
  int32_t batch_size{10};
  bool check_correctness{true};
  bool flag_replacement{true};
};

template <typename input_usecase_t>
class Tests_MGUniform_Neighbor_Sampling
  : public ::testing::TestWithParam<
      std::tuple<Uniform_Neighbor_Sampling_Usecase, input_usecase_t>> {
 public:
  Tests_MGUniform_Neighbor_Sampling() {}

  static void SetUpTestCase() { handle_ = cugraph::test::initialize_mg_handle(); }

  static void TearDownTestCase() { handle_.reset(); }

  virtual void SetUp() {}
  virtual void TearDown() {}

  template <typename vertex_t, typename edge_t, typename weight_t>
  void run_current_test(Uniform_Neighbor_Sampling_Usecase const& uniform_neighbor_sampling_usecase,
                        input_usecase_t const& input_usecase)
  {
    HighResTimer hr_timer{};

    // 1. create MG graph

    if (cugraph::test::g_perf) {
      RAFT_CUDA_TRY(cudaDeviceSynchronize());  // for consistent performance measurement
      handle_->get_comms().barrier();
      hr_timer.start("MG construct graph");
    }

    constexpr bool sort_adjacency_list = true;

    auto [mg_graph, mg_edge_weights, mg_renumber_map_labels] =
      cugraph::test::construct_graph<vertex_t, edge_t, weight_t, false, true>(
        *handle_, input_usecase, true, true, false, sort_adjacency_list);

    if (cugraph::test::g_perf) {
      RAFT_CUDA_TRY(cudaDeviceSynchronize());  // for consistent performance measurement
      handle_->get_comms().barrier();
      hr_timer.stop();
      hr_timer.display_and_clear(std::cout);
    }

    auto mg_graph_view = mg_graph.view();
    auto mg_edge_weight_view =
      mg_edge_weights ? std::make_optional((*mg_edge_weights).view()) : std::nullopt;

    //
    // Test is designed like GNN sampling.  We'll select 90% of vertices
    // to be included in sampling batches
    //
    constexpr float select_probability{0.9};
<<<<<<< HEAD
    constexpr uint64_t seed{0};
=======

    // FIXME:  Update the tests to initialize RngState and use it instead
    //         of seed...
    uint64_t seed{static_cast<uint64_t>(handle_->get_comms().get_rank())};

    raft::random::RngState rng_state(seed);
>>>>>>> 44d5c183

    rmm::device_uvector<float> random_numbers(mg_graph_view.local_vertex_partition_range_size(),
                                              handle_->get_stream());
    rmm::device_uvector<vertex_t> random_sources(mg_graph_view.local_vertex_partition_range_size(),
                                                 handle_->get_stream());

    cugraph::detail::uniform_random_fill(handle_->get_stream(),
                                         random_numbers.data(),
                                         random_numbers.size(),
                                         float{0},
                                         float{1},
                                         seed);

    auto random_sources_end = thrust::copy_if(
      handle_->get_thrust_policy(),
      thrust::make_counting_iterator(vertex_t{0}),
      thrust::make_counting_iterator(mg_graph_view.local_vertex_partition_range_size()),
      random_sources.begin(),
      [d_random_number = random_numbers.data(), select_probability] __device__(vertex_t offset) {
        return d_random_number[offset] < select_probability;
      });

    random_sources.resize(thrust::distance(random_sources.begin(), random_sources_end),
                          handle_->get_stream());
    random_sources.shrink_to_fit(handle_->get_stream());

    random_numbers.resize(random_sources.size(), handle_->get_stream());
    random_numbers.shrink_to_fit(handle_->get_stream());

    if (mg_graph_view.local_vertex_partition_range_first() > 0)
      thrust::transform(
        handle_->get_thrust_policy(),
        random_sources.begin(),
        random_sources.end(),
        random_sources.begin(),
        [base_offset = mg_graph_view.local_vertex_partition_range_first()] __device__(vertex_t v) {
          return v + base_offset;
        });

    //
    //  Now we'll assign the vertices to batches
    //
    cugraph::detail::uniform_random_fill(handle_->get_stream(),
                                         random_numbers.data(),
                                         random_numbers.size(),
                                         float{0},
                                         float{1},
                                         seed);

    thrust::sort_by_key(handle_->get_thrust_policy(),
                        random_numbers.begin(),
                        random_numbers.end(),
                        random_sources.begin());

    random_numbers.resize(0, handle_->get_stream());
    random_numbers.shrink_to_fit(handle_->get_stream());

    rmm::device_uvector<int32_t> batch_number(random_sources.size(), handle_->get_stream());

    thrust::tabulate(handle_->get_thrust_policy(),
                     batch_number.begin(),
                     batch_number.end(),
                     [batch_size = uniform_neighbor_sampling_usecase.batch_size] __device__(
                       int32_t index) { return index / batch_size; });

#ifdef NO_CUGRAPH_OPS
    EXPECT_THROW(cugraph::uniform_neighbor_sample(
                   *handle_,
                   handle,
                   mg_graph_view,
                   mg_edge_weight_view,
                   std::nullopt,
                   raft::device_span<vertex_t const>(random_sources.data(), random_sources.size()),
                   raft::device_span<int32_t const>{batch_number.data(), batch_number.size()},
                   raft::host_span<int32_t const>(uniform_neighbor_sampling_usecase.fanout.data(),
                                                  uniform_neighbor_sampling_usecase.fanout.size()),
<<<<<<< HEAD
=======
                   rng_state,
>>>>>>> 44d5c183
                   uniform_neighbor_sampling_usecase.flag_replacement),
                 std::exception);
#else
    auto&& [src_out, dst_out, wgt_out, edge_id, edge_type, hop, labels] =
      cugraph::uniform_neighbor_sample(
        *handle_,
        mg_graph_view,
        mg_edge_weight_view,
        std::optional<cugraph::edge_property_view_t<
          edge_t,
          thrust::zip_iterator<thrust::tuple<edge_t const*, int32_t const*>>>>{std::nullopt},
        raft::device_span<vertex_t const>(random_sources.data(), random_sources.size()),
        raft::device_span<int32_t const>{batch_number.data(), batch_number.size()},
        raft::host_span<int32_t const>(uniform_neighbor_sampling_usecase.fanout.data(),
                                       uniform_neighbor_sampling_usecase.fanout.size()),
<<<<<<< HEAD
=======
        rng_state,
>>>>>>> 44d5c183
        uniform_neighbor_sampling_usecase.flag_replacement);

    if (uniform_neighbor_sampling_usecase.check_correctness) {
      // Consolidate results on GPU 0
      auto mg_start_src = cugraph::test::device_gatherv(
        *handle_, raft::device_span<vertex_t const>{random_sources.data(), random_sources.size()});
      auto mg_aggregate_src = cugraph::test::device_gatherv(
        *handle_, raft::device_span<vertex_t const>{src_out.data(), src_out.size()});
      auto mg_aggregate_dst = cugraph::test::device_gatherv(
        *handle_, raft::device_span<vertex_t const>{dst_out.data(), dst_out.size()});
      auto mg_aggregate_wgt =
        wgt_out ? std::make_optional(cugraph::test::device_gatherv(
                    *handle_, raft::device_span<weight_t const>{wgt_out->data(), wgt_out->size()}))
                : std::nullopt;

      //  First validate that the extracted edges are actually a subset of the
      //  edges in the input graph
      rmm::device_uvector<vertex_t> vertices(2 * mg_aggregate_src.size(), handle_->get_stream());
      raft::copy(
        vertices.data(), mg_aggregate_src.data(), mg_aggregate_src.size(), handle_->get_stream());
      raft::copy(vertices.data() + mg_aggregate_src.size(),
                 mg_aggregate_dst.data(),
                 mg_aggregate_dst.size(),
                 handle_->get_stream());
      thrust::sort(handle_->get_thrust_policy(), vertices.begin(), vertices.end());
      auto vertices_end =
        thrust::unique(handle_->get_thrust_policy(), vertices.begin(), vertices.end());
      vertices.resize(thrust::distance(vertices.begin(), vertices_end), handle_->get_stream());

      vertices = cugraph::detail::shuffle_int_vertices_to_local_gpu_by_vertex_partitioning(
        *handle_, std::move(vertices), mg_graph_view.vertex_partition_range_lasts());

      thrust::sort(handle_->get_thrust_policy(), vertices.begin(), vertices.end());

      rmm::device_uvector<size_t> d_subgraph_offsets(2, handle_->get_stream());
      std::vector<size_t> h_subgraph_offsets({0, vertices.size()});

      raft::update_device(d_subgraph_offsets.data(),
                          h_subgraph_offsets.data(),
                          h_subgraph_offsets.size(),
                          handle_->get_stream());

      rmm::device_uvector<vertex_t> src_compare(0, handle_->get_stream());
      rmm::device_uvector<vertex_t> dst_compare(0, handle_->get_stream());
      std::optional<rmm::device_uvector<weight_t>> wgt_compare{std::nullopt};
      std::tie(src_compare, dst_compare, wgt_compare, std::ignore) = extract_induced_subgraphs(
        *handle_,
        mg_graph_view,
        mg_edge_weight_view,
        raft::device_span<size_t const>(d_subgraph_offsets.data(), 2),
        raft::device_span<vertex_t const>(vertices.data(), vertices.size()),
        true);

      auto mg_aggregate_src_compare = cugraph::test::device_gatherv(
        *handle_, raft::device_span<vertex_t const>{src_compare.data(), src_compare.size()});
      auto mg_aggregate_dst_compare = cugraph::test::device_gatherv(
        *handle_, raft::device_span<vertex_t const>{dst_compare.data(), dst_compare.size()});
      auto mg_aggregate_wgt_compare =
        wgt_compare
          ? std::make_optional(cugraph::test::device_gatherv(
              *handle_,
              raft::device_span<weight_t const>{wgt_compare->data(), wgt_compare->size()}))
          : std::nullopt;

      if (handle_->get_comms().get_rank() == 0) {
        cugraph::test::validate_extracted_graph_is_subgraph(*handle_,
                                                            mg_aggregate_src_compare,
                                                            mg_aggregate_dst_compare,
                                                            mg_aggregate_wgt_compare,
                                                            mg_aggregate_src,
                                                            mg_aggregate_dst,
                                                            mg_aggregate_wgt);

        if (random_sources.size() < 100) {
          // This validation is too expensive for large number of vertices
          if (mg_aggregate_src.size() > 0) {
            cugraph::test::validate_sampling_depth(*handle_,
                                                   std::move(mg_aggregate_src),
                                                   std::move(mg_aggregate_dst),
                                                   std::move(mg_aggregate_wgt),
                                                   std::move(mg_start_src),
                                                   uniform_neighbor_sampling_usecase.fanout.size());
          }
        }
      }
    }
#endif
  }

 private:
  static std::unique_ptr<raft::handle_t> handle_;
};

template <typename input_usecase_t>
std::unique_ptr<raft::handle_t> Tests_MGUniform_Neighbor_Sampling<input_usecase_t>::handle_ =
  nullptr;

using Tests_MGUniform_Neighbor_Sampling_File =
  Tests_MGUniform_Neighbor_Sampling<cugraph::test::File_Usecase>;

using Tests_MGUniform_Neighbor_Sampling_Rmat =
  Tests_MGUniform_Neighbor_Sampling<cugraph::test::Rmat_Usecase>;

TEST_P(Tests_MGUniform_Neighbor_Sampling_File, CheckInt32Int32Float)
{
  auto param = GetParam();
  run_current_test<int32_t, int32_t, float>(std::get<0>(param), std::get<1>(param));
}

TEST_P(Tests_MGUniform_Neighbor_Sampling_File, CheckInt32Int64Float)
{
  auto param = GetParam();
  run_current_test<int32_t, int64_t, float>(std::get<0>(param), std::get<1>(param));
}

TEST_P(Tests_MGUniform_Neighbor_Sampling_File, CheckInt64Int64Float)
{
  auto param = GetParam();
  run_current_test<int64_t, int64_t, float>(std::get<0>(param), std::get<1>(param));
}

TEST_P(Tests_MGUniform_Neighbor_Sampling_Rmat, CheckInt32Int32Float)
{
  auto param = GetParam();
  run_current_test<int32_t, int32_t, float>(std::get<0>(param), std::get<1>(param));
}

TEST_P(Tests_MGUniform_Neighbor_Sampling_Rmat, CheckInt32Int64Float)
{
  auto param = GetParam();
  run_current_test<int32_t, int64_t, float>(std::get<0>(param), std::get<1>(param));
}

TEST_P(Tests_MGUniform_Neighbor_Sampling_Rmat, CheckInt64Int64Float)
{
  auto param = GetParam();
  run_current_test<int64_t, int64_t, float>(std::get<0>(param), std::get<1>(param));
}

INSTANTIATE_TEST_SUITE_P(
  file_test,
  Tests_MGUniform_Neighbor_Sampling_File,
  ::testing::Combine(
    ::testing::Values(Uniform_Neighbor_Sampling_Usecase{{2}, 100, true, true},
                      Uniform_Neighbor_Sampling_Usecase{{2}, 100, true, false}),
    ::testing::Values(cugraph::test::File_Usecase("test/datasets/karate.mtx"),
                      cugraph::test::File_Usecase("test/datasets/web-Google.mtx"),
                      cugraph::test::File_Usecase("test/datasets/ljournal-2008.mtx"),
                      cugraph::test::File_Usecase("test/datasets/webbase-1M.mtx"))));

INSTANTIATE_TEST_SUITE_P(
  rmat_small_test,
  Tests_MGUniform_Neighbor_Sampling_Rmat,
  ::testing::Combine(::testing::Values(Uniform_Neighbor_Sampling_Usecase{{2}, 10, false, true}),
                     ::testing::Values(cugraph::test::Rmat_Usecase(
                       10, 16, 0.57, 0.19, 0.19, 0, false, false, 0, true))));

INSTANTIATE_TEST_SUITE_P(
  rmat_benchmark_test, /* note that scale & edge factor can be overridden in benchmarking (with
                          --gtest_filter to select only the rmat_benchmark_test with a specific
                          vertex & edge type combination) by command line arguments and do not
                          include more than one Rmat_Usecase that differ only in scale or edge
                          factor (to avoid running same benchmarks more than once) */
  Tests_MGUniform_Neighbor_Sampling_Rmat,
  ::testing::Combine(::testing::Values(Uniform_Neighbor_Sampling_Usecase{{2}, 500, false, true}),
                     ::testing::Values(cugraph::test::Rmat_Usecase(
                       20, 32, 0.57, 0.19, 0.19, 0, false, false, 0, true))));

CUGRAPH_MG_TEST_PROGRAM_MAIN()<|MERGE_RESOLUTION|>--- conflicted
+++ resolved
@@ -81,16 +81,12 @@
     // to be included in sampling batches
     //
     constexpr float select_probability{0.9};
-<<<<<<< HEAD
-    constexpr uint64_t seed{0};
-=======
 
     // FIXME:  Update the tests to initialize RngState and use it instead
     //         of seed...
     uint64_t seed{static_cast<uint64_t>(handle_->get_comms().get_rank())};
 
     raft::random::RngState rng_state(seed);
->>>>>>> 44d5c183
 
     rmm::device_uvector<float> random_numbers(mg_graph_view.local_vertex_partition_range_size(),
                                               handle_->get_stream());
@@ -167,10 +163,7 @@
                    raft::device_span<int32_t const>{batch_number.data(), batch_number.size()},
                    raft::host_span<int32_t const>(uniform_neighbor_sampling_usecase.fanout.data(),
                                                   uniform_neighbor_sampling_usecase.fanout.size()),
-<<<<<<< HEAD
-=======
                    rng_state,
->>>>>>> 44d5c183
                    uniform_neighbor_sampling_usecase.flag_replacement),
                  std::exception);
 #else
@@ -186,10 +179,7 @@
         raft::device_span<int32_t const>{batch_number.data(), batch_number.size()},
         raft::host_span<int32_t const>(uniform_neighbor_sampling_usecase.fanout.data(),
                                        uniform_neighbor_sampling_usecase.fanout.size()),
-<<<<<<< HEAD
-=======
         rng_state,
->>>>>>> 44d5c183
         uniform_neighbor_sampling_usecase.flag_replacement);
 
     if (uniform_neighbor_sampling_usecase.check_correctness) {
