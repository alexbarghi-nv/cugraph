﻿#=============================================================================
# Copyright (c) 2019-2022, NVIDIA CORPORATION.
#
# Licensed under the Apache License, Version 2.0 (the "License");
# you may not use this file except in compliance with the License.
# You may obtain a copy of the License at
#
#     http://www.apache.org/licenses/LICENSE-2.0
#
# Unless required by applicable law or agreed to in writing, software
# distributed under the License is distributed on an "AS IS" BASIS,
# WITHOUT WARRANTIES OR CONDITIONS OF ANY KIND, either express or implied.
# See the License for the specific language governing permissions and
# limitations under the License.
#
#=============================================================================

###################################################################################################
# - common test utils -----------------------------------------------------------------------------

add_library(cugraphtestutil STATIC
            utilities/matrix_market_file_utilities.cu
            utilities/thrust_wrapper.cu
            utilities/misc_utilities.cpp
            components/wcc_graphs.cu
            ../../thirdparty/mmio/mmio.c)

target_compile_options(cugraphtestutil
            PUBLIC "$<$<COMPILE_LANGUAGE:CXX>:${CUGRAPH_CXX_FLAGS}>"
                   "$<BUILD_INTERFACE:$<$<COMPILE_LANGUAGE:CUDA>:${CUGRAPH_CUDA_FLAGS}>>"
)

set_property(TARGET cugraphtestutil PROPERTY POSITION_INDEPENDENT_CODE ON)

target_include_directories(cugraphtestutil
    PUBLIC
        "${CMAKE_CURRENT_SOURCE_DIR}/../../thirdparty/mmio"
        "${CMAKE_CURRENT_SOURCE_DIR}"
        "${CUGRAPH_SOURCE_DIR}/src"
)

target_link_libraries(cugraphtestutil
    PUBLIC
        cugraph::cugraph
        NCCL::NCCL
)


add_library(cugraphmgtestutil STATIC
            utilities/device_comm_wrapper.cu)

set_property(TARGET cugraphmgtestutil PROPERTY POSITION_INDEPENDENT_CODE ON)

target_include_directories(cugraphmgtestutil
    PRIVATE
    "${CMAKE_CURRENT_SOURCE_DIR}/../../thirdparty/mmio"
    "${CMAKE_CURRENT_SOURCE_DIR}/../include"
    "${CMAKE_CURRENT_SOURCE_DIR}"
)

target_link_libraries(cugraphmgtestutil
    PUBLIC
        cugraph::cugraph
        NCCL::NCCL
)

###################################################################################################
# - compiler function -----------------------------------------------------------------------------

function(ConfigureTest CMAKE_TEST_NAME)
    add_executable(${CMAKE_TEST_NAME} ${ARGN})

    target_link_libraries(${CMAKE_TEST_NAME}
        PRIVATE
            cugraphtestutil
            cugraph::cugraph
            GTest::gtest
            GTest::gtest_main
            NCCL::NCCL
    )

    if(OpenMP_CXX_FOUND)
        target_link_libraries(${CMAKE_TEST_NAME} PRIVATE
###################################################################################################
###   Use ${OpenMP_CXX_LIB_NAMES} instead of OpenMP::OpenMP_CXX to avoid the following warnings.
###
###   Cannot generate a safe runtime search path for target TARGET_NAME
###   because files in some directories may conflict with libraries in implicit
###   directories:
###   ...
###
###   libgomp.so is included in the conda base environment and copied to every new conda
###   environment. If a full file path is provided (e.g ${CUDF_LIBRARY}), cmake
###   extracts the directory path and adds the directory path to BUILD_RPATH (if BUILD_RPATH is not
###   disabled).
###
###   cmake maintains a system specific implicit directories (e.g. /lib, /lib/x86_64-linux-gnu,
###   /lib32, /lib32/x86_64-linux-gnu, /lib64, /lib64/x86_64-linux-gnu, /usr/lib,
###   /usr/lib/gcc/x86_64-linux-gnu/7, /usr/lib/x86_64-linux-gnu, /usr/lib32,
###   /usr/lib32/x86_64-linux-gnu, /usr/lib64, /usr/lib64/x86_64-linux-gnu,
###   /usr/local/cuda-10.0/lib64", /usr/local/cuda-10.0/lib64/stubs).
###
###   If a full path to libgomp.so is provided (which is the case with OpenMP::OpenMP_CXX), cmake
###   checks whether there is any other libgomp.so with the different full path (after resolving
###   soft links) in the search paths (implicit directoires + BUILD_RAPTH). There is one in the
###   path included in BUILD_RPATH when ${CUDF_LIBRARY} is added; this one can
###   potentially hide the one in the provided full path and cmake generates a warning (and RPATH
###   is searched before the directories in /etc/ld.so/conf; ld.so.conf does not coincide but
###   overlaps with implicit directories).
###
###   If we provide just the library names (gomp;pthread), cmake does not generate warnings (we
###   did not specify which libgomp.so should be loaded in runtime), and the one first found in
###   the search order is loaded (we can change the loaded library by setting LD_LIBRARY_PATH or
###   manually editing BUILD_RPATH).
###
###   Manually editing BUILD_RPATH:
###   set(TARGET_BUILD_RPATH "")
###   foreach(TMP_VAR_FULLPATH IN LISTS OpenMP_CXX_LIBRARIES)
###       get_filename_component(TMP_VAR_DIR ${TMP_VAR_FULLPATH} DIRECTORY)
###       string(APPEND TARGET_BUILD_RPATH "${TMP_VAR_DIR};")
###       get_filename_component(TMP_VAR_REALPATH ${TMP_VAR_FULLPATH} REALPATH)
###       get_filename_component(TMP_VAR_DIR ${TMP_VAR_REALPATH} DIRECTORY)
###       # cmake automatically removes duplicates, so skip checking.
###       string(APPEND TARGET_BUILD_RPATH "${TMP_VAR_DIR};")
###   endforeach()
###   string(APPEND TARGET_BUILD_RPATH "${CONDA_PREFIX}/lib")
###   message(STATUS "TARGET_BUILD_RPATH=${TARGET_BUILD_RPATH}")
###   set_target_properties(target PROPERTIES
###       BUILD_RPATH "${TARGET_BUILD_RPATH}")
        ${OpenMP_CXX_LIB_NAMES})
    endif(OpenMP_CXX_FOUND)

    add_test(NAME ${CMAKE_TEST_NAME} COMMAND ${CMAKE_TEST_NAME})

    set_target_properties(
        ${CMAKE_TEST_NAME}
            PROPERTIES INSTALL_RPATH "\$ORIGIN/../../../lib")

    install(
        TARGETS ${CMAKE_TEST_NAME}
        COMPONENT testing
        DESTINATION bin/gtests/libcugraph
        EXCLUDE_FROM_ALL)
endfunction()

function(ConfigureTestMG CMAKE_TEST_NAME)
    add_executable(${CMAKE_TEST_NAME} ${ARGN})

    target_link_libraries(${CMAKE_TEST_NAME}
        PRIVATE
        cugraphmgtestutil
        cugraphtestutil
        cugraph::cugraph
        GTest::gtest
        GTest::gtest_main
        NCCL::NCCL
        MPI::MPI_CXX
    )

    if(OpenMP_CXX_FOUND)
        target_link_libraries(${CMAKE_TEST_NAME} PRIVATE
###################################################################################################
###   Use ${OpenMP_CXX_LIB_NAMES} instead of OpenMP::OpenMP_CXX to avoid the following warnings.
###
###   Cannot generate a safe runtime search path for target TARGET_NAME
###   because files in some directories may conflict with libraries in implicit
###   directories:
###   ...
###
###   libgomp.so is included in the conda base environment and copied to every new conda
###   environment. If a full file path is provided (e.g ${CUDF_LIBRARY}), cmake
###   extracts the directory path and adds the directory path to BUILD_RPATH (if BUILD_RPATH is not
###   disabled).
###
###   cmake maintains a system specific implicit directories (e.g. /lib, /lib/x86_64-linux-gnu,
###   /lib32, /lib32/x86_64-linux-gnu, /lib64, /lib64/x86_64-linux-gnu, /usr/lib,
###   /usr/lib/gcc/x86_64-linux-gnu/7, /usr/lib/x86_64-linux-gnu, /usr/lib32,
###   /usr/lib32/x86_64-linux-gnu, /usr/lib64, /usr/lib64/x86_64-linux-gnu,
###   /usr/local/cuda-10.0/lib64", /usr/local/cuda-10.0/lib64/stubs).
###
###   If a full path to libgomp.so is provided (which is the case with OpenMP::OpenMP_CXX), cmake
###   checks whether there is any other libgomp.so with the different full path (after resolving
###   soft links) in the search paths (implicit directoires + BUILD_RAPTH). There is one in the
###   path included in BUILD_RPATH when ${CUDF_LIBRARY} is added; this one can
###   potentially hide the one in the provided full path and cmake generates a warning (and RPATH
###   is searched before the directories in /etc/ld.so/conf; ld.so.conf does not coincide but
###   overlaps with implicit directories).
###
###   If we provide just the library names (gomp;pthread), cmake does not generate warnings (we
###   did not specify which libgomp.so should be loaded in runtime), and the one first found in
###   the search order is loaded (we can change the loaded library by setting LD_LIBRARY_PATH or
###   manually editing BUILD_RPATH).
###
###   Manually editing BUILD_RPATH:
###   set(TARGET_BUILD_RPATH "")
###   foreach(TMP_VAR_FULLPATH IN LISTS OpenMP_CXX_LIBRARIES)
###       get_filename_component(TMP_VAR_DIR ${TMP_VAR_FULLPATH} DIRECTORY)
###       string(APPEND TARGET_BUILD_RPATH "${TMP_VAR_DIR};")
###       get_filename_component(TMP_VAR_REALPATH ${TMP_VAR_FULLPATH} REALPATH)
###       get_filename_component(TMP_VAR_DIR ${TMP_VAR_REALPATH} DIRECTORY)
###       # cmake automatically removes duplicates, so skip checking.
###       string(APPEND TARGET_BUILD_RPATH "${TMP_VAR_DIR};")
###   endforeach()
###   string(APPEND TARGET_BUILD_RPATH "${CONDA_PREFIX}/lib")
###   message(STATUS "TARGET_BUILD_RPATH=${TARGET_BUILD_RPATH}")
###   set_target_properties(target PROPERTIES
###       BUILD_RPATH "${TARGET_BUILD_RPATH}")
        ${OpenMP_CXX_LIB_NAMES})
    endif(OpenMP_CXX_FOUND)

    add_test(NAME ${CMAKE_TEST_NAME}
             COMMAND ${MPIEXEC_EXECUTABLE}
             "--noprefix"
             ${MPIEXEC_NUMPROC_FLAG}
             ${GPU_COUNT}
             ${MPIEXEC_PREFLAGS}
             ${CMAKE_TEST_NAME}
             ${MPIEXEC_POSTFLAGS})

    set_target_properties(
        ${CMAKE_TEST_NAME}
            PROPERTIES INSTALL_RPATH "\$ORIGIN/../../../lib")

        install(
            TARGETS ${CMAKE_TEST_NAME}
            COMPONENT testing
            DESTINATION bin/gtests/libcugraph_mg
            EXCLUDE_FROM_ALL)
endfunction()

function(ConfigureCTest CMAKE_TEST_NAME)
    add_executable(${CMAKE_TEST_NAME} ${ARGN})

    target_link_libraries(${CMAKE_TEST_NAME}
        PRIVATE
            cugraph::cugraph_c
            cugraph_c_testutil
            GTest::gtest
            GTest::gtest_main
    )

    add_test(NAME ${CMAKE_TEST_NAME} COMMAND ${CMAKE_TEST_NAME})

    set_target_properties(
        ${CMAKE_TEST_NAME}
            PROPERTIES INSTALL_RPATH "\$ORIGIN/../../../lib")

        install(
            TARGETS ${CMAKE_TEST_NAME}
            COMPONENT testing
            DESTINATION bin/gtests/libcugraph_c
            EXCLUDE_FROM_ALL)
endfunction()

function(ConfigureCTestMG CMAKE_TEST_NAME)
    add_executable(${CMAKE_TEST_NAME} ${ARGN})

    target_link_libraries(${CMAKE_TEST_NAME}
        PRIVATE
            cugraph::cugraph_c
            cugraph_c_testutil
            GTest::gtest
            GTest::gtest_main
            NCCL::NCCL
            MPI::MPI_CXX
    )

    add_test(NAME ${CMAKE_TEST_NAME}
             COMMAND ${MPIEXEC_EXECUTABLE}
             "--noprefix"
             ${MPIEXEC_NUMPROC_FLAG}
             ${GPU_COUNT}
             ${MPIEXEC_PREFLAGS}
             ${CMAKE_TEST_NAME}
             ${MPIEXEC_POSTFLAGS})

    set_target_properties(
        ${CMAKE_TEST_NAME}
            PROPERTIES INSTALL_RPATH "\$ORIGIN/../../../lib")

        install(
            TARGETS ${CMAKE_TEST_NAME}
            COMPONENT testing
            DESTINATION bin/gtests/libcugraph_c
            EXCLUDE_FROM_ALL)
endfunction()


###################################################################################################
# - set rapids dataset path ----------------------------------------------------------------------

if(RAPIDS_DATASET_ROOT_DIR)
    message(STATUS "setting default RAPIDS_DATASET_ROOT_DIR to: ${RAPIDS_DATASET_ROOT_DIR}")
    string(CONCAT CMAKE_C_FLAGS ${CMAKE_C_FLAGS} " -DRAPIDS_DATASET_ROOT_DIR=" "\\\"" ${RAPIDS_DATASET_ROOT_DIR} "\\\"")
    string(CONCAT CMAKE_CXX_FLAGS ${CMAKE_CXX_FLAGS} " -DRAPIDS_DATASET_ROOT_DIR=" "\\\"" ${RAPIDS_DATASET_ROOT_DIR} "\\\"")
    string(CONCAT CMAKE_CUDA_FLAGS ${CMAKE_CUDA_FLAGS} " -DRAPIDS_DATASET_ROOT_DIR=" "\\\"" ${RAPIDS_DATASET_ROOT_DIR} "\\\"")
endif(RAPIDS_DATASET_ROOT_DIR)

###################################################################################################
### test sources ##################################################################################
###################################################################################################

###################################################################################################
# - graph generator tests -------------------------------------------------------------------------
ConfigureTest(GRAPH_GENERATORS_TEST generators/generators_test.cpp)

###################################################################################################
# - erdos renyi graph generator tests -------------------------------------------------------------
ConfigureTest(ERDOS_RENYI_GENERATOR_TEST generators/erdos_renyi_test.cpp)

###################################################################################################
# - katz centrality tests -------------------------------------------------------------------------
ConfigureTest(LEGACY_KATZ_TEST centrality/legacy/katz_centrality_test.cu)

###################################################################################################
# - betweenness centrality tests ------------------------------------------------------------------
ConfigureTest(LEGACY_BETWEENNESS_TEST centrality/legacy/betweenness_centrality_test.cu)
ConfigureTest(LEGACY_EDGE_BETWEENNESS_TEST centrality/legacy/edge_betweenness_centrality_test.cu)

###################################################################################################
# - SSSP tests ------------------------------------------------------------------------------------
ConfigureTest(LEGACY_SSSP_TEST traversal/legacy/sssp_test.cu)

###################################################################################################
# - BFS tests -------------------------------------------------------------------------------------
ConfigureTest(LEGACY_BFS_TEST traversal/legacy/bfs_test.cu)

###################################################################################################
# - LOUVAIN tests ---------------------------------------------------------------------------------
ConfigureTest(LOUVAIN_TEST community/louvain_test.cpp)

###################################################################################################
# - LEIDEN tests ---------------------------------------------------------------------------------
ConfigureTest(LEIDEN_TEST community/leiden_test.cpp)

###################################################################################################
# - ECG tests ---------------------------------------------------------------------------------
ConfigureTest(ECG_TEST community/ecg_test.cpp)

###################################################################################################
# - Balanced cut clustering tests -----------------------------------------------------------------
ConfigureTest(BALANCED_TEST community/balanced_edge_test.cpp)

###################################################################################################
# - TRIANGLE tests --------------------------------------------------------------------------------
ConfigureTest(TRIANGLE_TEST community/triangle_test.cu)

###################################################################################################
# - EGO tests --------------------------------------------------------------------------------
ConfigureTest(EGO_TEST community/egonet_test.cu)

###################################################################################################
# - FORCE ATLAS 2  tests --------------------------------------------------------------------------
ConfigureTest(FA2_TEST layout/force_atlas2_test.cu)

###################################################################################################
# - CONNECTED COMPONENTS  tests -------------------------------------------------------------------
ConfigureTest(CONNECT_TEST components/con_comp_test.cu)

###################################################################################################
# - STRONGLY CONNECTED COMPONENTS  tests ----------------------------------------------------------
ConfigureTest(SCC_TEST components/scc_test.cu)

###################################################################################################
# - WEAKLY CONNECTED COMPONENTS  tests ----------------------------------------------------------
ConfigureTest(WCC_TEST components/wcc_test.cpp)

###################################################################################################
#-Hungarian (Linear Assignment Problem)  tests ----------------------------------------------------
ConfigureTest(HUNGARIAN_TEST linear_assignment/hungarian_test.cu)

###################################################################################################
# - MST tests -------------------------------------------------------------------------------------
ConfigureTest(MST_TEST tree/mst_test.cu)

###################################################################################################
# - Stream tests ----------------------------------------------------------------------------------
ConfigureTest(STREAM_TEST structure/streams.cu)

###################################################################################################
# - R-mat graph generation tests ------------------------------------------------------------------
ConfigureTest(GENERATE_RMAT_TEST generators/generate_rmat_test.cpp)

###################################################################################################
# - Graph tests -----------------------------------------------------------------------------------
ConfigureTest(GRAPH_TEST structure/graph_test.cpp)

###################################################################################################
# - Symmetrize tests ------------------------------------------------------------------------------
ConfigureTest(SYMMETRIZE_TEST structure/symmetrize_test.cpp)

###################################################################################################
# - Transpose tests ------------------------------------------------------------------------------
ConfigureTest(TRANSPOSE_TEST structure/transpose_test.cpp)

###################################################################################################
# - Transpose Storage tests -----------------------------------------------------------------------
ConfigureTest(TRANSPOSE_STORAGE_TEST structure/transpose_storage_test.cpp)

###################################################################################################
# - Weight-sum tests ------------------------------------------------------------------------------
ConfigureTest(WEIGHT_SUM_TEST structure/weight_sum_test.cpp)

###################################################################################################
# - Degree tests ----------------------------------------------------------------------------------
ConfigureTest(DEGREE_TEST structure/degree_test.cpp)

###################################################################################################
# - Count self-loops and multi-edges tests --------------------------------------------------------
ConfigureTest(COUNT_SELF_LOOPS_AND_MULTI_EDGES_TEST
              "structure/count_self_loops_and_multi_edges_test.cpp")

###################################################################################################
# - Coarsening tests ------------------------------------------------------------------------------
ConfigureTest(COARSEN_GRAPH_TEST structure/coarsen_graph_test.cpp)

###################################################################################################
# - Induced subgraph tests ------------------------------------------------------------------------
ConfigureTest(INDUCED_SUBGRAPH_TEST community/induced_subgraph_test.cpp)

###################################################################################################
# - BFS tests -------------------------------------------------------------------------------------
ConfigureTest(BFS_TEST traversal/bfs_test.cpp)

###################################################################################################
# - Extract BFS Paths tests ------------------------------------------------------------------------
ConfigureTest(EXTRACT_BFS_PATHS_TEST
              traversal/extract_bfs_paths_test.cu)

###################################################################################################
# - Multi-source BFS tests -----------------------------------------------------------------------
ConfigureTest(MSBFS_TEST traversal/ms_bfs_test.cu)

###################################################################################################
# - SSSP tests ------------------------------------------------------------------------------------
ConfigureTest(SSSP_TEST traversal/sssp_test.cpp)

###################################################################################################
# - HITS tests ------------------------------------------------------------------------------------
ConfigureTest(HITS_TEST link_analysis/hits_test.cpp)

###################################################################################################
# - PAGERANK tests --------------------------------------------------------------------------------
ConfigureTest(PAGERANK_TEST link_analysis/pagerank_test.cpp)

###################################################################################################
# - KATZ_CENTRALITY tests -------------------------------------------------------------------------
ConfigureTest(KATZ_CENTRALITY_TEST centrality/katz_centrality_test.cpp)

###################################################################################################
# - WEAKLY CONNECTED COMPONENTS tests -------------------------------------------------------------
ConfigureTest(WEAKLY_CONNECTED_COMPONENTS_TEST components/weakly_connected_components_test.cpp)

###################################################################################################
# - RANDOM_WALKS tests ----------------------------------------------------------------------------
ConfigureTest(RANDOM_WALKS_TEST sampling/random_walks_test.cu)

###################################################################################################
# - RANDOM_WALKS Segmented Sort tests -------------------------------------------------------------
ConfigureTest(RANDOM_WALKS_SEG_SORT_TEST sampling/rw_biased_seg_sort.cu)

###################################################################################################
ConfigureTest(RANDOM_WALKS_LOW_LEVEL_TEST sampling/rw_low_level_test.cu)

###########################################################################################
# - MG NBR SAMPLING tests -----------------------------------------------------------------
ConfigureTest(UNIFORM_NEIGHBOR_SAMPLING_TEST sampling/sg_uniform_neighbor_sampling.cu)
        
###################################################################################################
# FIXME: since this is technically not a test, consider refactoring the the
# ConfigureTest function to share common code with a new ConfigureBenchmark
# function (which would not link gtest, etc.)
ConfigureTest(RANDOM_WALKS_PROFILING sampling/random_walks_profiling.cu)

###################################################################################################
# - Serialization tests ---------------------------------------------------------------------------
ConfigureTest(SERIALIZATION_TEST serialization/un_serialize_test.cpp)

###################################################################################################
# - Renumber tests --------------------------------------------------------------------------------
set(RENUMBERING_TEST_SRCS
    "${CMAKE_CURRENT_SOURCE_DIR}/structure/renumbering_test.cpp")

ConfigureTest(RENUMBERING_TEST "${RENUMBERING_TEST_SRCS}")

###################################################################################################
# - BFS Visitor tests -----------------------------------------------------------------------------
ConfigureTest(BFS_VISITOR_TEST visitors/bfs_test.cpp)

###################################################################################################
# - Random Walks Visitor tests --------------------------------------------------------------------
ConfigureTest(RANDOM_WALKS_VISITOR_TEST visitors/rw_test.cu)

###################################################################################################
# - Core Number tests -----------------------------------------------------------------------------
ConfigureTest(CORE_NUMBER_TEST cores/core_number_test.cpp)

###################################################################################################
# - Triangle Count tests --------------------------------------------------------------------------
ConfigureTest(TRIANGLE_COUNT_TEST community/triangle_count_test.cpp)

###################################################################################################
# - MG tests --------------------------------------------------------------------------------------

if(BUILD_CUGRAPH_MG_TESTS)

    ###############################################################################################
    # - find MPI - only enabled if MG tests are to be built
    find_package(MPI REQUIRED)

    execute_process(
      COMMAND nvidia-smi -L
      COMMAND wc -l
      OUTPUT_VARIABLE GPU_COUNT)

    string(REGEX REPLACE "\n$" "" GPU_COUNT ${GPU_COUNT})
    MESSAGE(STATUS "GPU_COUNT: " ${GPU_COUNT})

    if(MPI_CXX_FOUND)
        ###########################################################################################
        # - MG SYMMETRIZE tests -------------------------------------------------------------------
        ConfigureTestMG(MG_SYMMETRIZE_TEST structure/mg_symmetrize_test.cpp)

        ###########################################################################################
        # - MG Transpose tests --------------------------------------------------------------------
        ConfigureTestMG(MG_TRANSPOSE_TEST structure/mg_transpose_test.cpp)

        ###########################################################################################
        # - MG Transpose Storage tests ------------------------------------------------------------
        ConfigureTestMG(MG_TRANSPOSE_STORAGE_TEST structure/mg_transpose_storage_test.cpp)

        ###########################################################################################
        # - MG Count self-loops and multi-edges tests ---------------------------------------------
        ConfigureTestMG(MG_COUNT_SELF_LOOPS_AND_MULTI_EDGES_TEST
              "structure/mg_count_self_loops_and_multi_edges_test.cpp")

        ###########################################################################################
        # - MG PAGERANK tests ---------------------------------------------------------------------
        ConfigureTestMG(MG_PAGERANK_TEST link_analysis/mg_pagerank_test.cpp)

        ###########################################################################################
        # - MG HITS tests -------------------------------------------------------------------------
        ConfigureTestMG(MG_HITS_TEST link_analysis/mg_hits_test.cpp)

        ###########################################################################################
        # - MG KATZ CENTRALITY tests --------------------------------------------------------------
        ConfigureTestMG(MG_KATZ_CENTRALITY_TEST centrality/mg_katz_centrality_test.cpp)

        ###########################################################################################
        # - MG BFS tests --------------------------------------------------------------------------
        ConfigureTestMG(MG_BFS_TEST traversal/mg_bfs_test.cpp)

        ###########################################################################################
        # - Extract BFS Paths tests ---------------------------------------------------------------
        ConfigureTestMG(MG_EXTRACT_BFS_PATHS_TEST
                        traversal/mg_extract_bfs_paths_test.cu)

        ###########################################################################################
        # - MG SSSP tests -------------------------------------------------------------------------
        ConfigureTestMG(MG_SSSP_TEST traversal/mg_sssp_test.cpp)

        ###########################################################################################
        # - MG LOUVAIN tests ----------------------------------------------------------------------
        ConfigureTestMG(MG_LOUVAIN_TEST
            community/mg_louvain_helper.cu
            community/mg_louvain_test.cpp)

        ###########################################################################################
        # - MG WEAKLY CONNECTED COMPONENTS tests --------------------------------------------------
        ConfigureTestMG(MG_WEAKLY_CONNECTED_COMPONENTS_TEST
                        components/mg_weakly_connected_components_test.cpp)

        ###########################################################################################
        # - MG GRAPH BROADCAST tests --------------------------------------------------------------
        ConfigureTestMG(MG_GRAPH_BROADCAST_TEST bcast/mg_graph_bcast.cpp)

        ###########################################################################################
        # - MG Core Number tests ------------------------------------------------------------------
        ConfigureTestMG(MG_CORE_NUMBER_TEST cores/mg_core_number_test.cpp)

        ###########################################################################################
        # - MG TRIANGLE COUNT tests ---------------------------------------------------------------
        ConfigureTestMG(MG_TRIANGLE_COUNT_TEST community/mg_triangle_count_test.cpp)

        ###########################################################################################
        # - MG PRIMS COUNT_IF_V tests -------------------------------------------------------------
        ConfigureTestMG(MG_COUNT_IF_V_TEST prims/mg_count_if_v.cu)

        ###########################################################################################
        # - MG PRIMS UPDATE_V_FRONTIER_FROM_OUTGOING_E tests --------------------------------------
        ConfigureTestMG(MG_UPDATE_V_FRONTIER_FROM_OUTGOING_E_TEST
                        prims/mg_update_v_frontier_from_outgoing_e.cu)

        ###########################################################################################
        # - MG PRIMS REDUCE_V tests ---------------------------------------------------------------
        ConfigureTestMG(MG_REDUCE_V_TEST prims/mg_reduce_v.cu)

        ###########################################################################################
        # - MG PRIMS TRANSFORM_REDUCE_V tests -----------------------------------------------------
        ConfigureTestMG(MG_TRANSFORM_REDUCE_V_TEST prims/mg_transform_reduce_v.cu)

        ###########################################################################################
        # - MG PRIMS TRANSFORM_REDUCE_E tests -----------------------------------------------------
        ConfigureTestMG(MG_TRANSFORM_REDUCE_E_TEST prims/mg_transform_reduce_e.cu)

        ###########################################################################################
        # - MG PRIMS COUNT_IF_E tests -------------------------------------------------------------
        ConfigureTestMG(MG_COUNT_IF_E_TEST prims/mg_count_if_e.cu)

        ###########################################################################################
        # - MG PRIMS PER_V_TRANSFORM_REDUCE_INCOMING_OUTGOING_E tests -----------------------------
        ConfigureTestMG(MG_PER_V_TRANSFORM_REDUCE_INCOMING_OUTGOING_E_TEST
          prims/mg_per_v_transform_reduce_incoming_outgoing_e.cu)

        ###########################################################################################
        # - MG PRIMS EXTRACT_IF_E tests -----------------------------------------------------------
        ConfigureTestMG(MG_EXTRACT_IF_E_TEST prims/mg_extract_if_e.cu)

        ###########################################################################################
        # - MG GATHER_UTILS tests -----------------------------------------------------------------
        ConfigureTestMG(MG_GATHER_UTILS_TEST sampling/detail/mg_gather_utils.cu)

        ###########################################################################################
        # - MG GATHER_ONE_HOP tests ---------------------------------------------------------------
        ConfigureTestMG(MG_GATHER_ONE_HOP_TEST sampling/detail/mg_gather_one_hop.cu)

        ###########################################################################################
        # - MG NBR SAMPLING tests -----------------------------------------------------------------
        ConfigureTestMG(MG_NBR_SAMPLING_TEST sampling/detail/mg_nbr_sampling.cu)

        ###########################################################################################
        # - MG NBR SAMPLING tests -----------------------------------------------------------------
        ConfigureTestMG(MG_UNIFORM_NEIGHBOR_SAMPLING_TEST sampling/mg_uniform_neighbor_sampling.cu)
        
        ###########################################################################################
        # - MG C API tests ------------------------------------------------------------------------
        ConfigureCTestMG(MG_CAPI_CREATE_GRAPH c_api/mg_create_graph_test.c c_api/mg_test_utils.cpp)
        ConfigureCTestMG(MG_CAPI_PAGERANK c_api/mg_pagerank_test.c c_api/mg_test_utils.cpp)
<<<<<<< HEAD
=======
        ConfigureCTestMG(MG_CAPI_BFS c_api/mg_bfs_test.c c_api/mg_test_utils.cpp)
>>>>>>> aece4535
        ConfigureCTestMG(MG_CAPI_SSSP c_api/mg_sssp_test.c c_api/mg_test_utils.cpp)
        ConfigureCTestMG(MG_CAPI_WEAKLY_CONNECTED_COMPONENTS c_api/mg_weakly_connected_components_test.c c_api/mg_test_utils.cpp)
        ConfigureCTestMG(MG_CAPI_STRONGLY_CONNECTED_COMPONENTS c_api/mg_strongly_connected_components_test.c c_api/mg_test_utils.cpp)
        ConfigureCTestMG(MG_CAPI_KATZ c_api/mg_katz_test.c c_api/mg_test_utils.cpp)
        ConfigureCTestMG(MG_CAPI_EIGENVECTOR_CENTRALITY c_api/mg_eigenvector_centrality_test.c c_api/mg_test_utils.cpp)
        ConfigureCTestMG(MG_CAPI_HITS c_api/mg_hits_test.c c_api/mg_test_utils.cpp)
        ConfigureCTestMG(MG_CAPI_UNIFORM_NEIGHBOR_SAMPLE c_api/mg_uniform_neighbor_sample_test.c c_api/mg_test_utils.cpp)
        ConfigureCTestMG(MG_CAPI_TRIANGLE_COUNT c_api/mg_triangle_count_test.c c_api/mg_test_utils.cpp)
        ConfigureCTestMG(MG_CAPI_BFS c_api/mg_bfs_test.c c_api/mg_test_utils.cpp)
    else()
       message(FATAL_ERROR "OpenMPI NOT found, cannot build MG tests.")
    endif()
endif()

###################################################################################################
# - C API tests -----------------------------------------------------------------------------------

###################################################################################################
# - common C API test utils -----------------------------------------------------------------------------

add_library(cugraph_c_testutil STATIC
            c_api/test_utils.cpp)

target_compile_options(cugraph_c_testutil
            PUBLIC "$<$<COMPILE_LANGUAGE:CXX>:${CUGRAPH_CXX_FLAGS}>"
                   "$<BUILD_INTERFACE:$<$<COMPILE_LANGUAGE:CUDA>:${CUGRAPH_CUDA_FLAGS}>>"
)

set_property(TARGET cugraph_c_testutil PROPERTY POSITION_INDEPENDENT_CODE ON)

target_include_directories(cugraph_c_testutil
    PUBLIC
        "${CMAKE_CURRENT_SOURCE_DIR}"
        "${CUGRAPH_SOURCE_DIR}/src"
)

target_link_libraries(cugraph_c_testutil
    PUBLIC
        cugraph
)


# FIXME: Disabling these tests, they test an older version of the API which
#        will be deleted in this release.  Leaving them here to help me remember :-)
#ConfigureCTest(CAPI_CREATE_SG_GRAPH_ENVELOPE_TEST c_api/create_sg_graph_envelope_test.c)
#ConfigureCTest(CAPI_RANDOM_WALKS_TEST c_api/random_walks_test.c)

ConfigureCTest(CAPI_CREATE_GRAPH_TEST c_api/create_graph_test.c)
ConfigureCTest(CAPI_PAGERANK_TEST c_api/pagerank_test.c)
ConfigureCTest(CAPI_KATZ_TEST c_api/katz_test.c)
ConfigureCTest(CAPI_EIGENVECTOR_CENTRALITY_TEST c_api/eigenvector_centrality_test.c)
ConfigureCTest(CAPI_HITS_TEST c_api/hits_test.c)
ConfigureCTest(CAPI_BFS_TEST c_api/bfs_test.c)
ConfigureCTest(CAPI_SSSP_TEST c_api/sssp_test.c)
ConfigureCTest(CAPI_EXTRACT_PATHS_TEST c_api/extract_paths_test.c)
ConfigureCTest(CAPI_NODE2VEC_TEST c_api/node2vec_test.c)
ConfigureCTest(CAPI_WEAKLY_CONNECTED_COMPONENTS c_api/weakly_connected_components_test.c)
ConfigureCTest(CAPI_STRONGLY_CONNECTED_COMPONENTS c_api/strongly_connected_components_test.c)
ConfigureCTest(CAPI_UNIFORM_NEIGHBOR_SAMPLE c_api/uniform_neighbor_sample_test.c)
ConfigureCTest(CAPI_TRIANGLE_COUNT c_api/triangle_count_test.c)

###################################################################################################
### enable testing ################################################################################
###################################################################################################

enable_testing()<|MERGE_RESOLUTION|>--- conflicted
+++ resolved
@@ -1,4 +1,4 @@
-﻿#=============================================================================
+﻿z#=============================================================================
 # Copyright (c) 2019-2022, NVIDIA CORPORATION.
 #
 # Licensed under the Apache License, Version 2.0 (the "License");
@@ -636,10 +636,7 @@
         # - MG C API tests ------------------------------------------------------------------------
         ConfigureCTestMG(MG_CAPI_CREATE_GRAPH c_api/mg_create_graph_test.c c_api/mg_test_utils.cpp)
         ConfigureCTestMG(MG_CAPI_PAGERANK c_api/mg_pagerank_test.c c_api/mg_test_utils.cpp)
-<<<<<<< HEAD
-=======
         ConfigureCTestMG(MG_CAPI_BFS c_api/mg_bfs_test.c c_api/mg_test_utils.cpp)
->>>>>>> aece4535
         ConfigureCTestMG(MG_CAPI_SSSP c_api/mg_sssp_test.c c_api/mg_test_utils.cpp)
         ConfigureCTestMG(MG_CAPI_WEAKLY_CONNECTED_COMPONENTS c_api/mg_weakly_connected_components_test.c c_api/mg_test_utils.cpp)
         ConfigureCTestMG(MG_CAPI_STRONGLY_CONNECTED_COMPONENTS c_api/mg_strongly_connected_components_test.c c_api/mg_test_utils.cpp)
