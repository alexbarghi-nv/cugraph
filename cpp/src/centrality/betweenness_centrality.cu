--- conflicted
+++ resolved
@@ -29,19 +29,20 @@
 #include "betweenness_centrality.cuh"
 
 #ifndef MAXBLOCKS
- #define MAXBLOCKS 65535 // This value is also in traversal_common.cuh
+#define MAXBLOCKS 65535  // This value is also in traversal_common.cuh
 #endif
 
 namespace cugraph {
 namespace detail {
 
 template <typename VT, typename ET, typename WT, typename result_t>
-void BC<VT, ET, WT, result_t>::setup() {
-    // --- Set up parameters from graph adjList ---
-    number_of_vertices  = graph.number_of_vertices;
-    number_of_edges = graph.number_of_edges;
-    offsets_ptr = graph.offsets;
-    indices_ptr = graph.indices;
+void BC<VT, ET, WT, result_t>::setup()
+{
+  // --- Set up parameters from graph adjList ---
+  number_of_vertices = graph.number_of_vertices;
+  number_of_edges    = graph.number_of_edges;
+  offsets_ptr        = graph.offsets;
+  indices_ptr        = graph.indices;
 }
 
 template <typename VT, typename ET, typename WT, typename result_t>
@@ -50,30 +51,32 @@
                                          bool _endpoints,
                                          WT const *_weights,
                                          VT const *_sources,
-                                         VT _number_of_sources) {
-    // --- Bind betweenness output vector to internal ---
-    betweenness = _betweenness;
-    normalized = _normalized;
-    endpoints = _endpoints;
-    sources = _sources;
-    number_of_sources = _number_of_sources;
-    edge_weights_ptr = _weights;
-
-    // --- Working data allocation ---
-    ALLOC_TRY(&distances, number_of_vertices * sizeof(VT), nullptr);
-    ALLOC_TRY(&predecessors, number_of_vertices * sizeof(VT), nullptr);
-    ALLOC_TRY(&sp_counters, number_of_vertices * sizeof(double), nullptr);
-    ALLOC_TRY(&deltas, number_of_vertices * sizeof(result_t), nullptr);
-
-    // --- Confirm that configuration went through ---
-    configured = true;
-}
-template <typename VT, typename ET, typename WT, typename result_t>
-void BC<VT, ET, WT, result_t>::clean() {
-    ALLOC_FREE_TRY(distances, nullptr);
-    ALLOC_FREE_TRY(predecessors, nullptr);
-    ALLOC_FREE_TRY(sp_counters, nullptr);
-    ALLOC_FREE_TRY(deltas, nullptr);
+                                         VT _number_of_sources)
+{
+  // --- Bind betweenness output vector to internal ---
+  betweenness       = _betweenness;
+  normalized        = _normalized;
+  endpoints         = _endpoints;
+  sources           = _sources;
+  number_of_sources = _number_of_sources;
+  edge_weights_ptr  = _weights;
+
+  // --- Working data allocation ---
+  ALLOC_TRY(&distances, number_of_vertices * sizeof(VT), nullptr);
+  ALLOC_TRY(&predecessors, number_of_vertices * sizeof(VT), nullptr);
+  ALLOC_TRY(&sp_counters, number_of_vertices * sizeof(double), nullptr);
+  ALLOC_TRY(&deltas, number_of_vertices * sizeof(result_t), nullptr);
+
+  // --- Confirm that configuration went through ---
+  configured = true;
+}
+template <typename VT, typename ET, typename WT, typename result_t>
+void BC<VT, ET, WT, result_t>::clean()
+{
+  ALLOC_FREE_TRY(distances, nullptr);
+  ALLOC_FREE_TRY(predecessors, nullptr);
+  ALLOC_FREE_TRY(sp_counters, nullptr);
+  ALLOC_FREE_TRY(deltas, nullptr);
 }
 
 // Dependecy Accumulation: McLaughlin and Bader, 2018
@@ -84,24 +87,30 @@
 //       however, the user might want to get the result back in float
 //       we delay casting the result until dependecy accumulation
 template <typename VT, typename ET, typename WT, typename result_t>
-__global__ void accumulation_kernel(result_t *betweenness, VT number_vertices,
-                                  VT const *indices, ET const *offsets,
-                                  VT *distances,
-                                  double *sp_counters,
-                                  result_t *deltas, VT source, VT depth) {
+__global__ void accumulation_kernel(result_t *betweenness,
+                                    VT number_vertices,
+                                    VT const *indices,
+                                    ET const *offsets,
+                                    VT *distances,
+                                    double *sp_counters,
+                                    result_t *deltas,
+                                    VT source,
+                                    VT depth)
+{
   for (int tid = blockIdx.x * blockDim.x + threadIdx.x; tid < number_vertices;
        tid += gridDim.x * blockDim.x) {
-    VT w = tid;
+    VT w       = tid;
     double dsw = 0;
-    double sw = sp_counters[w];
-    if (distances[w] == depth) { // Process nodes at this depth
+    double sw  = sp_counters[w];
+    if (distances[w] == depth) {  // Process nodes at this depth
       ET edge_start = offsets[w];
-      ET edge_end = offsets[w + 1];
+      ET edge_end   = offsets[w + 1];
       ET edge_count = edge_end - edge_start;
-      for (ET edge_idx = 0; edge_idx < edge_count; ++edge_idx) { // Visit neighbors
+      for (ET edge_idx = 0; edge_idx < edge_count; ++edge_idx) {  // Visit neighbors
         VT v = indices[edge_start + edge_idx];
         if (distances[v] == distances[w] + 1) {
-          double factor = (static_cast<double>(1) + static_cast<double>(deltas[v])) / sp_counters[v];
+          double factor =
+            (static_cast<double>(1) + static_cast<double>(deltas[v])) / sp_counters[v];
           dsw += sw * factor;
         }
       }
@@ -111,55 +120,67 @@
 }
 
 template <typename VT, typename ET, typename WT, typename result_t>
-void BC<VT, ET, WT, result_t>::accumulate(result_t *betweenness, VT* distances,
+void BC<VT, ET, WT, result_t>::accumulate(result_t *betweenness,
+                                          VT *distances,
                                           double *sp_counters,
-                                          result_t *deltas, VT source, VT max_depth) {
-    dim3 grid, block;
-    block.x = 512;
-    grid.x = min(MAXBLOCKS, (number_of_edges / block.x + 1));
+                                          result_t *deltas,
+                                          VT source,
+                                          VT max_depth)
+{
+  dim3 grid, block;
+  block.x = 512;
+  grid.x  = min(MAXBLOCKS, (number_of_edges / block.x + 1));
   // Step 1) Dependencies (deltas) are initialized to 0 before starting
-  thrust::fill(rmm::exec_policy(stream)->on(stream), deltas,
-               deltas + number_of_vertices, static_cast<result_t>(0));
+  thrust::fill(rmm::exec_policy(stream)->on(stream),
+               deltas,
+               deltas + number_of_vertices,
+               static_cast<result_t>(0));
   // Step 2) Process each node, -1 is used to notify unreached nodes in the sssp
   for (VT depth = max_depth; depth > 0; --depth) {
-    accumulation_kernel<VT, ET, WT, result_t>
-                     <<<grid, block, 0, stream>>>(betweenness, number_of_vertices,
-                                             graph.indices, graph.offsets,
-                                             distances, sp_counters,
-                                             deltas, source, depth);
+    accumulation_kernel<VT, ET, WT, result_t><<<grid, block, 0, stream>>>(betweenness,
+                                                                          number_of_vertices,
+                                                                          graph.indices,
+                                                                          graph.offsets,
+                                                                          distances,
+                                                                          sp_counters,
+                                                                          deltas,
+                                                                          source,
+                                                                          depth);
     cudaDeviceSynchronize();
   }
 
   thrust::transform(rmm::exec_policy(stream)->on(stream),
-    deltas, deltas + number_of_vertices, betweenness, betweenness,
-    thrust::plus<result_t>());
+                    deltas,
+                    deltas + number_of_vertices,
+                    betweenness,
+                    betweenness,
+                    thrust::plus<result_t>());
 }
 
 // We do not verifiy the graph structure as the new graph structure
 // enforces CSR Format
 
-
 // FIXME: Having a system that relies on an class might make it harder to
 // dispatch later
 template <typename VT, typename ET, typename WT, typename result_t>
-void BC<VT, ET, WT, result_t>::compute_single_source(VT source_vertex) {
+void BC<VT, ET, WT, result_t>::compute_single_source(VT source_vertex)
+{
   // Step 1) Singe-source shortest-path problem
-  cugraph::bfs(graph, distances, predecessors, sp_counters, source_vertex,
-               graph.prop.directed);
+  cugraph::bfs(graph, distances, predecessors, sp_counters, source_vertex, graph.prop.directed);
   cudaDeviceSynchronize();
 
-  //TODO: Remove that with a BC specific class to gather
+  // TODO: Remove that with a BC specific class to gather
   //             information during traversal
   // TODO: This could be extracted from the BFS(lvl)
   // NOTE: REPLACE INFINITY BY -1 otherwise the max depth will be maximal
   //       value!
-  thrust::replace(rmm::exec_policy(stream)->on(stream), distances,
+  thrust::replace(rmm::exec_policy(stream)->on(stream),
+                  distances,
                   distances + number_of_vertices,
                   std::numeric_limits<VT>::max(),
                   static_cast<VT>(-1));
-  auto current_max_depth = thrust::max_element(rmm::exec_policy(stream)->on(stream),
-                                               distances,
-                                               distances + number_of_vertices);
+  auto current_max_depth = thrust::max_element(
+    rmm::exec_policy(stream)->on(stream), distances, distances + number_of_vertices);
   VT max_depth = 0;
   cudaMemcpy(&max_depth, current_max_depth, sizeof(VT), cudaMemcpyDeviceToHost);
   cudaDeviceSynchronize();
@@ -168,40 +189,43 @@
 }
 
 template <typename VT, typename ET, typename WT, typename result_t>
-void BC<VT, ET, WT, result_t>::compute() {
-    CUGRAPH_EXPECTS(configured, "BC must be configured before computation");
-    // If sources is defined we only process vertices contained in it
-    thrust::fill(rmm::exec_policy(stream)->on(stream), betweenness,
-                betweenness + number_of_vertices, static_cast<result_t>(0));
-    cudaStreamSynchronize(stream);
-    if (sources) {
-      for (VT source_idx = 0; source_idx < number_of_sources; ++source_idx) {
-        VT source_vertex = sources[source_idx];
-        compute_single_source(source_vertex);
-      }
-    } else { // Otherwise process every vertices
-      // TODO: Maybe we could still use number of sources and set it to number_of_vertices?
-      //       It woudl imply having a host vector of size |V|
-      //       But no need for the if/ else statement
-      for (VT source_vertex = 0; source_vertex < number_of_vertices;
-           ++source_vertex) {
-        compute_single_source(source_vertex);
-      }
-    }
-    rescale();
-    cudaDeviceSynchronize();
-}
-
-template <typename VT, typename ET, typename WT, typename result_t>
-void BC<VT, ET, WT, result_t>::rescale() {
+void BC<VT, ET, WT, result_t>::compute()
+{
+  CUGRAPH_EXPECTS(configured, "BC must be configured before computation");
+  // If sources is defined we only process vertices contained in it
+  thrust::fill(rmm::exec_policy(stream)->on(stream),
+               betweenness,
+               betweenness + number_of_vertices,
+               static_cast<result_t>(0));
+  cudaStreamSynchronize(stream);
+  if (sources) {
+    for (VT source_idx = 0; source_idx < number_of_sources; ++source_idx) {
+      VT source_vertex = sources[source_idx];
+      compute_single_source(source_vertex);
+    }
+  } else {  // Otherwise process every vertices
+    // TODO: Maybe we could still use number of sources and set it to number_of_vertices?
+    //       It woudl imply having a host vector of size |V|
+    //       But no need for the if/ else statement
+    for (VT source_vertex = 0; source_vertex < number_of_vertices; ++source_vertex) {
+      compute_single_source(source_vertex);
+    }
+  }
+  rescale();
+  cudaDeviceSynchronize();
+}
+
+template <typename VT, typename ET, typename WT, typename result_t>
+void BC<VT, ET, WT, result_t>::rescale()
+{
   thrust::device_vector<result_t> normalizer(number_of_vertices);
-  bool modified = false;
-  result_t rescale_factor = static_cast<result_t>(1);
+  bool modified                      = false;
+  result_t rescale_factor            = static_cast<result_t>(1);
   result_t casted_number_of_vertices = static_cast<result_t>(number_of_vertices);
-  result_t casted_number_of_sources = static_cast<result_t>(number_of_sources);
+  result_t casted_number_of_sources  = static_cast<result_t>(number_of_sources);
   if (normalized) {
     if (number_of_vertices > 2) {
-      rescale_factor /= ((casted_number_of_vertices - 1)  * (casted_number_of_vertices - 2));
+      rescale_factor /= ((casted_number_of_vertices - 1) * (casted_number_of_vertices - 2));
       modified = true;
     }
   } else {
@@ -212,13 +236,16 @@
   }
   if (modified) {
     if (number_of_sources > 0) {
-      rescale_factor *=  (casted_number_of_vertices / casted_number_of_sources);
+      rescale_factor *= (casted_number_of_vertices / casted_number_of_sources);
     }
   }
   thrust::fill(normalizer.begin(), normalizer.end(), rescale_factor);
-  thrust::transform(rmm::exec_policy(stream)->on(stream), betweenness,
-                    betweenness + number_of_vertices, normalizer.begin(),
-                    betweenness, thrust::multiplies<result_t>());
+  thrust::transform(rmm::exec_policy(stream)->on(stream),
+                    betweenness,
+                    betweenness + number_of_vertices,
+                    normalizer.begin(),
+                    betweenness,
+                    thrust::multiplies<result_t>());
 }
 
 template <typename VT, typename ET, typename WT, typename result_t>
@@ -227,14 +254,13 @@
                   bool endpoints,
                   WT const *weights,
                   VT const number_of_sources,
-                  VT const *sources) {
+                  VT const *sources)
+{
   CUGRAPH_EXPECTS(result != nullptr, "Invalid API parameter: output betwenness is nullptr");
   if (typeid(VT) != typeid(int)) {
     CUGRAPH_FAIL("Unsupported vertex id data type, please use int");
   }
-  if (typeid(ET) != typeid(int)) {
-    CUGRAPH_FAIL("Unsupported edge id data type, please use int");
-  }
+  if (typeid(ET) != typeid(int)) { CUGRAPH_FAIL("Unsupported edge id data type, please use int"); }
   if (typeid(WT) != typeid(float) && typeid(WT) != typeid(double)) {
     CUGRAPH_FAIL("Unsupported weight data type, please use float or double");
   }
@@ -245,36 +271,35 @@
     CUGRAPH_FAIL("Number of sources must be positive or equal to 0.");
   } else if (number_of_sources != 0) {
     CUGRAPH_EXPECTS(sources != nullptr,
-    "sources cannot be null if number_of_source is different from 0.");
-  }
-  if (endpoints) {
-    CUGRAPH_FAIL("Endpoints option is currently not supported.");
-  }
+                    "sources cannot be null if number_of_source is different from 0.");
+  }
+  if (endpoints) { CUGRAPH_FAIL("Endpoints option is currently not supported."); }
 }
 /**
-* ---------------------------------------------------------------------------*
-* @brief Native betweenness centrality
-*
-* @file betweenness_centrality.cu
-* --------------------------------------------------------------------------*/
-template <typename VT, typename ET, typename WT, typename result_t>
-void betweenness_centrality(experimental::GraphCSR<VT,ET,WT> const &graph,
+ * ---------------------------------------------------------------------------*
+ * @brief Native betweenness centrality
+ *
+ * @file betweenness_centrality.cu
+ * --------------------------------------------------------------------------*/
+template <typename VT, typename ET, typename WT, typename result_t>
+void betweenness_centrality(experimental::GraphCSR<VT, ET, WT> const &graph,
                             result_t *result,
                             bool normalize,
                             bool endpoints,
                             WT const *weight,
                             VT const number_of_sources,
-                            VT const *sources) {
-    // Current Implementation relies on BFS
-    // FIXME: For SSSP version
-    // Brandes Algorithm excpets non negative weights for the accumulation
-    verify_input<VT, ET, WT, result_t>(result, normalize, endpoints, weight,
-                                       number_of_sources, sources);
-    cugraph::detail::BC<VT, ET, WT, result_t> bc(graph);
-    bc.configure(result, normalize, endpoints, weight, sources, number_of_sources);
-    bc.compute();
-  }
-} // !cugraph::detail
+                            VT const *sources)
+{
+  // Current Implementation relies on BFS
+  // FIXME: For SSSP version
+  // Brandes Algorithm excpets non negative weights for the accumulation
+  verify_input<VT, ET, WT, result_t>(
+    result, normalize, endpoints, weight, number_of_sources, sources);
+  cugraph::detail::BC<VT, ET, WT, result_t> bc(graph);
+  bc.configure(result, normalize, endpoints, weight, sources, number_of_sources);
+  bc.compute();
+}
+}  // namespace detail
 
 namespace gunrock {
 
@@ -300,19 +325,11 @@
   //  cuGraph we will first copy the graph back into local memory and when we are finished
   //  copy the result back into device memory.
   //
-<<<<<<< HEAD
-  std::vector<ET>        v_offsets(graph.number_of_vertices + 1);
-  std::vector<VT>        v_indices(graph.number_of_edges);
-  std::vector<float>     v_result(graph.number_of_vertices);
-  std::vector<float>     v_sigmas(graph.number_of_vertices);
-  std::vector<int>       v_labels(graph.number_of_vertices);
-=======
   std::vector<ET> v_offsets(graph.number_of_vertices + 1);
   std::vector<VT> v_indices(graph.number_of_edges);
-  std::vector<result_t> v_result(graph.number_of_vertices);
+  std::vector<float> v_result(graph.number_of_vertices);
   std::vector<float> v_sigmas(graph.number_of_vertices);
   std::vector<int> v_labels(graph.number_of_vertices);
->>>>>>> 631bbaa1
 
   // fill them
   CUDA_TRY(cudaMemcpy(v_offsets.data(),
@@ -348,39 +365,23 @@
     if (graph.number_of_vertices > 2) {
       float denominator = (graph.number_of_vertices - 1) * (graph.number_of_vertices - 2);
 
-<<<<<<< HEAD
       thrust::transform(rmm::exec_policy(stream)->on(stream),
-                        result, result + graph.number_of_vertices, result,
-                        [denominator] __device__ (float f) {
-                          return (f * 2) / denominator;
-                        });
-    }
-=======
-    thrust::transform(rmm::exec_policy(stream)->on(stream),
-                      result,
-                      result + graph.number_of_vertices,
-                      result,
-                      [denominator] __device__(float f) { return (f * 2) / denominator; });
->>>>>>> 631bbaa1
+                        result,
+                        result + graph.number_of_vertices,
+                        result,
+                        [denominator] __device__(float f) { return (f * 2) / denominator; });
+    }
   } else {
     //
     //  gunrock answer needs to be doubled to match networkx
     //
-<<<<<<< HEAD
     if (graph.prop.directed) {
       thrust::transform(rmm::exec_policy(stream)->on(stream),
-                        result, result + graph.number_of_vertices, result,
-                        [] __device__ (float f) {
-                          return (f * 2);
-                        });
-    }
-=======
-    thrust::transform(rmm::exec_policy(stream)->on(stream),
-                      result,
-                      result + graph.number_of_vertices,
-                      result,
-                      [] __device__(float f) { return (f * 2); });
->>>>>>> 631bbaa1
+                        result,
+                        result + graph.number_of_vertices,
+                        result,
+                        [] __device__(float f) { return (f * 2); });
+    }
   }
 }
 
@@ -396,34 +397,25 @@
  * @param[in]   vertices        array<VT>(k) Sources for traversal
  */
 template <typename VT, typename ET, typename WT, typename result_t>
-<<<<<<< HEAD
-
-void betweenness_centrality(experimental::GraphCSR<VT,ET,WT> const &graph,
-=======
+
 void betweenness_centrality(experimental::GraphCSR<VT, ET, WT> const &graph,
->>>>>>> 631bbaa1
                             result_t *result,
                             bool normalize,
                             bool endpoints,
                             WT const *weight,
                             VT k,
-<<<<<<< HEAD
                             VT const *vertices,
-                            cugraph_bc_implem_t implem) {
+                            cugraph_bc_implem_t implem)
+{
   // NOTE: If the result_t is expected in double, switch implementation to
   //       the default one
-  //FIXME: Gunrock call returns float and not result_t hence the implementation
+  // FIXME: Gunrock call returns float and not result_t hence the implementation
   //       switch
-  if ((typeid(result_t) == typeid(double))
-      && (implem == cugraph_bc_implem_t::CUGRAPH_GUNROCK)) {
+  if ((typeid(result_t) == typeid(double)) && (implem == cugraph_bc_implem_t::CUGRAPH_GUNROCK)) {
     implem = cugraph_bc_implem_t::CUGRAPH_DEFAULT;
     std::cerr << "[WARN] result_t type is 'double', switching to default "
               << "implementation" << std::endl;
   }
-=======
-                            VT const *vertices)
-{
->>>>>>> 631bbaa1
   //
   // NOTE:  gunrock implementation doesn't yet support the unused parameters:
   //     - endpoints
@@ -434,19 +426,16 @@
   // These parameters are present in the API to support future features.
   //
   if (implem == cugraph_bc_implem_t::CUGRAPH_DEFAULT) {
-    detail::betweenness_centrality(graph, result, normalize, endpoints, weight,
-                                   k, vertices);
+    detail::betweenness_centrality(graph, result, normalize, endpoints, weight, k, vertices);
   } else if (implem == cugraph_bc_implem_t::CUGRAPH_GUNROCK) {
     gunrock::betweenness_centrality(graph, result, normalize);
   } else {
-    CUGRAPH_FAIL("Invalid Betweenness Centrality implementation, please refer to cugraph_bc_implem_t for valid implementations");
-  }
-}
-
-<<<<<<< HEAD
-template void betweenness_centrality<int, int, float, float>(experimental::GraphCSR<int, int, float> const &, float*, bool, bool, float const *, int, int const *, cugraph_bc_implem_t);
-template void betweenness_centrality<int, int, double, double>(experimental::GraphCSR<int, int, double> const &, double*, bool, bool, double const *, int, int const *, cugraph_bc_implem_t);
-=======
+    CUGRAPH_FAIL(
+      "Invalid Betweenness Centrality implementation, please refer to cugraph_bc_implem_t for "
+      "valid implementations");
+  }
+}
+
 template void betweenness_centrality<int, int, float, float>(
   experimental::GraphCSR<int, int, float> const &,
   float *,
@@ -454,7 +443,16 @@
   bool,
   float const *,
   int,
-  int const *);
->>>>>>> 631bbaa1
+  int const *,
+  cugraph_bc_implem_t);
+template void betweenness_centrality<int, int, double, double>(
+  experimental::GraphCSR<int, int, double> const &,
+  double *,
+  bool,
+  bool,
+  double const *,
+  int,
+  int const *,
+  cugraph_bc_implem_t);
 
 }  // namespace cugraph