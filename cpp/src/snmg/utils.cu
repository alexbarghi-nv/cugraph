--- conflicted
+++ resolved
@@ -43,26 +43,25 @@
   }
   // number of SM, usefull for kernels paramters
   cudaDeviceGetAttribute(&n_sm, cudaDevAttrMultiProcessorCount, i);
-<<<<<<< HEAD
   CUDA_CHECK_LAST();
-    } 
-    SNMGinfo::~SNMGinfo() { }
+ } 
+ SNMGinfo::~SNMGinfo() { }
 
-    int SNMGinfo::get_thread_num() {
-      return i; 
-    }
-    int SNMGinfo::get_num_threads() {
-      return p; 
-    }
-    int SNMGinfo::get_num_sm() {
-      return n_sm; 
-    } 
-    // enable peer access (all to all)
-    void SNMGinfo::setup_peer_access() {
-      if (PeerAccessAlreadyEnabled)
-        return;
-      for (int j = 0; j < p; ++j) {
-        if (i != j) {
+ int SNMGinfo::get_thread_num() {
+   return i; 
+ }
+ int SNMGinfo::get_num_threads() {
+   return p; 
+ }
+ int SNMGinfo::get_num_sm() {
+   return n_sm; 
+ } 
+ // enable peer access (all to all)
+ void SNMGinfo::setup_peer_access() {
+   if (PeerAccessAlreadyEnabled)
+     return;
+   for (int j = 0; j < p; ++j) {
+     if (i != j) {
           int canAccessPeer = 0;
           cudaDeviceCanAccessPeer(&canAccessPeer, i, j);
           CUDA_CHECK_LAST();
@@ -76,40 +75,6 @@
           else {
             std::cerr << "P2P access required from " << i << " to " << j << std::endl;
           }
-=======
-  cudaCheckError();
-} 
-SNMGinfo::~SNMGinfo() { }
-
-int SNMGinfo::get_thread_num() {
-  return i; 
-}
-int SNMGinfo::get_num_threads() {
-  return p; 
-}
-int SNMGinfo::get_num_sm() {
-  return n_sm; 
-} 
-// enable peer access (all to all)
-void SNMGinfo::setup_peer_access() {
-  if (PeerAccessAlreadyEnabled)
-    return;
-  for (int j = 0; j < p; ++j) {
-    if (i != j) {
-      int canAccessPeer = 0;
-      cudaDeviceCanAccessPeer(&canAccessPeer, i, j);
-      cudaCheckError();
-      if (canAccessPeer) {
-        cudaDeviceEnablePeerAccess(j, 0);
-        cudaError_t status = cudaGetLastError();
-        if (!(status == cudaSuccess || status == cudaErrorPeerAccessAlreadyEnabled)) {
-          std::cerr << "Could not Enable Peer Access from" << i << " to " << j << std::endl;
->>>>>>> 3c557124
-        }
-      }
-      else {
-        std::cerr << "P2P access required from " << i << " to " << j << std::endl;
-      }
     }
   }
   PeerAccessAlreadyEnabled = true;
