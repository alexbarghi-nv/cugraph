/*
 * Copyright (c) 2022-2023, NVIDIA CORPORATION.
 *
 * Licensed under the Apache License, Version 2.0 (the "License");
 * you may not use this file except in compliance with the License.
 * You may obtain a copy of the License at
 *
 *     http://www.apache.org/licenses/LICENSE-2.0
 *
 * Unless required by applicable law or agreed to in writing, software
 * distributed under the License is distributed on an "AS IS" BASIS,
 * WITHOUT WARRANTIES OR CONDITIONS OF ANY KIND, either express or implied.
 * See the License for the specific language governing permissions and
 * limitations under the License.
 */

#include <cugraph/algorithms.hpp>

#include "uniform_neighbor_sampling_impl.hpp"

namespace cugraph {

template std::tuple<rmm::device_uvector<int32_t>,
                    rmm::device_uvector<int32_t>,
                    rmm::device_uvector<float>,
                    rmm::device_uvector<int32_t>>
uniform_nbr_sample(raft::handle_t const& handle,
                   graph_view_t<int32_t, int32_t, false, true> const& graph_view,
                   std::optional<edge_property_view_t<int32_t, float const*>> edge_weight_view,
                   raft::device_span<int32_t> starting_vertices,
                   raft::host_span<const int> fan_out,
                   bool with_replacement,
                   uint64_t seed);

template std::tuple<rmm::device_uvector<int32_t>,
                    rmm::device_uvector<int32_t>,
                    rmm::device_uvector<float>,
                    rmm::device_uvector<int64_t>>
uniform_nbr_sample(raft::handle_t const& handle,
                   graph_view_t<int32_t, int64_t, false, true> const& graph_view,
                   std::optional<edge_property_view_t<int64_t, float const*>> edge_weight_view,
                   raft::device_span<int32_t> starting_vertices,
                   raft::host_span<const int> fan_out,
                   bool with_replacement,
                   uint64_t seed);

template std::tuple<rmm::device_uvector<int64_t>,
                    rmm::device_uvector<int64_t>,
                    rmm::device_uvector<float>,
                    rmm::device_uvector<int64_t>>
uniform_nbr_sample(raft::handle_t const& handle,
                   graph_view_t<int64_t, int64_t, false, true> const& graph_view,
                   std::optional<edge_property_view_t<int64_t, float const*>> edge_weight_view,
                   raft::device_span<int64_t> starting_vertices,
                   raft::host_span<const int> fan_out,
                   bool with_replacement,
                   uint64_t seed);

template std::tuple<rmm::device_uvector<int32_t>,
                    rmm::device_uvector<int32_t>,
                    rmm::device_uvector<double>,
                    rmm::device_uvector<int32_t>>
uniform_nbr_sample(raft::handle_t const& handle,
                   graph_view_t<int32_t, int32_t, false, true> const& graph_view,
                   std::optional<edge_property_view_t<int32_t, double const*>> edge_weight_view,
                   raft::device_span<int32_t> starting_vertices,
                   raft::host_span<const int> fan_out,
                   bool with_replacement,
                   uint64_t seed);

template std::tuple<rmm::device_uvector<int32_t>,
                    rmm::device_uvector<int32_t>,
                    rmm::device_uvector<double>,
                    rmm::device_uvector<int64_t>>
uniform_nbr_sample(raft::handle_t const& handle,
                   graph_view_t<int32_t, int64_t, false, true> const& graph_view,
                   std::optional<edge_property_view_t<int64_t, double const*>> edge_weight_view,
                   raft::device_span<int32_t> starting_vertices,
                   raft::host_span<const int> fan_out,
                   bool with_replacement,
                   uint64_t seed);

template std::tuple<rmm::device_uvector<int64_t>,
                    rmm::device_uvector<int64_t>,
                    rmm::device_uvector<double>,
                    rmm::device_uvector<int64_t>>
uniform_nbr_sample(raft::handle_t const& handle,
                   graph_view_t<int64_t, int64_t, false, true> const& graph_view,
                   std::optional<edge_property_view_t<int64_t, double const*>> edge_weight_view,
                   raft::device_span<int64_t> starting_vertices,
                   raft::host_span<int32_t const> fan_out,
                   bool with_replacement,
                   uint64_t seed);

template std::tuple<rmm::device_uvector<int32_t>,
                    rmm::device_uvector<int32_t>,
                    std::optional<rmm::device_uvector<float>>,
                    std::optional<rmm::device_uvector<int32_t>>,
                    std::optional<rmm::device_uvector<int32_t>>,
                    rmm::device_uvector<int32_t>,
                    std::optional<rmm::device_uvector<int32_t>>>
uniform_neighbor_sample(
  raft::handle_t const& handle,
  graph_view_t<int32_t, int32_t, false, true> const& graph_view,
  std::optional<edge_property_view_t<int32_t, float const*>> edge_weight_view,
  std::optional<
    edge_property_view_t<int32_t,
                         thrust::zip_iterator<thrust::tuple<int32_t const*, int32_t const*>>>>
    edge_id_type_view,
  raft::device_span<int32_t const> starting_vertices,
  std::optional<raft::device_span<int32_t const>> starting_labels,
  raft::host_span<int32_t const> fan_out,
<<<<<<< HEAD
  bool with_replacement,
  uint64_t seed);
=======
  raft::random::RngState &rng_state,
  bool with_replacement);
>>>>>>> 44d5c183

template std::tuple<rmm::device_uvector<int32_t>,
                    rmm::device_uvector<int32_t>,
                    std::optional<rmm::device_uvector<float>>,
                    std::optional<rmm::device_uvector<int64_t>>,
                    std::optional<rmm::device_uvector<int32_t>>,
                    rmm::device_uvector<int32_t>,
                    std::optional<rmm::device_uvector<int32_t>>>
uniform_neighbor_sample(
  raft::handle_t const& handle,
  graph_view_t<int32_t, int64_t, false, true> const& graph_view,
  std::optional<edge_property_view_t<int64_t, float const*>> edge_weight_view,
  std::optional<
    edge_property_view_t<int64_t,
                         thrust::zip_iterator<thrust::tuple<int64_t const*, int32_t const*>>>>
    edge_id_type_view,
  raft::device_span<int32_t const> starting_vertices,
  std::optional<raft::device_span<int32_t const>> starting_labels,
  raft::host_span<int32_t const> fan_out,
<<<<<<< HEAD
  bool with_replacement,
  uint64_t seed);
=======
  raft::random::RngState &rng_state,
  bool with_replacement);
>>>>>>> 44d5c183

template std::tuple<rmm::device_uvector<int64_t>,
                    rmm::device_uvector<int64_t>,
                    std::optional<rmm::device_uvector<float>>,
                    std::optional<rmm::device_uvector<int64_t>>,
                    std::optional<rmm::device_uvector<int32_t>>,
                    rmm::device_uvector<int32_t>,
                    std::optional<rmm::device_uvector<int32_t>>>
uniform_neighbor_sample(
  raft::handle_t const& handle,
  graph_view_t<int64_t, int64_t, false, true> const& graph_view,
  std::optional<edge_property_view_t<int64_t, float const*>> edge_weight_view,
  std::optional<
    edge_property_view_t<int64_t,
                         thrust::zip_iterator<thrust::tuple<int64_t const*, int32_t const*>>>>
    edge_id_type_view,
  raft::device_span<int64_t const> starting_vertices,
  std::optional<raft::device_span<int32_t const>> starting_labels,
  raft::host_span<int32_t const> fan_out,
<<<<<<< HEAD
  bool with_replacement,
  uint64_t seed);
=======
  raft::random::RngState &rng_state,
  bool with_replacement);
>>>>>>> 44d5c183

template std::tuple<rmm::device_uvector<int32_t>,
                    rmm::device_uvector<int32_t>,
                    std::optional<rmm::device_uvector<double>>,
                    std::optional<rmm::device_uvector<int32_t>>,
                    std::optional<rmm::device_uvector<int32_t>>,
                    rmm::device_uvector<int32_t>,
                    std::optional<rmm::device_uvector<int32_t>>>
uniform_neighbor_sample(
  raft::handle_t const& handle,
  graph_view_t<int32_t, int32_t, false, true> const& graph_view,
  std::optional<edge_property_view_t<int32_t, double const*>> edge_weight_view,
  std::optional<
    edge_property_view_t<int32_t,
                         thrust::zip_iterator<thrust::tuple<int32_t const*, int32_t const*>>>>
    edge_id_type_view,
  raft::device_span<int32_t const> starting_vertices,
  std::optional<raft::device_span<int32_t const>> starting_labels,
  raft::host_span<int32_t const> fan_out,
<<<<<<< HEAD
  bool with_replacement,
  uint64_t seed);
=======
  raft::random::RngState &rng_state,
  bool with_replacement);
>>>>>>> 44d5c183

template std::tuple<rmm::device_uvector<int32_t>,
                    rmm::device_uvector<int32_t>,
                    std::optional<rmm::device_uvector<double>>,
                    std::optional<rmm::device_uvector<int64_t>>,
                    std::optional<rmm::device_uvector<int32_t>>,
                    rmm::device_uvector<int32_t>,
                    std::optional<rmm::device_uvector<int32_t>>>
uniform_neighbor_sample(
  raft::handle_t const& handle,
  graph_view_t<int32_t, int64_t, false, true> const& graph_view,
  std::optional<edge_property_view_t<int64_t, double const*>> edge_weight_view,
  std::optional<
    edge_property_view_t<int64_t,
                         thrust::zip_iterator<thrust::tuple<int64_t const*, int32_t const*>>>>
    edge_id_type_view,
  raft::device_span<int32_t const> starting_vertices,
  std::optional<raft::device_span<int32_t const>> starting_labels,
  raft::host_span<int32_t const> fan_out,
<<<<<<< HEAD
  bool with_replacement,
  uint64_t seed);
=======
  raft::random::RngState &rng_state,
  bool with_replacement);
>>>>>>> 44d5c183

template std::tuple<rmm::device_uvector<int64_t>,
                    rmm::device_uvector<int64_t>,
                    std::optional<rmm::device_uvector<double>>,
                    std::optional<rmm::device_uvector<int64_t>>,
                    std::optional<rmm::device_uvector<int32_t>>,
                    rmm::device_uvector<int32_t>,
                    std::optional<rmm::device_uvector<int32_t>>>
uniform_neighbor_sample(
  raft::handle_t const& handle,
  graph_view_t<int64_t, int64_t, false, true> const& graph_view,
  std::optional<edge_property_view_t<int64_t, double const*>> edge_weight_view,
  std::optional<
    edge_property_view_t<int64_t,
                         thrust::zip_iterator<thrust::tuple<int64_t const*, int32_t const*>>>>
    edge_id_type_view,
  raft::device_span<int64_t const> starting_vertices,
  std::optional<raft::device_span<int32_t const>> starting_labels,
  raft::host_span<int32_t const> fan_out,
<<<<<<< HEAD
  bool with_replacement,
  uint64_t seed);
=======
  raft::random::RngState &rng_state,
  bool with_replacement);
>>>>>>> 44d5c183

}  // namespace cugraph<|MERGE_RESOLUTION|>--- conflicted
+++ resolved
@@ -110,13 +110,8 @@
   raft::device_span<int32_t const> starting_vertices,
   std::optional<raft::device_span<int32_t const>> starting_labels,
   raft::host_span<int32_t const> fan_out,
-<<<<<<< HEAD
-  bool with_replacement,
-  uint64_t seed);
-=======
-  raft::random::RngState &rng_state,
-  bool with_replacement);
->>>>>>> 44d5c183
+  raft::random::RngState &rng_state,
+  bool with_replacement);
 
 template std::tuple<rmm::device_uvector<int32_t>,
                     rmm::device_uvector<int32_t>,
@@ -136,13 +131,8 @@
   raft::device_span<int32_t const> starting_vertices,
   std::optional<raft::device_span<int32_t const>> starting_labels,
   raft::host_span<int32_t const> fan_out,
-<<<<<<< HEAD
-  bool with_replacement,
-  uint64_t seed);
-=======
-  raft::random::RngState &rng_state,
-  bool with_replacement);
->>>>>>> 44d5c183
+  raft::random::RngState &rng_state,
+  bool with_replacement);
 
 template std::tuple<rmm::device_uvector<int64_t>,
                     rmm::device_uvector<int64_t>,
@@ -162,13 +152,8 @@
   raft::device_span<int64_t const> starting_vertices,
   std::optional<raft::device_span<int32_t const>> starting_labels,
   raft::host_span<int32_t const> fan_out,
-<<<<<<< HEAD
-  bool with_replacement,
-  uint64_t seed);
-=======
-  raft::random::RngState &rng_state,
-  bool with_replacement);
->>>>>>> 44d5c183
+  raft::random::RngState &rng_state,
+  bool with_replacement);
 
 template std::tuple<rmm::device_uvector<int32_t>,
                     rmm::device_uvector<int32_t>,
@@ -188,13 +173,8 @@
   raft::device_span<int32_t const> starting_vertices,
   std::optional<raft::device_span<int32_t const>> starting_labels,
   raft::host_span<int32_t const> fan_out,
-<<<<<<< HEAD
-  bool with_replacement,
-  uint64_t seed);
-=======
-  raft::random::RngState &rng_state,
-  bool with_replacement);
->>>>>>> 44d5c183
+  raft::random::RngState &rng_state,
+  bool with_replacement);
 
 template std::tuple<rmm::device_uvector<int32_t>,
                     rmm::device_uvector<int32_t>,
@@ -214,13 +194,8 @@
   raft::device_span<int32_t const> starting_vertices,
   std::optional<raft::device_span<int32_t const>> starting_labels,
   raft::host_span<int32_t const> fan_out,
-<<<<<<< HEAD
-  bool with_replacement,
-  uint64_t seed);
-=======
-  raft::random::RngState &rng_state,
-  bool with_replacement);
->>>>>>> 44d5c183
+  raft::random::RngState &rng_state,
+  bool with_replacement);
 
 template std::tuple<rmm::device_uvector<int64_t>,
                     rmm::device_uvector<int64_t>,
@@ -240,12 +215,7 @@
   raft::device_span<int64_t const> starting_vertices,
   std::optional<raft::device_span<int32_t const>> starting_labels,
   raft::host_span<int32_t const> fan_out,
-<<<<<<< HEAD
-  bool with_replacement,
-  uint64_t seed);
-=======
-  raft::random::RngState &rng_state,
-  bool with_replacement);
->>>>>>> 44d5c183
+  raft::random::RngState &rng_state,
+  bool with_replacement);
 
 }  // namespace cugraph