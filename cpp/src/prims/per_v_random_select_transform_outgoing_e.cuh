/*
 * Copyright (c) 2022-2023, NVIDIA CORPORATION.
 *
 * Licensed under the Apache License, Version 2.0 (the "License");
 * you may not use this file except in compliance with the License.
 * You may obtain a copy of the License at
 *
 *     http://www.apache.org/licenses/LICENSE-2.0
 *
 * Unless required by applicable law or agreed to in writing, software
 * distributed under the License is distributed on an "AS IS" BASIS,
 * WITHOUT WARRANTIES OR CONDITIONS OF ANY KIND, either express or implied.
 * See the License for the specific language governing permissions and
 * limitations under the License.
 */
#pragma once

#include <prims/property_op_utils.cuh>

#include <cugraph/edge_partition_device_view.cuh>
#include <cugraph/edge_partition_edge_property_device_view.cuh>
#include <cugraph/edge_partition_endpoint_property_device_view.cuh>
#include <cugraph/utilities/dataframe_buffer.hpp>
#include <cugraph/utilities/host_scalar_comm.hpp>
#include <cugraph/utilities/misc_utils.cuh>
#include <cugraph/utilities/shuffle_comm.cuh>

#include <raft/random/rng.cuh>
#ifndef NO_CUGRAPH_OPS
#include <cugraph-ops/graph/sampling.hpp>
#endif

#include <cuda/atomic>
#include <thrust/copy.h>
#include <thrust/count.h>
#include <thrust/iterator/constant_iterator.h>
#include <thrust/iterator/counting_iterator.h>
#include <thrust/optional.h>
#include <thrust/remove.h>
#include <thrust/sort.h>
#include <thrust/tabulate.h>
#include <thrust/tuple.h>

#include <optional>
#include <tuple>

namespace cugraph {

namespace detail {

// convert a (neighbor index, key index) pair  to a (col_comm_rank, neighbor index, key index)
// triplet, col_comm_rank is set to -1 if an neighbor index is invalid
template <typename edge_t>
struct convert_pair_to_triplet_t {
  raft::device_span<edge_t const> gathered_local_degrees{};
  size_t stride{};
  size_t K{};
  int32_t col_comm_size{};
  edge_t invalid_idx{};

  __device__ thrust::tuple<int32_t, edge_t, size_t> operator()(
    thrust::tuple<edge_t, size_t> index_pair) const
  {
    auto nbr_idx       = thrust::get<0>(index_pair);
    auto key_idx       = thrust::get<1>(index_pair);
    auto local_nbr_idx = nbr_idx;
    int32_t col_comm_rank{-1};
    if (nbr_idx != invalid_idx) {
      col_comm_rank = col_comm_size - 1;
      for (int rank = 0; rank < col_comm_size - 1; ++rank) {
        auto local_degree = gathered_local_degrees[stride * rank + key_idx];
        if (local_nbr_idx < local_degree) {
          col_comm_rank = rank;
          break;
        } else {
          local_nbr_idx -= local_degree;
        }
      }
    }
    return thrust::make_tuple(col_comm_rank, local_nbr_idx, key_idx);
  }
};

template <typename edge_t, typename T>
struct check_invalid_t {
  edge_t invalid_idx{};

  __device__ bool operator()(thrust::tuple<edge_t, T> pair) const
  {
    return thrust::get<0>(pair) == invalid_idx;
  }
};

template <typename edge_t>
struct invalid_col_comm_rank_t {
  int32_t invalid_col_comm_rank{};
  __device__ bool operator()(thrust::tuple<edge_t, int32_t, size_t> triplet) const
  {
    return thrust::get<1>(triplet) == invalid_col_comm_rank;
  }
};

template <typename GraphViewType,
          typename KeyIterator,
          typename LocalNbrIdxIterator,
          typename OutputValueIterator,
          typename EdgePartitionSrcValueInputWrapper,
          typename EdgePartitionDstValueInputWrapper,
          typename EdgePartitionEdgeValueInputWrapper,
          typename EdgeOp,
          typename T>
struct transform_local_nbr_indices_t {
  using key_t    = typename thrust::iterator_traits<KeyIterator>::value_type;
  using vertex_t = typename GraphViewType::vertex_type;
  using edge_t   = typename GraphViewType::edge_type;

  edge_partition_device_view_t<vertex_t, edge_t, GraphViewType::is_multi_gpu> edge_partition{};
  thrust::optional<size_t const*> local_key_indices{thrust::nullopt};
  KeyIterator key_first{};
  LocalNbrIdxIterator local_nbr_idx_first{};
  OutputValueIterator output_value_first{};
  EdgePartitionSrcValueInputWrapper edge_partition_src_value_input;
  EdgePartitionDstValueInputWrapper edge_partition_dst_value_input;
  EdgePartitionEdgeValueInputWrapper edge_partition_e_value_input;
  EdgeOp e_op{};
  edge_t invalid_idx{};
  thrust::optional<T> invalid_value{thrust::nullopt};
  size_t K{};

  __device__ void operator()(size_t i) const
  {
    auto key_idx = local_key_indices ? (*local_key_indices)[i] : (i / K);
    auto key     = *(key_first + key_idx);
    vertex_t major{};
    if constexpr (std::is_same_v<key_t, vertex_t>) {
      major = key;
    } else {
      major = thrust::get<0>(key);
    }
    auto major_offset = edge_partition.major_offset_from_major_nocheck(major);
    vertex_t const* indices{nullptr};
    edge_t edge_offset{0};
    [[maybe_unused]] edge_t local_degree{0};
    if constexpr (GraphViewType::is_multi_gpu) {
      auto major_hypersparse_first = edge_partition.major_hypersparse_first();
      if (major_hypersparse_first && (major >= *major_hypersparse_first)) {
        auto major_hypersparse_idx = edge_partition.major_hypersparse_idx_from_major_nocheck(major);
        if (major_hypersparse_idx) {
          thrust::tie(indices, edge_offset, local_degree) = edge_partition.local_edges(
            edge_partition.major_offset_from_major_nocheck(*major_hypersparse_first) +
            *major_hypersparse_idx);
        }
      } else {
        thrust::tie(indices, edge_offset, local_degree) = edge_partition.local_edges(major_offset);
      }
    } else {
      thrust::tie(indices, edge_offset, local_degree) = edge_partition.local_edges(major_offset);
    }
    auto local_nbr_idx = *(local_nbr_idx_first + i);
    if (local_nbr_idx != invalid_idx) {
      auto minor        = indices[local_nbr_idx];
      auto minor_offset = edge_partition.minor_offset_from_minor_nocheck(minor);

      std::conditional_t<GraphViewType::is_storage_transposed, vertex_t, key_t>
        key_or_src{};  // key if major
      std::conditional_t<GraphViewType::is_storage_transposed, key_t, vertex_t>
        key_or_dst{};  // key if major
      if constexpr (GraphViewType::is_storage_transposed) {
        key_or_src = minor;
        key_or_dst = key;
      } else {
        key_or_src = key;
        key_or_dst = minor;
      }
      auto src_offset = GraphViewType::is_storage_transposed ? minor_offset : major_offset;
      auto dst_offset = GraphViewType::is_storage_transposed ? major_offset : minor_offset;
      *(output_value_first + i) =
        e_op(key_or_src,
             key_or_dst,
             edge_partition_src_value_input.get(src_offset),
             edge_partition_dst_value_input.get(dst_offset),
             edge_partition_e_value_input.get(edge_offset + local_nbr_idx));
    } else if (invalid_value) {
      *(output_value_first + i) = *invalid_value;
    }
  }
};

template <typename edge_t>
struct count_valids_t {
  raft::device_span<edge_t const> sample_local_nbr_indices{};
  size_t K{};
  edge_t invalid_idx{};

  __device__ size_t operator()(size_t i) const
  {
    auto first = sample_local_nbr_indices.begin() + i * K;
    return static_cast<size_t>(
      thrust::distance(first, thrust::find(thrust::seq, first, first + K, invalid_idx)));
  }
};

struct count_t {
  raft::device_span<size_t> sample_counts{};

  __device__ void operator()(size_t key_idx) const
  {
    cuda::std::atomic_ref<size_t> counter(sample_counts[key_idx]);
    counter.fetch_add(size_t{1}, cuda::std::memory_order_relaxed);
  }
};

template <typename T, typename Iterator>
struct copy_with_counter_t {
  raft::device_span<size_t> sample_counts{};
  thrust::optional<raft::device_span<size_t const>> sample_offsets{};
  Iterator output_first{};
  size_t K{};

  __device__ void operator()(thrust::tuple<T, size_t> pair) const
  {
    auto e_op_result = thrust::get<0>(pair);
    auto key_idx     = thrust::get<1>(pair);
    cuda::std::atomic_ref<size_t> counter(*(sample_counts.begin() + key_idx));
    auto sample_idx    = counter.fetch_add(size_t{1}, cuda::std::memory_order_relaxed);
    auto output_offset = (sample_offsets ? (*sample_offsets)[key_idx] : key_idx * K) + sample_idx;
    *(output_first + output_offset) = e_op_result;
  }
};

template <typename edge_t, typename T>
struct check_invalid_t {
  edge_t invalid_idx{};

  __device__ bool operator()(thrust::tuple<edge_t, T> pair) const
  {
    return thrust::get<0>(pair) == invalid_idx;
  }
};

template <bool incoming,
          typename GraphViewType,
          typename VertexFrontierBucketType,
          typename EdgeSrcValueInputWrapper,
          typename EdgeDstValueInputWrapper,
          typename EdgeValueInputWrapper,
          typename EdgeOp,
          typename T>
std::tuple<std::optional<rmm::device_uvector<size_t>>,
           decltype(allocate_dataframe_buffer<T>(size_t{0}, rmm::cuda_stream_view{}))>
per_v_random_select_transform_e(raft::handle_t const& handle,
                                GraphViewType const& graph_view,
                                VertexFrontierBucketType const& frontier,
                                EdgeSrcValueInputWrapper edge_src_value_input,
                                EdgeDstValueInputWrapper edge_dst_value_input,
                                EdgeValueInputWrapper edge_value_input,
                                EdgeOp e_op,
                                raft::random::RngState& rng_state,
                                size_t K,
                                bool with_replacement,
                                std::optional<T> invalid_value,
                                bool do_expensive_check)
{
#ifndef NO_CUGRAPH_OPS
  using vertex_t = typename GraphViewType::vertex_type;
  using edge_t   = typename GraphViewType::edge_type;
  using key_t    = typename VertexFrontierBucketType::key_type;
  using key_buffer_t =
    decltype(allocate_dataframe_buffer<key_t>(size_t{0}, rmm::cuda_stream_view{}));

  using edge_partition_src_input_device_view_t = std::conditional_t<
    std::is_same_v<typename EdgeSrcValueInputWrapper::value_type, thrust::nullopt_t>,
    edge_partition_endpoint_dummy_property_device_view_t<vertex_t>,
    std::conditional_t<GraphViewType::is_storage_transposed,
                       edge_partition_endpoint_property_device_view_t<
                         vertex_t,
                         typename EdgeSrcValueInputWrapper::value_iterator>,
                       edge_partition_endpoint_property_device_view_t<
                         vertex_t,
                         typename EdgeSrcValueInputWrapper::value_iterator>>>;
  using edge_partition_dst_input_device_view_t = std::conditional_t<
    std::is_same_v<typename EdgeDstValueInputWrapper::value_type, thrust::nullopt_t>,
    edge_partition_endpoint_dummy_property_device_view_t<vertex_t>,
    std::conditional_t<GraphViewType::is_storage_transposed,
                       edge_partition_endpoint_property_device_view_t<
                         vertex_t,
                         typename EdgeDstValueInputWrapper::value_iterator>,
                       edge_partition_endpoint_property_device_view_t<
                         vertex_t,
                         typename EdgeDstValueInputWrapper::value_iterator>>>;
  using edge_partition_e_input_device_view_t = std::conditional_t<
    std::is_same_v<typename EdgeValueInputWrapper::value_type, thrust::nullopt_t>,
    detail::edge_partition_edge_dummy_property_device_view_t<vertex_t>,
    detail::edge_partition_edge_property_device_view_t<
      edge_t,
      typename EdgeValueInputWrapper::value_iterator>>;

  static_assert(GraphViewType::is_storage_transposed == incoming);
  static_assert(std::is_same_v<
                typename detail::edge_op_result_type<key_t,
                                                     vertex_t,
                                                     typename EdgeSrcValueInputWrapper::value_type,
                                                     typename EdgeDstValueInputWrapper::value_type,
                                                     typename EdgeValueInputWrapper::value_type,
                                                     EdgeOp>::type,
                T>);

  CUGRAPH_EXPECTS(K >= size_t{1},
                  "Invalid input argument: invalid K, K should be a positive integer.");

  auto col_comm_size =
    GraphViewType::is_multi_gpu
      ? handle.get_subcomm(cugraph::partition_2d::key_naming_t().col_name()).get_size()
      : int{1};

  if (do_expensive_check) {
    // FIXME: better re-factor this check function?
    vertex_t const* frontier_vertex_first{nullptr};
    vertex_t const* frontier_vertex_last{nullptr};
    if constexpr (std::is_same_v<key_t, vertex_t>) {
      frontier_vertex_first = frontier.begin();
      frontier_vertex_last  = frontier.end();
    } else {
      frontier_vertex_first = thrust::get<0>(frontier.begin().get_iterator_tuple());
      frontier_vertex_last  = thrust::get<0>(frontier.end().get_iterator_tuple());
    }
    auto num_invalid_keys =
      frontier.size() -
      thrust::count_if(handle.get_thrust_policy(),
                       frontier_vertex_first,
                       frontier_vertex_last,
                       check_in_range_t<vertex_t>{graph_view.local_vertex_partition_range_first(),
                                                  graph_view.local_vertex_partition_range_last()});
    if constexpr (GraphViewType::is_multi_gpu) {
      num_invalid_keys = host_scalar_allreduce(
        handle.get_comms(), num_invalid_keys, raft::comms::op_t::SUM, handle.get_stream());
    }
    CUGRAPH_EXPECTS(num_invalid_keys == size_t{0},
                    "Invalid input argument: frontier includes out-of-range keys.");
  }

  auto frontier_key_first = frontier.begin();
  auto frontier_key_last  = frontier.end();

  std::vector<size_t> local_frontier_sizes{};
  if (col_comm_size > 1) {
    auto& col_comm       = handle.get_subcomm(cugraph::partition_2d::key_naming_t().col_name());
    local_frontier_sizes = host_scalar_allgather(
      col_comm,
      static_cast<size_t>(thrust::distance(frontier_key_first, frontier_key_last)),
      handle.get_stream());
  } else {
    local_frontier_sizes = std::vector<size_t>{static_cast<size_t>(
      static_cast<vertex_t>(thrust::distance(frontier_key_first, frontier_key_last)))};
  }
  std::vector<size_t> local_frontier_displacements(local_frontier_sizes.size());
  std::exclusive_scan(local_frontier_sizes.begin(),
                      local_frontier_sizes.end(),
                      local_frontier_displacements.begin(),
                      size_t{0});

  // 1. aggregate frontier

  auto aggregate_local_frontier_keys =
    (col_comm_size > 1)
      ? std::make_optional<key_buffer_t>(
          local_frontier_displacements.back() + local_frontier_sizes.back(), handle.get_stream())
      : std::nullopt;
  if (col_comm_size > 1) {
    auto& col_comm = handle.get_subcomm(cugraph::partition_2d::key_naming_t().col_name());
    device_allgatherv(col_comm,
                      frontier_key_first,
                      get_dataframe_buffer_begin(*aggregate_local_frontier_keys),
                      local_frontier_sizes,
                      local_frontier_displacements,
                      handle.get_stream());
  }

  // 2. compute degrees

  auto aggregate_local_frontier_local_degrees =
    (col_comm_size > 1)
      ? std::make_optional<rmm::device_uvector<edge_t>>(
          local_frontier_displacements.back() + local_frontier_sizes.back(), handle.get_stream())
      : std::nullopt;
  rmm::device_uvector<edge_t> frontier_degrees(frontier.size(), handle.get_stream());
  for (size_t i = 0; i < graph_view.number_of_local_edge_partitions(); ++i) {
    auto edge_partition =
      edge_partition_device_view_t<vertex_t, edge_t, GraphViewType::is_multi_gpu>(
        graph_view.local_edge_partition_view(i));

    vertex_t const* edge_partition_frontier_major_first{nullptr};

    auto edge_partition_frontier_key_first =
      ((col_comm_size > 1) ? get_dataframe_buffer_begin(*aggregate_local_frontier_keys)
                           : frontier_key_first) +
      local_frontier_displacements[i];
    if constexpr (std::is_same_v<key_t, vertex_t>) {
      edge_partition_frontier_major_first = edge_partition_frontier_key_first;
    } else {
      edge_partition_frontier_major_first = thrust::get<0>(edge_partition_frontier_key_first);
    }

    auto edge_partition_frontier_local_degrees = edge_partition.compute_local_degrees(
      raft::device_span<vertex_t const>(edge_partition_frontier_major_first,
                                        local_frontier_sizes[i]),
      handle.get_stream());

    if (col_comm_size > 1) {
      // FIXME: this copy is unnecessary if edge_partition.compute_local_degrees() takes a pointer
      // to the output array
      thrust::copy(
        handle.get_thrust_policy(),
        edge_partition_frontier_local_degrees.begin(),
        edge_partition_frontier_local_degrees.end(),
        (*aggregate_local_frontier_local_degrees).begin() + local_frontier_displacements[i]);
    } else {
      frontier_degrees = std::move(edge_partition_frontier_local_degrees);
    }
  }

  auto frontier_gathered_local_degrees =
    (col_comm_size > 1)
      ? std::make_optional<rmm::device_uvector<edge_t>>(size_t{0}, handle.get_stream())
      : std::nullopt;
  if (col_comm_size > 1) {
    auto& col_comm = handle.get_subcomm(cugraph::partition_2d::key_naming_t().col_name());

    std::tie(frontier_gathered_local_degrees, std::ignore) =
      shuffle_values(col_comm,
                     (*aggregate_local_frontier_local_degrees).begin(),
                     local_frontier_sizes,
                     handle.get_stream());
    thrust::tabulate(handle.get_thrust_policy(),
                     frontier_degrees.begin(),
                     frontier_degrees.end(),
                     strided_sum_t<edge_t>{(*frontier_gathered_local_degrees).data(),
                                           frontier.size(),
                                           static_cast<size_t>(col_comm_size)});
    aggregate_local_frontier_local_degrees = std::nullopt;
  }

  // 3. randomly select neighbor indices

  rmm::device_uvector<edge_t> sample_nbr_indices(frontier.size() * K, handle.get_stream());
  // FIXME: get_sampling_index is inefficient when degree >> K & with_replacement = false
  if (frontier_degrees.size() > 0) {
    cugraph::ops::gnn::graph::get_sampling_index(sample_nbr_indices.data(),
                                                 rng_state,
                                                 frontier_degrees.data(),
                                                 static_cast<edge_t>(frontier_degrees.size()),
                                                 static_cast<int32_t>(K),
                                                 with_replacement,
                                                 handle.get_stream());
  }
  frontier_degrees.resize(0, handle.get_stream());
  frontier_degrees.shrink_to_fit(handle.get_stream());

  // 4. shuffle randomly selected indices

  auto sample_local_nbr_indices = std::move(
    sample_nbr_indices);  // neighbor index within an edge partition (note that each vertex's
                          // neighbors are distributed in col_comm_size partitions)
  std::optional<rmm::device_uvector<size_t>> sample_key_indices{
    std::nullopt};  // relevant only when (col_comm_size > 1)
  auto local_frontier_sample_counts        = std::vector<size_t>{};
  auto local_frontier_sample_displacements = std::vector<size_t>{};
  if (col_comm_size > 1) {
    auto& col_comm = handle.get_subcomm(cugraph::partition_2d::key_naming_t().col_name());

    sample_key_indices =
      rmm::device_uvector<size_t>(sample_local_nbr_indices.size(), handle.get_stream());
    auto col_comm_ranks =
      rmm::device_uvector<int32_t>(sample_local_nbr_indices.size(), handle.get_stream());
    auto input_pair_first = thrust::make_zip_iterator(
      thrust::make_tuple(sample_local_nbr_indices.begin(),
                         thrust::make_transform_iterator(thrust::make_counting_iterator(size_t{0}),
                                                         divider_t<size_t>{K})));
    thrust::transform(
      handle.get_thrust_policy(),
      input_pair_first,
      input_pair_first + sample_local_nbr_indices.size(),
      thrust::make_zip_iterator(thrust::make_tuple(
        col_comm_ranks.begin(), sample_local_nbr_indices.begin(), (*sample_key_indices).begin())),
      convert_pair_to_triplet_t<edge_t>{
        raft::device_span<edge_t const>((*frontier_gathered_local_degrees).data(),
                                        (*frontier_gathered_local_degrees).size()),
        frontier.size(),
        K,
        col_comm_size,
        cugraph::ops::gnn::graph::INVALID_ID<edge_t>});

    frontier_gathered_local_degrees = std::nullopt;

    auto triplet_first = thrust::make_zip_iterator(thrust::make_tuple(
      sample_local_nbr_indices.begin(), col_comm_ranks.begin(), (*sample_key_indices).begin()));
    sample_local_nbr_indices.resize(
      thrust::distance(triplet_first,
                       thrust::remove_if(handle.get_thrust_policy(),
                                         triplet_first,
                                         triplet_first + sample_local_nbr_indices.size(),
                                         invalid_col_comm_rank_t<edge_t>{int32_t{-1}})),
      handle.get_stream());
    col_comm_ranks.resize(sample_local_nbr_indices.size(), handle.get_stream());
    (*sample_key_indices).resize(sample_local_nbr_indices.size(), handle.get_stream());

    auto d_tx_counts =
      groupby_and_count(col_comm_ranks.begin(),
                        col_comm_ranks.end(),
                        thrust::make_zip_iterator(thrust::make_tuple(
                          sample_local_nbr_indices.begin(), (*sample_key_indices).begin())),
                        thrust::identity<int32_t>{},
                        col_comm_size,
                        std::numeric_limits<size_t>::max(),
                        handle.get_stream());

    std::vector<size_t> h_tx_counts(d_tx_counts.size());
    raft::update_host(
      h_tx_counts.data(), d_tx_counts.data(), d_tx_counts.size(), handle.get_stream());
    handle.sync_stream();

    auto pair_first = thrust::make_zip_iterator(
      thrust::make_tuple(sample_local_nbr_indices.begin(), (*sample_key_indices).begin()));
    auto [rx_value_buffer, rx_counts] =
      shuffle_values(col_comm, pair_first, h_tx_counts, handle.get_stream());

    sample_local_nbr_indices            = std::move(std::get<0>(rx_value_buffer));
    sample_key_indices                  = std::move(std::get<1>(rx_value_buffer));
    local_frontier_sample_displacements = std::vector<size_t>(rx_counts.size());
    std::exclusive_scan(
      rx_counts.begin(), rx_counts.end(), local_frontier_sample_displacements.begin(), size_t{0});
    local_frontier_sample_counts = std::move(rx_counts);
  } else {
    local_frontier_sample_counts.push_back(frontier.size() * K);
    local_frontier_sample_displacements.push_back(size_t{0});
  }

  // 5. transform

  auto sample_e_op_results = allocate_dataframe_buffer<T>(
    local_frontier_sample_displacements.back() + local_frontier_sample_counts.back(),
    handle.get_stream());
  for (size_t i = 0; i < graph_view.number_of_local_edge_partitions(); ++i) {
    auto edge_partition =
      edge_partition_device_view_t<vertex_t, edge_t, GraphViewType::is_multi_gpu>(
        graph_view.local_edge_partition_view(i));

    auto edge_partition_frontier_key_first =
      ((col_comm_size > 1) ? get_dataframe_buffer_begin(*aggregate_local_frontier_keys)
                           : frontier_key_first) +
      local_frontier_displacements[i];
    auto edge_partition_sample_local_nbr_index_first =
      sample_local_nbr_indices.begin() + local_frontier_sample_displacements[i];

    auto edge_partition_sample_e_op_result_first =
      get_dataframe_buffer_begin(sample_e_op_results) + local_frontier_sample_displacements[i];

    edge_partition_src_input_device_view_t edge_partition_src_value_input{};
    edge_partition_dst_input_device_view_t edge_partition_dst_value_input{};
    if constexpr (GraphViewType::is_storage_transposed) {
      edge_partition_src_value_input = edge_partition_src_input_device_view_t(edge_src_value_input);
      edge_partition_dst_value_input =
        edge_partition_dst_input_device_view_t(edge_dst_value_input, i);
    } else {
      edge_partition_src_value_input =
        edge_partition_src_input_device_view_t(edge_src_value_input, i);
      edge_partition_dst_value_input = edge_partition_dst_input_device_view_t(edge_dst_value_input);
    }
    auto edge_partition_e_value_input = edge_partition_e_input_device_view_t(edge_value_input, i);

    if (col_comm_size > 1) {
      auto edge_partition_sample_key_index_first =
        (*sample_key_indices).begin() + local_frontier_sample_displacements[i];
      thrust::for_each(
        handle.get_thrust_policy(),
        thrust::make_counting_iterator(size_t{0}),
        thrust::make_counting_iterator(local_frontier_sample_counts[i]),
        transform_local_nbr_indices_t<GraphViewType,
                                      decltype(edge_partition_frontier_key_first),
                                      decltype(edge_partition_sample_local_nbr_index_first),
                                      decltype(edge_partition_sample_e_op_result_first),
                                      edge_partition_src_input_device_view_t,
                                      edge_partition_dst_input_device_view_t,
                                      edge_partition_e_input_device_view_t,
                                      EdgeOp,
                                      T>{
          edge_partition,
          thrust::make_optional(edge_partition_sample_key_index_first),
          edge_partition_frontier_key_first,
          edge_partition_sample_local_nbr_index_first,
          edge_partition_sample_e_op_result_first,
          edge_partition_src_value_input,
          edge_partition_dst_value_input,
          edge_partition_e_value_input,
          e_op,
          cugraph::ops::gnn::graph::INVALID_ID<edge_t>,
          to_thrust_optional(invalid_value),
          K});
    } else {
      thrust::for_each(
        handle.get_thrust_policy(),
        thrust::make_counting_iterator(size_t{0}),
        thrust::make_counting_iterator(frontier.size() * K),
        transform_local_nbr_indices_t<GraphViewType,
                                      decltype(edge_partition_frontier_key_first),
                                      decltype(edge_partition_sample_local_nbr_index_first),
                                      decltype(edge_partition_sample_e_op_result_first),
                                      edge_partition_src_input_device_view_t,
                                      edge_partition_dst_input_device_view_t,
                                      edge_partition_e_input_device_view_t,
                                      EdgeOp,
                                      T>{edge_partition,
                                         thrust::nullopt,
                                         edge_partition_frontier_key_first,
                                         edge_partition_sample_local_nbr_index_first,
                                         edge_partition_sample_e_op_result_first,
                                         edge_partition_src_value_input,
                                         edge_partition_dst_value_input,
                                         edge_partition_e_value_input,
                                         e_op,
                                         cugraph::ops::gnn::graph::INVALID_ID<edge_t>,
                                         to_thrust_optional(invalid_value),
                                         K});
    }
  }

  // 6. shuffle randomly selected & transformed results and update sample_offsets

  auto sample_offsets = invalid_value ? std::nullopt
                                      : std::make_optional<rmm::device_uvector<size_t>>(
                                          frontier.size() + 1, handle.get_stream());
  if (col_comm_size > 1) {
    auto& col_comm = handle.get_subcomm(cugraph::partition_2d::key_naming_t().col_name());

    std::tie(sample_e_op_results, std::ignore) =
      shuffle_values(col_comm,
                     get_dataframe_buffer_begin(sample_e_op_results),
                     local_frontier_sample_counts,
                     handle.get_stream());
    std::tie(sample_key_indices, std::ignore) = shuffle_values(
      col_comm, (*sample_key_indices).begin(), local_frontier_sample_counts, handle.get_stream());

    rmm::device_uvector<size_t> sample_counts(frontier.size(), handle.get_stream());
    thrust::fill(handle.get_thrust_policy(), sample_counts.begin(), sample_counts.end(), size_t{0});
    auto input_pair_first = thrust::make_zip_iterator(thrust::make_tuple(
      get_dataframe_buffer_begin(sample_e_op_results), (*sample_key_indices).begin()));
    if (invalid_value) {
      auto tmp_sample_e_op_results =
        allocate_dataframe_buffer<T>(frontier.size() * K, handle.get_stream());
      auto tmp_sample_e_op_result_first = get_dataframe_buffer_begin(tmp_sample_e_op_results);
      thrust::fill(handle.get_thrust_policy(),
                   get_dataframe_buffer_begin(tmp_sample_e_op_results),
                   get_dataframe_buffer_end(tmp_sample_e_op_results),
                   *invalid_value);
      thrust::for_each(handle.get_thrust_policy(),
                       input_pair_first,
                       input_pair_first + size_dataframe_buffer(sample_e_op_results),
                       copy_with_counter_t<T, decltype(tmp_sample_e_op_result_first)>{
                         raft::device_span<size_t>(sample_counts.data(), sample_counts.size()),
                         thrust::nullopt,
                         tmp_sample_e_op_result_first,
                         K});
      sample_e_op_results = std::move(tmp_sample_e_op_results);
    } else {
      thrust::for_each(
        handle.get_thrust_policy(),
        (*sample_key_indices).begin(),
        (*sample_key_indices).end(),
        count_t{raft::device_span<size_t>(sample_counts.data(), sample_counts.size())});
      (*sample_offsets).set_element_to_zero_async(size_t{0}, handle.get_stream());
      thrust::inclusive_scan(handle.get_thrust_policy(),
                             sample_counts.begin(),
                             sample_counts.end(),
                             (*sample_offsets).begin() + 1);
      auto tmp_sample_e_op_results = allocate_dataframe_buffer<T>(
        (*sample_offsets).back_element(handle.get_stream()), handle.get_stream());
      auto tmp_sample_e_op_result_first = get_dataframe_buffer_begin(tmp_sample_e_op_results);
      thrust::fill(
        handle.get_thrust_policy(), sample_counts.begin(), sample_counts.end(), size_t{0});
      thrust::for_each(
        handle.get_thrust_policy(),
        input_pair_first,
        input_pair_first + size_dataframe_buffer(sample_e_op_results),
        copy_with_counter_t<T, decltype(tmp_sample_e_op_result_first)>{
          raft::device_span<size_t>(sample_counts.data(), sample_counts.size()),
          raft::device_span<size_t const>((*sample_offsets).data(), (*sample_offsets).size()),
          tmp_sample_e_op_result_first,
          K});
      sample_e_op_results = std::move(tmp_sample_e_op_results);
    }
  } else {
    if (!invalid_value) {
<<<<<<< HEAD
      auto pair_first = thrust::make_zip_iterator(thrust::make_tuple(
        sample_local_nbr_indices.begin(), get_dataframe_buffer_begin(sample_e_op_results)));
      resize_dataframe_buffer(
        sample_e_op_results,
        thrust::distance(pair_first,
                         thrust::remove_if(handle.get_thrust_policy(),
                                           pair_first,
                                           pair_first + sample_local_nbr_indices.size(),
                                           check_invalid_t<edge_t, T>{
                                             cugraph::ops::gnn::graph::INVALID_ID<edge_t>})),
        handle.get_stream());
      shrink_to_fit_dataframe_buffer(sample_e_op_results, handle.get_stream());

=======
      rmm::device_uvector<size_t> sample_counts(frontier.size(), handle.get_stream());
      thrust::tabulate(
        handle.get_thrust_policy(),
        sample_counts.begin(),
        sample_counts.end(),
        count_valids_t<edge_t>{raft::device_span<edge_t const>(sample_local_nbr_indices.data(),
                                                               sample_local_nbr_indices.size()),
                               K,
                               cugraph::ops::gnn::graph::INVALID_ID<edge_t>});
>>>>>>> 9f5718b0
      (*sample_offsets).set_element_to_zero_async(size_t{0}, handle.get_stream());
      thrust::inclusive_scan(handle.get_thrust_policy(),
                             sample_counts.begin(),
                             sample_counts.end(),
                             (*sample_offsets).begin() + 1);
      auto pair_first = thrust::make_zip_iterator(thrust::make_tuple(
        sample_local_nbr_indices.begin(), get_dataframe_buffer_begin(sample_e_op_results)));
      resize_dataframe_buffer(
        sample_e_op_results,
        thrust::distance(pair_first,
                         thrust::remove_if(handle.get_thrust_policy(),
                                           pair_first,
                                           pair_first + sample_local_nbr_indices.size(),
                                           check_invalid_t<edge_t, T>{
                                             cugraph::ops::gnn::graph::INVALID_ID<edge_t>})),
        handle.get_stream());
      shrink_to_fit_dataframe_buffer(sample_e_op_results, handle.get_stream());
    }
  }

  return std::make_tuple(std::move(sample_offsets), std::move(sample_e_op_results));
#else
  CUGRAPH_FAIL("unimplemented.");
#endif
}

}  // namespace detail

/**
 * @brief Randomly select and transform the input (tagged-)vertices' outgoing edges with biases.
 *
 * @tparam GraphViewType Type of the passed non-owning graph object.
 * @tparam VertexFrontierBucketType Type of the vertex frontier bucket class which abstracts the
 * current (tagged-)vertex frontier.
 * @tparam EdgeSrcValueInputWrapper Type of the wrapper for edge source property values.
 * @tparam EdgeDstValueInputWrapper Type of the wrapper for edge destination property values.
 * @tparam EdgeValueInputWrapper Type of the wrapper for edge property values.
 * @tparam EdgeBiasOp Type of the quaternary (or quinary) edge operator to set-up selection bias
 * values.
 * @tparam EdgeOp Type of the quaternary (or quinary) edge operator.
 * @tparam T Type of the selected and transformed edge output values.
 * @param handle RAFT handle object to encapsulate resources (e.g. CUDA stream, communicator, and
 * handles to various CUDA libraries) to run graph algorithms.
 * @param graph_view Non-owning graph object.
 * @param frontier VertexFrontierBucketType class object to store the (tagged-)vertex list to sample
 * outgoing edges.
 * @param edge_src_value_input Wrapper used to access source input property values (for the edge
 * sources assigned to this process in multi-GPU). Use either cugraph::edge_src_property_t::view()
 * (if @p e_op needs to access source property values) or cugraph::edge_src_dummy_property_t::view()
 * (if @p e_op does not access source property values). Use update_edge_src_property to fill the
 * wrapper.
 * @param edge_dst_value_input Wrapper used to access destination input property values (for the
 * edge destinations assigned to this process in multi-GPU). Use either
 * cugraph::edge_dst_property_t::view() (if @p e_op needs to access destination property values) or
 * cugraph::edge_dst_dummy_property_t::view() (if @p e_op does not access destination property
 * values). Use update_edge_dst_property to fill the wrapper.
 * @param edge_value_input Wrapper used to access edge input property values (for the edges assigned
 * to this process in multi-GPU). Use either cugraph::edge_property_t::view() (if @p e_op needs to
 * access edge property values) or cugraph::edge_dummy_property_t::view() (if @p e_op does not
 * access edge property values).
 * @param e_bias_op Quinary operator takes edge source, edge destination, property values for the
 * source, destination, and edge and returns a floating point bias value to be used in biased random
 * selection.
 * @param e_op Quinary operator takes edge source, edge destination, property values for the source,
 * destination, and edge and returns a value to be collected in the output. This function is called
 * only for the selected edges.
 * @param K Number of outgoing edges to select per (tagged-)vertex.
 * @param with_replacement A flag to specify whether a single outgoing edge can be selected multiple
 * times (if @p with_replacement = true) or can be selected only once (if @p with_replacement =
 * false).
 * @param invalid_value If @p invalid_value.has_value() is true, this value is used to fill the
 * output vector for the zero out-degree vertices (if @p with_replacement = true) or the vertices
 * with their out-degrees smaller than @p K (if @p with_replacement = false). If @p
 * invalid_value.has_value() is false, fewer than @p K values can be returned for the vertices with
 * fewer than @p K selected edges. See the return value section for additional details.
 * @param do_expensive_check A flag to run expensive checks for input arguments (if set to `true`).
 * @return std::tuple Tuple of an optional offset vector of type
 * std::optional<rmm::device_uvector<size_t>> and a dataframe buffer storing the output values of
 * type @p T from the selected edges. If @p invalid_value is std::nullopt, the offset vector is
 * valid and has the size of @p frontier.size() + 1. If @p invalid_value.has_value() is true,
 * std::nullopt is returned (the dataframe buffer will store @p frontier.size() * @p K elements).
 */
template <typename GraphViewType,
          typename VertexFrontierBucketType,
          typename EdgeSrcValueInputWrapper,
          typename EdgeDstValueInputWrapper,
          typename EdgeValueInputWrapper,
          typename EdgeBiasOp,
          typename EdgeOp,
          typename T>
std::tuple<std::optional<rmm::device_uvector<size_t>>,
           decltype(allocate_dataframe_buffer<T>(size_t{0}, rmm::cuda_stream_view{}))>
per_v_random_select_transform_outgoing_e(raft::handle_t const& handle,
                                         GraphViewType const& graph_view,
                                         VertexFrontierBucketType const& frontier,
                                         EdgeSrcValueInputWrapper edge_src_value_input,
                                         EdgeDstValueInputWrapper edge_dst_value_input,
                                         EdgeValueInputWrapper egde_value_input,
                                         EdgeBiasOp e_bias_op,
                                         EdgeOp e_op,
                                         raft::random::RngState& rng_state,
                                         size_t K,
                                         bool with_replacement,
                                         std::optional<T> invalid_value,
                                         bool do_expensive_check = false)
{
  CUGRAPH_FAIL("unimplemented.");

  return std::make_tuple(std::nullopt,
                         allocate_dataframe_buffer<T>(size_t{0}, rmm::cuda_stream_view{}));
}

/**
 * @brief Randomly select and transform the input (tagged-)vertices' outgoing edges.
 *
 * This function assumes that every outgoing edge of a given vertex has the same odd to be selected
 * (uniform neighbor sampling).
 *
 * @tparam GraphViewType Type of the passed non-owning graph object.
 * @tparam VertexFrontierBucketType Type of the vertex frontier bucket class which abstracts the
 * current (tagged-)vertex frontier.
 * @tparam EdgeSrcValueInputWrapper Type of the wrapper for edge source property values.
 * @tparam EdgeDstValueInputWrapper Type of the wrapper for edge destination property values.
 * @tparam EdgeValueInputWrapper Type of the wrapper for edge property values.
 * @tparam EdgeOp Type of the quaternary (or quinary) edge operator.
 * @tparam T Type of the selected and transformed edge output values.
 * @param handle RAFT handle object to encapsulate resources (e.g. CUDA stream, communicator, and
 * handles to various CUDA libraries) to run graph algorithms.
 * @param graph_view Non-owning graph object.
 * @param frontier VertexFrontierBucketType class object to store the (tagged-)vertex list to sample
 * outgoing edges.
 * @param edge_src_value_input Wrapper used to access source input property values (for the edge
 * sources assigned to this process in multi-GPU). Use either cugraph::edge_src_property_t::view()
 * (if @p e_op needs to access source property values) or cugraph::edge_src_dummy_property_t::view()
 * (if @p e_op does not access source property values). Use update_edge_src_property to fill the
 * wrapper.
 * @param edge_dst_value_input Wrapper used to access destination input property values (for the
 * edge destinations assigned to this process in multi-GPU). Use either
 * cugraph::edge_dst_property_t::view() (if @p e_op needs to access destination property values) or
 * cugraph::edge_dst_dummy_property_t::view() (if @p e_op does not access destination property
 * values). Use update_edge_dst_property to fill the wrapper.
 * @param edge_value_input Wrapper used to access edge input property values (for the edges assigned
 * to this process in multi-GPU). Use either cugraph::edge_property_t::view() (if @p e_op needs to
 * access edge property values) or cugraph::edge_dummy_property_t::view() (if @p e_op does not
 * access edge property values).
 * @param e_op Quinary operator takes edge source, edge destination, property values for the source,
 * destination, and edge and returns a value to be collected in the output. This function is called
 * only for the selected edges.
 * @param K Number of outgoing edges to select per (tagged-)vertex.
 * @param with_replacement A flag to specify whether a single outgoing edge can be selected multiple
 * times (if @p with_replacement = true) or can be selected only once (if @p with_replacement =
 * false).
 * @param invalid_value If @p invalid_value.has_value() is true, this value is used to fill the
 * output vector for the zero out-degree vertices (if @p with_replacement = true) or the vertices
 * with their out-degrees smaller than @p K (if @p with_replacement = false). If @p
 * invalid_value.has_value() is false, fewer than @p K values can be returned for the vertices with
 * fewer than @p K selected edges. See the return value section for additional details.
 * @param do_expensive_check A flag to run expensive checks for input arguments (if set to `true`).
 * @return std::tuple Tuple of an optional offset vector of type
 * std::optional<rmm::device_uvector<size_t>> and a dataframe buffer storing the output values of
 * type @p T from the selected edges. If @p invalid_value is std::nullopt, the offset vector is
 * valid and has the size of @p frontier.size() + 1. If @p invalid_value.has_value() is true,
 * std::nullopt is returned (the dataframe buffer will store @p frontier.size() * @p K elements).
 */
template <typename GraphViewType,
          typename VertexFrontierBucketType,
          typename EdgeSrcValueInputWrapper,
          typename EdgeDstValueInputWrapper,
          typename EdgeValueInputWrapper,
          typename EdgeOp,
          typename T>
std::tuple<std::optional<rmm::device_uvector<size_t>>,
           decltype(allocate_dataframe_buffer<T>(size_t{0}, rmm::cuda_stream_view{}))>
per_v_random_select_transform_outgoing_e(raft::handle_t const& handle,
                                         GraphViewType const& graph_view,
                                         VertexFrontierBucketType const& frontier,
                                         EdgeSrcValueInputWrapper edge_src_value_input,
                                         EdgeDstValueInputWrapper edge_dst_value_input,
                                         EdgeValueInputWrapper edge_value_input,
                                         EdgeOp e_op,
                                         raft::random::RngState& rng_state,
                                         size_t K,
                                         bool with_replacement,
                                         std::optional<T> invalid_value,
                                         bool do_expensive_check = false)
{
  return detail::per_v_random_select_transform_e<false>(handle,
                                                        graph_view,
                                                        frontier,
                                                        edge_src_value_input,
                                                        edge_dst_value_input,
                                                        edge_value_input,
                                                        e_op,
                                                        rng_state,
                                                        K,
                                                        with_replacement,
                                                        invalid_value,
                                                        do_expensive_check);
}

}  // namespace cugraph<|MERGE_RESOLUTION|>--- conflicted
+++ resolved
@@ -690,21 +690,6 @@
     }
   } else {
     if (!invalid_value) {
-<<<<<<< HEAD
-      auto pair_first = thrust::make_zip_iterator(thrust::make_tuple(
-        sample_local_nbr_indices.begin(), get_dataframe_buffer_begin(sample_e_op_results)));
-      resize_dataframe_buffer(
-        sample_e_op_results,
-        thrust::distance(pair_first,
-                         thrust::remove_if(handle.get_thrust_policy(),
-                                           pair_first,
-                                           pair_first + sample_local_nbr_indices.size(),
-                                           check_invalid_t<edge_t, T>{
-                                             cugraph::ops::gnn::graph::INVALID_ID<edge_t>})),
-        handle.get_stream());
-      shrink_to_fit_dataframe_buffer(sample_e_op_results, handle.get_stream());
-
-=======
       rmm::device_uvector<size_t> sample_counts(frontier.size(), handle.get_stream());
       thrust::tabulate(
         handle.get_thrust_policy(),
@@ -714,7 +699,6 @@
                                                                sample_local_nbr_indices.size()),
                                K,
                                cugraph::ops::gnn::graph::INVALID_ID<edge_t>});
->>>>>>> 9f5718b0
       (*sample_offsets).set_element_to_zero_async(size_t{0}, handle.get_stream());
       thrust::inclusive_scan(handle.get_thrust_policy(),
                              sample_counts.begin(),
