--- conflicted
+++ resolved
@@ -35,15 +35,9 @@
 struct cugraph_sampling_options_t {
   bool_t with_replacement_{FALSE};
   bool_t return_hops_{FALSE};
-<<<<<<< HEAD
-  bool_t unique_sources_{FALSE};
-  bool_t carry_over_sources_{FALSE};
-  bool_t dedupe_sources_{FALSE};
-=======
   prior_sources_behavior_t prior_sources_behavior_{prior_sources_behavior_t::DEFAULT};
   bool_t dedupe_sources_{FALSE};
   bool_t renumber_results_{FALSE};
->>>>>>> 4535d388
 };
 
 struct cugraph_sample_result_t {
@@ -215,12 +209,7 @@
           rng_state_->rng_state_,
           options_.return_hops_,
           options_.with_replacement_,
-<<<<<<< HEAD
-          options_.unique_sources_,
-          options_.carry_over_sources_,
-=======
           options_.prior_sources_behavior_,
->>>>>>> 4535d388
           options_.dedupe_sources_,
           do_expensive_check_);
 
@@ -299,33 +288,6 @@
   return CUGRAPH_SUCCESS;
 }
 
-<<<<<<< HEAD
-extern "C" void cugraph_sampling_set_with_replacement(cugraph_sampling_options_t* options,
-                                                      bool_t value)
-{
-  auto internal_pointer = reinterpret_cast<cugraph::c_api::cugraph_sampling_options_t*>(options);
-  internal_pointer->with_replacement_ = value;
-}
-
-extern "C" void cugraph_sampling_set_return_hops(cugraph_sampling_options_t* options, bool_t value)
-{
-  auto internal_pointer = reinterpret_cast<cugraph::c_api::cugraph_sampling_options_t*>(options);
-  internal_pointer->return_hops_ = value;
-}
-
-extern "C" void cugraph_sampling_set_unique_sources(cugraph_sampling_options_t* options,
-                                                    bool_t value)
-{
-  auto internal_pointer = reinterpret_cast<cugraph::c_api::cugraph_sampling_options_t*>(options);
-  internal_pointer->unique_sources_ = value;
-}
-
-extern "C" void cugraph_sampling_set_carry_over_sources(cugraph_sampling_options_t* options,
-                                                        bool_t value)
-{
-  auto internal_pointer = reinterpret_cast<cugraph::c_api::cugraph_sampling_options_t*>(options);
-  internal_pointer->carry_over_sources_ = value;
-=======
 extern "C" void cugraph_sampling_set_renumber_results(cugraph_sampling_options_t* options,
                                                       bool_t value)
 {
@@ -361,7 +323,6 @@
       internal_pointer->prior_sources_behavior_ = cugraph::prior_sources_behavior_t::DEFAULT;
       break;
   }
->>>>>>> 4535d388
 }
 
 extern "C" void cugraph_sampling_set_dedupe_sources(cugraph_sampling_options_t* options,
