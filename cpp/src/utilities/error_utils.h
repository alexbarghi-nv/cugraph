/*
 * Copyright (c) 2019, NVIDIA CORPORATION.
 *
 * Licensed under the Apache License, Version 2.0 (the "License");
 * you may not use this file except in compliance with the License.
 * You may obtain a copy of the License at
 *
 *     http://www.apache.org/licenses/LICENSE-2.0
 *
 * Unless required by applicable law or agreed to in writing, software
 * distributed under the License is distributed on an "AS IS" BASIS,
 * WITHOUT WARRANTIES OR CONDITIONS OF ANY KIND, either express or implied.
 * See the License for the specific language governing permissions and
 * limitations under the License.
 */
/** ---------------------------------------------------------------------------*
 * @brief Error utilities
 *
 * @file error_utils.h
 * ---------------------------------------------------------------------------**/

#ifndef GDF_ERRORUTILS_H
#define GDF_ERRORUTILS_H

#include <iostream>

#include <cuda.h>
#include <cuda_runtime_api.h>
#include "nvgraph_error_utils.h"

<<<<<<< HEAD
#define CUDA_TRY( call ) 									          \
=======
#include <cudf/types.h>

#define cudaCheckError() {                                              \
    cudaError_t e=cudaGetLastError();                                     \
    if(e!=cudaSuccess) {                                                  \
      std::cerr << "Cuda failure: "  << cudaGetErrorString(e) << " at: " << __FILE__ << ':' << __LINE__ << std::endl;        \
    }                                                                     \
  }

#define CUDA_TRY( call ) 									                            \
>>>>>>> 6452758d
{                                                                     \
    cudaError_t cudaStatus = call;                                    \
    if ( cudaSuccess != cudaStatus )                                  \
    {                                                                 \
        std::cerr << "ERROR: CUDA Runtime call " << #call             \
                  << " in line " << __LINE__                            \
                  << " of file " << __FILE__                            \
                  << " failed with " << cudaGetErrorString(cudaStatus)  \
                  << " (" << cudaStatus << ").\n";                     \
        return GDF_CUDA_ERROR;                          							\
    }												                                          \
}                                                                                                  

#define RMM_TRY(x)  if ((x)!=RMM_SUCCESS) return GDF_MEMORYMANAGER_ERROR;

#define RMM_TRY_CUDAERROR(x)  if ((x)!=RMM_SUCCESS) return cudaPeekAtLastError();

#define CUDA_CHECK_LAST() CUDA_TRY(cudaPeekAtLastError())

#define GDF_TRY(x) 														\
{																							\
gdf_error err_code = (x);											\
if (err_code != GDF_SUCCESS) 									\
	return err_code;														\
}

#define GDF_REQUIRE(F, S) if (!(F)) return (S);

#endif // GDF_ERRORUTILS_H<|MERGE_RESOLUTION|>--- conflicted
+++ resolved
@@ -28,31 +28,28 @@
 #include <cuda_runtime_api.h>
 #include "nvgraph_error_utils.h"
 
-<<<<<<< HEAD
-#define CUDA_TRY( call ) 									          \
-=======
 #include <cudf/types.h>
 
-#define cudaCheckError() {                                              \
-    cudaError_t e=cudaGetLastError();                                     \
-    if(e!=cudaSuccess) {                                                  \
-      std::cerr << "Cuda failure: "  << cudaGetErrorString(e) << " at: " << __FILE__ << ':' << __LINE__ << std::endl;        \
-    }                                                                     \
+#define cudaCheckError() {                                                  \
+    cudaError_t e=cudaGetLastError();                                       \
+    if(e!=cudaSuccess) {                                                    \
+      std::cerr << "Cuda failure: "  << cudaGetErrorString(e) << " at: "    \
+        << __FILE__ << ':' << __LINE__ << std::endl;                        \
+    }                                                                       \
   }
 
-#define CUDA_TRY( call ) 									                            \
->>>>>>> 6452758d
-{                                                                     \
-    cudaError_t cudaStatus = call;                                    \
-    if ( cudaSuccess != cudaStatus )                                  \
-    {                                                                 \
-        std::cerr << "ERROR: CUDA Runtime call " << #call             \
-                  << " in line " << __LINE__                            \
-                  << " of file " << __FILE__                            \
-                  << " failed with " << cudaGetErrorString(cudaStatus)  \
-                  << " (" << cudaStatus << ").\n";                     \
-        return GDF_CUDA_ERROR;                          							\
-    }												                                          \
+#define CUDA_TRY( call ) 									                \
+{                                                                           \
+    cudaError_t cudaStatus = call;                                          \
+    if ( cudaSuccess != cudaStatus )                                        \
+    {                                                                       \
+        std::cerr << "ERROR: CUDA Runtime call " << #call                   \
+                  << " in line " << __LINE__                                \
+                  << " of file " << __FILE__                                \
+                  << " failed with " << cudaGetErrorString(cudaStatus)      \
+                  << " (" << cudaStatus << ").\n";                          \
+        return GDF_CUDA_ERROR;                          				    \
+    }												                        \
 }                                                                                                  
 
 #define RMM_TRY(x)  if ((x)!=RMM_SUCCESS) return GDF_MEMORYMANAGER_ERROR;
@@ -61,11 +58,11 @@
 
 #define CUDA_CHECK_LAST() CUDA_TRY(cudaPeekAtLastError())
 
-#define GDF_TRY(x) 														\
-{																							\
-gdf_error err_code = (x);											\
-if (err_code != GDF_SUCCESS) 									\
-	return err_code;														\
+#define GDF_TRY(x) 				\
+{							    \
+gdf_error err_code = (x);       \
+if (err_code != GDF_SUCCESS)    \
+	return err_code;	        \
 }
 
 #define GDF_REQUIRE(F, S) if (!(F)) return (S);
