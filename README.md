--- conflicted
+++ resolved
@@ -1,176 +1,136 @@
-# <div align="left"><img src="img/rapids_logo.png" width="90px"/>&nbsp;cuGraph - GPU Graph Analytics</div>
-
-The [RAPIDS](https://rapids.ai) cuGraph library is a collection of graph analytics that process data found in GPU Dataframes - see [cuDF](https://github.com/rapidsai/cudf).  cuGraph aims to provide a NetworkX-like API that will be familiar to data scientists, so they can now build GPU-accelerated workflows more easily.
-
- For more project details, see [rapids.ai](https://rapids.ai/).
-
-**NOTE:** For the latest stable [README.md](https://github.com/rapidsai/cudf/blob/master/README.md) ensure you are on the `master` branch.
-
-
-
-```markdown
-import cugraph
-
-# assuming that data has been loaded into a cuDF (using read_csv) Dataframe
-# create a Graph using the source (src) and destination (dst) vertex pairs the GDF  
-G = cugraph.Graph()
-G.add_edge_list(gdf["src"], gdf["dst"])
-
-# Call cugraph.pagerank to get the pagerank scores
-gdf_page = cugraph.pagerank(G)
-
-<<<<<<< HEAD
-for i in range(len(gdf_page)):
-	print("vertex " + str(gdf_page['vertex'][i]) + 
-		" PageRank is " + str(gdf_page['pagerank'][i]))  
-=======
-
-## Getting cuGraph
-### Intro
-There are 4 ways to get cuGraph :
-1. [Quick start with Docker Demo Repo](#quick)
-1. [Conda Installation](#conda)
-1. [Build from Source](#source)
-
-
-
-Building from source is currently the only viable option. Once version 0.6 is release, the other options will be available.  
-
-
-
-<a name="quick"></a>
-
-## Quick Start  
-
-Please see the [Demo Docker Repository](https://hub.docker.com/r/rapidsai/rapidsai/), choosing a tag based on the NVIDIA CUDA version you’re running. This provides a ready to run Docker container with example notebooks and data, showcasing how you can utilize all of the RAPIDS libraries: cuDF, cuML, and cuGraph.
-
-
-
-<a name="conda"></a>
-
-### Conda
-
-It is easy to install cuGraph using conda. You can get a minimal conda installation with [Miniconda](https://conda.io/miniconda.html) or get the full installation with [Anaconda](https://www.anaconda.com/download).
-
-Install and update cuGraph using the conda command:
-
-```bash
-# CUDA 9.2
-conda install -c nvidia -c rapidsai -c numba -c conda-forge -c defaults cugraph cudatoolkit=9.2
-
-# CUDA 10.0
-conda install -c nvidia -c rapidsai -c numba -c conda-forge -c defaults cugraph cudatoolkit=10.0
->>>>>>> d6de8674
-```
-
-
-
-## Supported Algorithms:
-
-| Algorithm                                     | Scale      | Notes |
-| --------------------------------------------- | ---------- | ----- |
-| PageRank                                      | Single-GPU |       |
-| Jaccard Similarity                            | Single-GPU |       |
-| Weighted Jaccard                              | Single-GPU |       |
-| Overlap Similarity                            | Single-GPU |       |
-| SSSP                                          | Single-GPU |       |
-| BSF                                           | Single-GPU |       |
-| Triangle Counting                             | Single-GPU |       |
-| Subgraph Extraction                           | Single-GPU |       |
-| Spectral Clustering - Balanced-Cut            | Single-GPU |       |
-| Spectral Clustering - Modularity Maximization | Single-GPU |       |
-| Louvain                                       | Single-GPU |       |
-| Renumbering                                   | Single-GPU |       |
-| Basic Graph Statistics                        | Single-GPU |       |
-
-
-
-## cuGraph 0.7 Notice
-
-cuGraph version 0.7 has some limitations:
-
-- Only Int32 Vertex ID are supported
-- Only float (FP32) edge data is supported
-- Vertex numbering is assumed to start at zero
-
-These limitations are being addressed and will be fixed future versions.
-
-
-
-
-
-
-
-
-
-
-
-## Getting cuGraph
-### Intro
-There are 4 ways to get cuGraph :
-1. [Quick start with Docker Demo Repo](#quick)
-1. [Conda Installation](#conda)
-1. [Build from Source](#source)
-
-
-
-<a name="quick"></a>
-
-## Quick Start  
-
-Please see the [Demo Docker Repository](https://hub.docker.com/r/rapidsai/rapidsai/), choosing a tag based on the NVIDIA CUDA version you’re running. This provides a ready to run Docker container with example notebooks and data, showcasing how you can utilize all of the RAPIDS libraries: cuDF, cuML, and cuGraph.
-
-
-
-<a name="conda"></a>
-
-### Conda
-
-It is easy to install cuGraph using conda. You can get a minimal conda installation with [Miniconda](https://conda.io/miniconda.html) or get the full installation with [Anaconda](https://www.anaconda.com/download).
-
-Install and update cuGraph using the conda command:
-
-```bash
-# CUDA 9.2
-conda install -c nvidia -c rapidsai -c numba -c conda-forge -c defaults cugraph cudatoolkit=9.2
-
-# CUDA 10.0
-conda install -c nvidia -c rapidsai -c numba -c conda-forge -c defaults cugraph cudatoolkit=10.0
-```
-
-Note: This conda installation only applies to Linux and Python versions 3.6/3.7.
-
-
-
-<a name="source"></a>
-
-### Build from Source and Contributing 
-
-Please see our [guide for building and contributing to cuGraph](CONTRIBUTING.md).
-
-
-
-## Documentation
-
-Python API documentation can be generated from [docs](docs) directory.
-
-
-
-
-
-
-
-------
-
-
-
-## <div align="left"><img src="img/rapids_logo.png" width="265px"/></div> Open GPU Data Science
-
-The RAPIDS suite of open source software libraries aim to enable execution of end-to-end data science and analytics pipelines entirely on GPUs. It relies on NVIDIA® CUDA® primitives for low-level compute optimization, but exposing that GPU parallelism and high-bandwidth memory speed through user-friendly Python interfaces.
-
-<p align="center"><img src="img/rapids_arrow.png" width="80%"/></p>
-
-### Apache Arrow on GPU
-
-The GPU version of [Apache Arrow](https://arrow.apache.org/) is a common API that enables efficient interchange of tabular data between processes running on the GPU. End-to-end computation on the GPU avoids unnecessary copying and converting of data off the GPU, reducing compute time and cost for high-performance analytics common in artificial intelligence workloads. As the name implies, cuDF uses the Apache Arrow columnar data format on the GPU. Currently, a subset of the features in Apache Arrow are supported.
-
+# <div align="left"><img src="img/rapids_logo.png" width="90px"/>&nbsp;cuGraph - GPU Graph Analytics</div>
+
+The [RAPIDS](https://rapids.ai) cuGraph library is a collection of graph analytics that process data found in GPU Dataframes - see [cuDF](https://github.com/rapidsai/cudf).  cuGraph aims to provide a NetworkX-like API that will be familiar to data scientists, so they can now build GPU-accelerated workflows more easily.
+
+ For more project details, see [rapids.ai](https://rapids.ai/).
+
+**NOTE:** For the latest stable [README.md](https://github.com/rapidsai/cudf/blob/master/README.md) ensure you are on the `master` branch.
+
+
+
+```markdown
+import cugraph
+
+# assuming that data has been loaded into a cuDF (using read_csv) Dataframe
+# create a Graph using the source (src) and destination (dst) vertex pairs the GDF  
+G = cugraph.Graph()
+G.add_edge_list(gdf["src"], gdf["dst"])
+
+# Call cugraph.pagerank to get the pagerank scores
+gdf_page = cugraph.pagerank(G)
+
+for i in range(len(gdf_page)):
+	print("vertex " + str(gdf_page['vertex'][i]) + 
+		" PageRank is " + str(gdf_page['pagerank'][i]))  
+```
+
+
+
+## Supported Algorithms:
+
+| Algorithm                                     | Scale      | Notes |
+| --------------------------------------------- | ---------- | ----- |
+| PageRank                                      | Single-GPU |       |
+| Jaccard Similarity                            | Single-GPU |       |
+| Weighted Jaccard                              | Single-GPU |       |
+| Overlap Similarity                            | Single-GPU |       |
+| SSSP                                          | Single-GPU |       |
+| BSF                                           | Single-GPU |       |
+| Triangle Counting                             | Single-GPU |       |
+| Subgraph Extraction                           | Single-GPU |       |
+| Spectral Clustering - Balanced-Cut            | Single-GPU |       |
+| Spectral Clustering - Modularity Maximization | Single-GPU |       |
+| Louvain                                       | Single-GPU |       |
+| Renumbering                                   | Single-GPU |       |
+| Basic Graph Statistics                        | Single-GPU |       |
+
+
+
+## cuGraph 0.7 Notice
+
+cuGraph version 0.7 has some limitations:
+
+- Only Int32 Vertex ID are supported
+- Only float (FP32) edge data is supported
+- Vertex numbering is assumed to start at zero
+
+These limitations are being addressed and will be fixed future versions.
+
+
+
+
+
+
+
+
+
+
+
+## Getting cuGraph
+### Intro
+There are 3 ways to get cuGraph :
+1. [Quick start with Docker Demo Repo](#quick)
+1. [Conda Installation](#conda)
+1. [Build from Source](#source)
+
+
+
+<a name="quick"></a>
+
+## Quick Start  
+
+Please see the [Demo Docker Repository](https://hub.docker.com/r/rapidsai/rapidsai/), choosing a tag based on the NVIDIA CUDA version you’re running. This provides a ready to run Docker container with example notebooks and data, showcasing how you can utilize all of the RAPIDS libraries: cuDF, cuML, and cuGraph.
+
+
+
+<a name="conda"></a>
+
+### Conda
+
+It is easy to install cuGraph using conda. You can get a minimal conda installation with [Miniconda](https://conda.io/miniconda.html) or get the full installation with [Anaconda](https://www.anaconda.com/download).
+
+Install and update cuGraph using the conda command:
+
+```bash
+# CUDA 9.2
+conda install -c nvidia -c rapidsai -c numba -c conda-forge -c defaults cugraph cudatoolkit=9.2
+
+# CUDA 10.0
+conda install -c nvidia -c rapidsai -c numba -c conda-forge -c defaults cugraph cudatoolkit=10.0
+```
+
+Note: This conda installation only applies to Linux and Python versions 3.6/3.7.
+
+
+
+<a name="source"></a>
+
+### Build from Source and Contributing 
+
+Please see our [guide for building and contributing to cuGraph](CONTRIBUTING.md).
+
+
+
+## Documentation
+
+Python API documentation can be generated from [docs](docs) directory.
+
+
+
+
+
+
+
+------
+
+
+
+## <div align="left"><img src="img/rapids_logo.png" width="265px"/></div> Open GPU Data Science
+
+The RAPIDS suite of open source software libraries aim to enable execution of end-to-end data science and analytics pipelines entirely on GPUs. It relies on NVIDIA® CUDA® primitives for low-level compute optimization, but exposing that GPU parallelism and high-bandwidth memory speed through user-friendly Python interfaces.
+
+<p align="center"><img src="img/rapids_arrow.png" width="80%"/></p>
+
+### Apache Arrow on GPU
+
+The GPU version of [Apache Arrow](https://arrow.apache.org/) is a common API that enables efficient interchange of tabular data between processes running on the GPU. End-to-end computation on the GPU avoids unnecessary copying and converting of data off the GPU, reducing compute time and cost for high-performance analytics common in artificial intelligence workloads. As the name implies, cuDF uses the Apache Arrow columnar data format on the GPU. Currently, a subset of the features in Apache Arrow are supported.