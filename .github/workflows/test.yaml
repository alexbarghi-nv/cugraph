name: test

on:
  workflow_dispatch:
    inputs:
      branch:
        required: true
        type: string
      date:
        required: true
        type: string
      sha:
        required: true
        type: string

jobs:
  conda-cpp-tests:
    secrets: inherit
    uses: rapidsai/shared-action-workflows/.github/workflows/conda-cpp-tests.yaml@branch-23.06
    with:
      build_type: nightly
      branch: ${{ inputs.branch }}
      date: ${{ inputs.date }}
      sha: ${{ inputs.sha }}
  conda-python-tests:
    secrets: inherit
    uses: rapidsai/shared-action-workflows/.github/workflows/conda-python-tests.yaml@branch-23.06
    with:
      build_type: nightly
      branch: ${{ inputs.branch }}
      date: ${{ inputs.date }}
      sha: ${{ inputs.sha }}
  wheel-tests-pylibcugraph:
    secrets: inherit
    uses: rapidsai/shared-action-workflows/.github/workflows/wheels-manylinux-test.yml@branch-23.06
    with:
      build_type: nightly
      branch: ${{ inputs.branch }}
      date: ${{ inputs.date }}
      sha: ${{ inputs.sha }}
      package-name: pylibcugraph
      # On arm also need to install cupy from the specific webpage.
      test-before-arm64: "pip install 'cupy-cuda11x<12.0.0' -f https://pip.cupy.dev/aarch64"
      test-unittest: "RAPIDS_DATASET_ROOT_DIR=./datasets pytest -v ./python/pylibcugraph/pylibcugraph/tests"
  wheel-tests-cugraph:
    secrets: inherit
    uses: rapidsai/shared-action-workflows/.github/workflows/wheels-manylinux-test.yml@branch-23.06
    with:
      build_type: nightly
      branch: ${{ inputs.branch }}
      date: ${{ inputs.date }}
      sha: ${{ inputs.sha }}
      package-name: cugraph
      # Always want to test against latest dask/distributed.
<<<<<<< HEAD
      test-before-amd64: "cd ./datasets && bash ./get_test_data.sh && cd - && pip install git+https://github.com/dask/dask.git@2023.3.2 git+https://github.com/dask/distributed.git@2023.3.2.1 git+https://github.com/rapidsai/dask-cuda.git@branch-23.04"
      # On arm also need to install cupy from the specific webpage.
      test-before-arm64: "cd ./datasets && bash ./get_test_data.sh && cd - && pip install 'cupy-cuda11x<12.0.0' -f https://pip.cupy.dev/aarch64 && pip install git+https://github.com/dask/dask.git@2023.3.2 git+https://github.com/dask/distributed.git@2023.3.2.1 git+https://github.com/rapidsai/dask-cuda.git@branch-23.04"
=======
      test-before-amd64: "cd ./datasets && bash ./get_test_data.sh && cd - && pip install git+https://github.com/dask/dask.git@main git+https://github.com/dask/distributed.git@main git+https://github.com/rapidsai/dask-cuda.git@branch-23.06"
      # On arm also need to install cupy from the specific webpage.
      test-before-arm64: "cd ./datasets && bash ./get_test_data.sh && cd - && pip install 'cupy-cuda11x<12.0.0' -f https://pip.cupy.dev/aarch64 && pip install git+https://github.com/dask/dask.git@main git+https://github.com/dask/distributed.git@main git+https://github.com/rapidsai/dask-cuda.git@branch-23.06"
>>>>>>> 00d0b350
      test-unittest: "RAPIDS_DATASET_ROOT_DIR=/__w/cugraph/cugraph/datasets pytest -v -m sg ./python/cugraph/cugraph/tests"<|MERGE_RESOLUTION|>--- conflicted
+++ resolved
@@ -52,13 +52,7 @@
       sha: ${{ inputs.sha }}
       package-name: cugraph
       # Always want to test against latest dask/distributed.
-<<<<<<< HEAD
-      test-before-amd64: "cd ./datasets && bash ./get_test_data.sh && cd - && pip install git+https://github.com/dask/dask.git@2023.3.2 git+https://github.com/dask/distributed.git@2023.3.2.1 git+https://github.com/rapidsai/dask-cuda.git@branch-23.04"
-      # On arm also need to install cupy from the specific webpage.
-      test-before-arm64: "cd ./datasets && bash ./get_test_data.sh && cd - && pip install 'cupy-cuda11x<12.0.0' -f https://pip.cupy.dev/aarch64 && pip install git+https://github.com/dask/dask.git@2023.3.2 git+https://github.com/dask/distributed.git@2023.3.2.1 git+https://github.com/rapidsai/dask-cuda.git@branch-23.04"
-=======
       test-before-amd64: "cd ./datasets && bash ./get_test_data.sh && cd - && pip install git+https://github.com/dask/dask.git@main git+https://github.com/dask/distributed.git@main git+https://github.com/rapidsai/dask-cuda.git@branch-23.06"
       # On arm also need to install cupy from the specific webpage.
       test-before-arm64: "cd ./datasets && bash ./get_test_data.sh && cd - && pip install 'cupy-cuda11x<12.0.0' -f https://pip.cupy.dev/aarch64 && pip install git+https://github.com/dask/dask.git@main git+https://github.com/dask/distributed.git@main git+https://github.com/rapidsai/dask-cuda.git@branch-23.06"
->>>>>>> 00d0b350
       test-unittest: "RAPIDS_DATASET_ROOT_DIR=/__w/cugraph/cugraph/datasets pytest -v -m sg ./python/cugraph/cugraph/tests"