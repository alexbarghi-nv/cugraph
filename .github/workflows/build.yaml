--- conflicted
+++ resolved
@@ -68,11 +68,7 @@
       sha: ${{ inputs.sha }}
   wheel-build-pylibcugraph:
     secrets: inherit
-<<<<<<< HEAD
-    uses: rapidsai/shared-action-workflows/.github/workflows/wheels-manylinux-build.yml@branch-23.10
-=======
-    uses: rapidsai/shared-action-workflows/.github/workflows/wheels-build.yaml@branch-23.08
->>>>>>> e68d1ddf
+    uses: rapidsai/shared-action-workflows/.github/workflows/wheels-build.yaml@branch-23.10
     with:
       build_type: ${{ inputs.build_type || 'branch' }}
       branch: ${{ inputs.branch }}
@@ -85,11 +81,7 @@
   wheel-publish-pylibcugraph:
     needs: wheel-build-pylibcugraph
     secrets: inherit
-<<<<<<< HEAD
-    uses: rapidsai/shared-action-workflows/.github/workflows/wheels-manylinux-publish.yml@branch-23.10
-=======
-    uses: rapidsai/shared-action-workflows/.github/workflows/wheels-publish.yaml@branch-23.08
->>>>>>> e68d1ddf
+    uses: rapidsai/shared-action-workflows/.github/workflows/wheels-publish.yaml@branch-23.10
     with:
       build_type: ${{ inputs.build_type || 'branch' }}
       branch: ${{ inputs.branch }}
@@ -99,11 +91,7 @@
   wheel-build-cugraph:
     needs: wheel-publish-pylibcugraph
     secrets: inherit
-<<<<<<< HEAD
-    uses: rapidsai/shared-action-workflows/.github/workflows/wheels-manylinux-build.yml@branch-23.10
-=======
-    uses: rapidsai/shared-action-workflows/.github/workflows/wheels-build.yaml@branch-23.08
->>>>>>> e68d1ddf
+    uses: rapidsai/shared-action-workflows/.github/workflows/wheels-build.yaml@branch-23.10
     with:
       build_type: ${{ inputs.build_type || 'branch' }}
       branch: ${{ inputs.branch }}
@@ -116,11 +104,7 @@
   wheel-publish-cugraph:
     needs: wheel-build-cugraph
     secrets: inherit
-<<<<<<< HEAD
-    uses: rapidsai/shared-action-workflows/.github/workflows/wheels-manylinux-publish.yml@branch-23.10
-=======
-    uses: rapidsai/shared-action-workflows/.github/workflows/wheels-publish.yaml@branch-23.08
->>>>>>> e68d1ddf
+    uses: rapidsai/shared-action-workflows/.github/workflows/wheels-publish.yaml@branch-23.10
     with:
       build_type: ${{ inputs.build_type || 'branch' }}
       branch: ${{ inputs.branch }}
