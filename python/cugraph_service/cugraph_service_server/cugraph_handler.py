--- conflicted
+++ resolved
@@ -556,18 +556,15 @@
             columns = None
         else:
             columns = property_keys
-<<<<<<< HEAD
         if types == []:
             types = None
-        df = pG.get_vertex_data(vertex_ids=ids, columns=columns, types=types)
-=======
+
         try:
             df = pG.get_vertex_data(vertex_ids=ids, columns=columns)
             if isinstance(df, dask_cudf.DataFrame):
                 df = df.compute()
         except KeyError:
             df = None
->>>>>>> d86c9337
         return self.__get_graph_data_as_numpy_bytes(df, null_replacement_value)
 
     def get_graph_edge_data(
@@ -588,18 +585,15 @@
             columns = None
         else:
             columns = property_keys
-<<<<<<< HEAD
         if types == []:
             types = None
-        df = pG.get_edge_data(edge_ids=ids, columns=columns, types=types)
-=======
+
         try:
             df = pG.get_edge_data(edge_ids=ids, columns=columns)
             if isinstance(df, dask_cudf.DataFrame):
                 df = df.compute()
         except KeyError:
             df = None
->>>>>>> d86c9337
         return self.__get_graph_data_as_numpy_bytes(df, null_replacement_value)
 
     def is_vertex_property(self, property_key, graph_id):
