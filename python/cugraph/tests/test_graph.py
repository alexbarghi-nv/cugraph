# Copyright (c) 2019, NVIDIA CORPORATION.
# Licensed under the Apache License, Version 2.0 (the "License");
# you may not use this file except in compliance with the License.
# You may obtain a copy of the License at
#
#     http://www.apache.org/licenses/LICENSE-2.0
#
# Unless required by applicable law or agreed to in writing, software
# distributed under the License is distributed on an "AS IS" BASIS,
# WITHOUT WARRANTIES OR CONDITIONS OF ANY KIND, either express or implied.
# See the License for the specific language governing permissions and
# limitations under the License.

import gc

import pandas as pd
import pytest

import scipy
import cudf
from cudf.tests.utils import assert_eq
import cugraph
from cugraph.tests import utils


# Temporarily suppress warnings till networkX fixes deprecation warnings
# (Using or importing the ABCs from 'collections' instead of from
# 'collections.abc' is deprecated, and in 3.8 it will stop working) for
# python 3.7.  Also, this import networkx needs to be relocated in the
# third-party group once this gets fixed.
import warnings
with warnings.catch_warnings():
    warnings.filterwarnings("ignore", category=DeprecationWarning)
    import networkx as nx


def compare_series(series_1, series_2):
    if (len(series_1) != len(series_2)):
        print("Series do not match in length")
        return 0
    for i in range(len(series_1)):
        if(series_1[i] != series_2[i]):
            print("Series[" + str(i) + "] does not match, " + str(series_1[i])
                  + ", " + str(series_2[i]))
            return 0
    return True


def compare_offsets(offset0, offset1):
    if not (len(offset0) <= len(offset1)):
        print("Mismatched length: " + str(len(offset0)) + " != "
              + str(len(offset1)))
        return False
    for i in range(len(offset0)):
        if offset0[i] != offset1[i]:
            print("Series[" + str(i) + "]: " + str(offset0[i]) + " != "
                  + str(offset1[i]))
            return False
    return True


# This function returns True if two graphs are identical (bijection between the
# vertices in one graph to the vertices in the other graph is identity AND two
# graphs are automorphic; no permutations of vertices are allowed).
def compare_graphs(nx_graph, cu_graph):
    edgelist_df = cu_graph.view_edge_list()

    df = cudf.DataFrame()
    df['source'] = edgelist_df['src']
    df['target'] = edgelist_df['dst']
    if len(edgelist_df.columns) > 2:
        df['weight'] = edgelist_df['weights']
        cu_to_nx_graph = nx.from_pandas_edgelist(df.to_pandas(),
                                                 source='source',
                                                 target='target',
                                                 edge_attr=['weight'],
                                                 create_using=nx.DiGraph())
    else:
        cu_to_nx_graph = nx.from_pandas_edgelist(df.to_pandas(),
                                                 create_using=nx.DiGraph())

    # first compare nodes

    ds0 = pd.Series(nx_graph.nodes)
    ds1 = pd.Series(cu_to_nx_graph.nodes)

    if not ds0.equals(ds1):
        return False

    # second compare edges

    diff = nx.difference(nx_graph, cu_to_nx_graph)

    if diff.number_of_edges() > 0:
        return False

    diff = nx.difference(cu_to_nx_graph, nx_graph)
    if diff.number_of_edges() > 0:
        return False

    if len(edgelist_df.columns) > 2:
        df0 = cudf.from_pandas(nx.to_pandas_edgelist(nx_graph))
        df0 = df0.sort_values(by=['source', 'target']).reset_index(drop=True)
        df1 = df.sort_values(by=['source', 'target']).reset_index(drop=True)
        if not df0['weight'].equals(df1['weight']):
            return False

    return True


def find_two_paths(df, M):
    for i in range(len(df)):
        start = df['first'][i]
        end = df['second'][i]
        foundPath = False
        for idx in range(M.indptr[start], M.indptr[start + 1]):
            mid = M.indices[idx]
            for innerIdx in range(M.indptr[mid], M.indptr[mid + 1]):
                if M.indices[innerIdx] == end:
                    foundPath = True
                    break
            if foundPath:
                break
        if not foundPath:
            print("No path found between " + str(start) +
                  " and " + str(end))
        assert foundPath


def has_pair(first_arr, second_arr, first, second):
    for i in range(len(first_arr)):
        firstMatch = first_arr[i] == first
        secondMatch = second_arr[i] == second
        if firstMatch and secondMatch:
            return True
    return False


def check_all_two_hops(df, M):
    num_verts = len(M.indptr) - 1
    first_arr = df['first'].to_array()
    second_arr = df['second'].to_array()
    for start in range(num_verts):
        for idx in range(M.indptr[start], M.indptr[start + 1]):
            mid = M.indices[idx]
            for innerIdx in range(M.indptr[mid], M.indptr[mid + 1]):
                end = M.indices[innerIdx]
                if start != end:
                    assert has_pair(first_arr, second_arr, start, end)


def test_version():
    gc.collect()
    cugraph.__version__


# Test
@pytest.mark.parametrize('graph_file', utils.DATASETS)
def test_add_edge_list_to_adj_list(graph_file):
    gc.collect()

    cu_M = utils.read_csv_file(graph_file)

    M = utils.read_csv_for_nx(graph_file)
    N = max(max(M['0']), max(M['1'])) + 1
    M = scipy.sparse.csr_matrix((M.weight, (M['0'], M['1'])),
                                shape=(N, N))
    offsets_exp = M.indptr
    indices_exp = M.indices

    # cugraph add_egde_list to_adj_list call
    G = cugraph.DiGraph()
    G.from_cudf_edgelist(cu_M, source='0', destination='1', renumber=False)
    offsets_cu, indices_cu, values_cu = G.view_adj_list()
    assert compare_offsets(offsets_cu, offsets_exp)
    assert compare_series(indices_cu, indices_exp)
    assert values_cu is None


# Test
@pytest.mark.parametrize('graph_file', utils.DATASETS)
def test_add_adj_list_to_edge_list(graph_file):
    gc.collect()

    Mnx = utils.read_csv_for_nx(graph_file)
    N = max(max(Mnx['0']), max(Mnx['1'])) + 1
    Mcsr = scipy.sparse.csr_matrix((Mnx.weight, (Mnx['0'], Mnx['1'])),
                                   shape=(N, N))

    offsets = cudf.Series(Mcsr.indptr)
    indices = cudf.Series(Mcsr.indices)

    Mcoo = Mcsr.tocoo()
    sources_exp = cudf.Series(Mcoo.row)
    destinations_exp = cudf.Series(Mcoo.col)

    # cugraph add_adj_list to_edge_list call
    G = cugraph.DiGraph()
    G.from_cudf_adjlist(offsets, indices, None)
    edgelist = G.view_edge_list()
    sources_cu = edgelist['src']
    destinations_cu = edgelist['dst']
    assert compare_series(sources_cu, sources_exp)
    assert compare_series(destinations_cu, destinations_exp)


# Test
@pytest.mark.parametrize('graph_file', utils.DATASETS)
def test_view_edge_list_from_adj_list(graph_file):
    gc.collect()

    Mnx = utils.read_csv_for_nx(graph_file)
    N = max(max(Mnx['0']), max(Mnx['1'])) + 1
    Mcsr = scipy.sparse.csr_matrix((Mnx.weight, (Mnx['0'], Mnx['1'])),
                                   shape=(N, N))

    offsets = cudf.Series(Mcsr.indptr)
    indices = cudf.Series(Mcsr.indices)
    G = cugraph.DiGraph()
    G.from_cudf_adjlist(offsets, indices, None)
    edgelist_df = G.view_edge_list()
    Mcoo = Mcsr.tocoo()
    src1 = Mcoo.row
    dst1 = Mcoo.col
    assert compare_series(src1, edgelist_df['src'])
    assert compare_series(dst1, edgelist_df['dst'])


# Test
@pytest.mark.parametrize('graph_file', utils.DATASETS)
def test_delete_edge_list_delete_adj_list(graph_file):
    gc.collect()

    Mnx = utils.read_csv_for_nx(graph_file)
    df = cudf.DataFrame()
    df['src'] = cudf.Series(Mnx['0'])
    df['dst'] = cudf.Series(Mnx['1'])

    N = max(max(Mnx['0']), max(Mnx['1'])) + 1
    Mcsr = scipy.sparse.csr_matrix((Mnx.weight, (Mnx['0'], Mnx['1'])),
                                   shape=(N, N))
    offsets = cudf.Series(Mcsr.indptr)
    indices = cudf.Series(Mcsr.indices)

    # cugraph delete_adj_list delete_edge_list call
    G = cugraph.DiGraph()
    G.from_cudf_edgelist(df, source='src', destination='dst')
    G.delete_edge_list()
    with pytest.raises(Exception):
        G.view_adj_list()

    G.from_cudf_adjlist(offsets, indices, None)
    G.delete_adj_list()
    with pytest.raises(Exception):
        G.view_edge_list()


# Test
@pytest.mark.parametrize('graph_file', utils.DATASETS)
def test_add_edge_or_adj_list_after_add_edge_or_adj_list(graph_file):
    gc.collect()

    Mnx = utils.read_csv_for_nx(graph_file)
    df = cudf.DataFrame()
    df['src'] = cudf.Series(Mnx['0'])
    df['dst'] = cudf.Series(Mnx['1'])

    N = max(max(Mnx['0']), max(Mnx['1'])) + 1
    Mcsr = scipy.sparse.csr_matrix((Mnx.weight, (Mnx['0'], Mnx['1'])),
                                   shape=(N, N))

    offsets = cudf.Series(Mcsr.indptr)
    indices = cudf.Series(Mcsr.indices)

    G = cugraph.DiGraph()

    # If cugraph has at least one graph representation, adding a new graph
    # should fail to prevent a single graph object storing two different
    # graphs.

    # If cugraph has a graph edge list, adding a new graph should fail.
    G.from_cudf_edgelist(df, source='src', destination='dst')
    with pytest.raises(Exception):
        G.from_cudf_edgelist(df, source='src', destination='dst')
    with pytest.raises(Exception):
        G.from_cudf_adjlist(offsets, indices, None)
    G.delete_edge_list()

    # If cugraph has a graph adjacency list, adding a new graph should fail.
    G.from_cudf_adjlist(offsets, indices, None)
    with pytest.raises(Exception):
        G.from_cudf_edgelist(df, source='src', destination='dst')
    with pytest.raises(Exception):
        G.from_cudf_adjlist(offsets, indices, None)
    G.delete_adj_list()


# Test
@pytest.mark.parametrize('graph_file', utils.DATASETS)
def test_edges_for_Graph(graph_file):
    gc.collect()

    cu_M = utils.read_csv_file(graph_file)

    # Create nx Graph
    pdf = cu_M.to_pandas()[['0', '1']]
    nx_graph = nx.from_pandas_edgelist(pdf, source='0',
                                       target='1',
                                       create_using=nx.Graph)
    nx_edges = nx_graph.edges()

    # Create Cugraph Graph from DataFrame
    # Force it to use renumber_from_cudf
    G = cugraph.from_cudf_edgelist(cu_M, source=['0'],
                                   destination=['1'],
                                   create_using=cugraph.Graph)
    cu_edge_list = G.edges()

    # Check if number of Edges is same
    assert len(nx_edges) == len(cu_edge_list)
    assert nx_graph.number_of_edges() == G.number_of_edges()

    # Compare nx and cugraph edges when viewing edgelist
    edges = []
    for edge in nx_edges:
        if edge[0] > edge[1]:
            edges.append([edge[1], edge[0]])
        else:
            edges.append([edge[0], edge[1]])
    nx_edge_list = cudf.DataFrame(list(edges), columns=['src', 'dst'])
    assert_eq(
        nx_edge_list.sort_values(by=['src', 'dst']).reset_index(drop=True),
        cu_edge_list.sort_values(by=['src', 'dst']).reset_index(drop=True),
        check_dtype=False
    )


# Test
@pytest.mark.parametrize('graph_file', utils.DATASETS)
def test_view_edge_list_for_Graph(graph_file):
    gc.collect()

    cu_M = utils.read_csv_file(graph_file)

    # Create nx Graph
    pdf = cu_M.to_pandas()[['0', '1']]
    nx_graph = nx.from_pandas_edgelist(pdf, source='0',
                                       target='1',
                                       create_using=nx.Graph)
    nx_edges = nx_graph.edges()

    # Create Cugraph Graph from DataFrame
    G = cugraph.from_cudf_edgelist(cu_M, source='0',
                                   destination='1',
                                   create_using=cugraph.Graph)
    cu_edge_list = G.view_edge_list()

    # Check if number of Edges is same
    assert len(nx_edges) == len(cu_edge_list)
    assert nx_graph.number_of_edges() == G.number_of_edges()

    # Get edges as upper triangle of matrix
    edges = []
    for edge in nx_edges:
        if edge[0] > edge[1]:
            edges.append([edge[1], edge[0]])
        else:
            edges.append([edge[0], edge[1]])
    edges = list(edges)
    edges.sort()
    nx_edge_list = cudf.DataFrame(edges, columns=['src', 'dst'])

    # Compare nx and cugraph edges when viewing edgelist
    assert cu_edge_list.equals(nx_edge_list)


# Test
@pytest.mark.parametrize('graph_file', utils.DATASETS)
def test_networkx_compatibility(graph_file):
    gc.collect()

    # test from_cudf_edgelist()

    M = utils.read_csv_for_nx(graph_file)

    df = pd.DataFrame()
    df['source'] = pd.Series(M['0'])
    df['target'] = pd.Series(M['1'])
    df['weight'] = pd.Series(M.weight)
    gdf = cudf.from_pandas(df)

    Gnx = nx.from_pandas_edgelist(df,
                                  source='source',
                                  target='target',
                                  edge_attr='weight',
                                  create_using=nx.DiGraph)
    G = cugraph.from_cudf_edgelist(gdf,
                                   source='source',
                                   destination='target',
                                   edge_attr='weight',
                                   create_using=cugraph.DiGraph)
    assert compare_graphs(Gnx, G)

    Gnx.clear()
    G.clear()
    Gnx = nx.from_pandas_edgelist(df, source='source', target='target',
                                  create_using=nx.DiGraph)
    G = cugraph.from_cudf_edgelist(gdf, source='source', destination='target',
                                   create_using=cugraph.DiGraph)

    assert compare_graphs(Gnx, G)

    Gnx.clear()
    G.clear()


# Test
@pytest.mark.parametrize('graph_file', utils.DATASETS_2)
def test_two_hop_neighbors(graph_file):
    gc.collect()

    cu_M = utils.read_csv_file(graph_file)

    G = cugraph.DiGraph()
    G.from_cudf_edgelist(cu_M, source='0', destination='1', edge_attr='2')

    df = G.get_two_hop_neighbors()
    Mnx = utils.read_csv_for_nx(graph_file)
    N = max(max(Mnx['0']), max(Mnx['1'])) + 1
    Mcsr = scipy.sparse.csr_matrix((Mnx.weight, (Mnx['0'], Mnx['1'])),
                                   shape=(N, N))

    find_two_paths(df, Mcsr)
    check_all_two_hops(df, Mcsr)


# Test
@pytest.mark.parametrize('graph_file', utils.DATASETS)
def test_degree_functionality(graph_file):
    gc.collect()

    M = utils.read_csv_for_nx(graph_file)
    cu_M = utils.read_csv_file(graph_file)

    G = cugraph.DiGraph()
    G.from_cudf_edgelist(cu_M, source='0', destination='1', edge_attr='2')

    Gnx = nx.from_pandas_edgelist(M, source='0', target='1',
                                  create_using=nx.DiGraph())

    df_in_degree = G.in_degree()
    df_out_degree = G.out_degree()
    df_degree = G.degree()

    nx_in_degree = Gnx.in_degree()
    nx_out_degree = Gnx.out_degree()
    nx_degree = Gnx.degree()

    err_in_degree = 0
    err_out_degree = 0
    err_degree = 0
    for i in range(len(df_degree)):
        in_deg = df_in_degree['degree'][i]
        out_deg = df_out_degree['degree'][i]
        if(in_deg != nx_in_degree[df_in_degree['vertex'][i]]):
            err_in_degree = err_in_degree + 1
        if(out_deg != nx_out_degree[df_out_degree['vertex'][i]]):
            err_out_degree = err_out_degree + 1
        if(df_degree['degree'][i] != nx_degree[df_degree['vertex'][i]]):
            err_degree = err_degree + 1
    assert err_in_degree == 0
    assert err_out_degree == 0
    assert err_degree == 0


# Test
@pytest.mark.parametrize('graph_file', utils.DATASETS)
def test_degrees_functionality(graph_file):
    gc.collect()

    M = utils.read_csv_for_nx(graph_file)
    cu_M = utils.read_csv_file(graph_file)

    G = cugraph.DiGraph()
    G.from_cudf_edgelist(cu_M, source='0', destination='1', edge_attr='2')

    Gnx = nx.from_pandas_edgelist(M, source='0', target='1',
                                  create_using=nx.DiGraph())

    df = G.degrees()

    nx_in_degree = Gnx.in_degree()
    nx_out_degree = Gnx.out_degree()

    err_in_degree = 0
    err_out_degree = 0

    for i in range(len(df)):
        if(df['in_degree'][i] != nx_in_degree[df['vertex'][i]]):
            err_in_degree = err_in_degree + 1
        if(df['out_degree'][i] != nx_out_degree[df['vertex'][i]]):
            err_out_degree = err_out_degree + 1

    assert err_in_degree == 0
    assert err_out_degree == 0


# Test
@pytest.mark.parametrize('graph_file', utils.DATASETS)
def test_number_of_vertices(graph_file):
    gc.collect()

    cu_M = utils.read_csv_file(graph_file)

    M = utils.read_csv_for_nx(graph_file)
    if M is None:
        raise TypeError('Could not read the input graph')

    # cugraph add_edge_list
    G = cugraph.DiGraph()
    G.from_cudf_edgelist(cu_M, source='0', destination='1')
    Gnx = nx.from_pandas_edgelist(M, source='0', target='1',
                                  create_using=nx.DiGraph())
    assert(G.number_of_vertices() == Gnx.number_of_nodes())


# Test
@pytest.mark.parametrize('graph_file', utils.DATASETS_2)
def test_to_directed(graph_file):
    gc.collect()

    cu_M = utils.read_csv_file(graph_file)
    cu_M = cu_M[cu_M['0'] <= cu_M['1']].reset_index(drop=True)
    M = utils.read_csv_for_nx(graph_file)
    M = M[M['0'] <= M['1']]
    assert len(cu_M) == len(M)

    # cugraph add_edge_list
    G = cugraph.Graph()
    G.from_cudf_edgelist(cu_M, source='0', destination='1')
    Gnx = nx.from_pandas_edgelist(M, source='0', target='1',
                                  create_using=nx.Graph())

    DiG = G.to_directed()
    DiGnx = Gnx.to_directed()

    assert(DiG.number_of_nodes() == DiGnx.number_of_nodes())
    assert(DiG.number_of_edges() == DiGnx.number_of_edges())

    edgelist_df = G.edgelist.edgelist_df
    for i in range(len(edgelist_df)):
        assert DiGnx.has_edge(edgelist_df.iloc[i]['src'],
                              edgelist_df.iloc[i]['dst'])


# Test
@pytest.mark.parametrize('graph_file', utils.DATASETS_2)
def test_to_undirected(graph_file):
    gc.collect()

    cu_M = utils.read_csv_file(graph_file)
    cu_M = cu_M[cu_M['0'] <= cu_M['1']].reset_index(drop=True)
    M = utils.read_csv_for_nx(graph_file)
    M = M[M['0'] <= M['1']]
    assert len(cu_M) == len(M)

    # cugraph add_edge_list
    DiG = cugraph.DiGraph()
    DiG.from_cudf_edgelist(cu_M, source='0', destination='1')
    DiGnx = nx.from_pandas_edgelist(M, source='0', target='1',
                                    create_using=nx.DiGraph())

    G = DiG.to_undirected()
    Gnx = DiGnx.to_undirected()

    assert(G.number_of_nodes() == Gnx.number_of_nodes())
    assert(G.number_of_edges() == Gnx.number_of_edges())

    edgelist_df = G.edgelist.edgelist_df

    for i in range(len(edgelist_df)):
        assert Gnx.has_edge(edgelist_df.iloc[i]['src'],
                            edgelist_df.iloc[i]['dst'])


# Test
@pytest.mark.parametrize('graph_file', utils.DATASETS_2)
def test_has_edge(graph_file):
    gc.collect()

    cu_M = utils.read_csv_file(graph_file)
    cu_M = cu_M[cu_M['0'] <= cu_M['1']].reset_index(drop=True)

    # cugraph add_edge_list
    G = cugraph.Graph()
    G.from_cudf_edgelist(cu_M, source='0', destination='1')

    for i in range(len(cu_M)):
        assert G.has_edge(cu_M.loc[i][0], cu_M.loc[i][1])
        assert G.has_edge(cu_M.loc[i][1], cu_M.loc[i][0])


# Test
@pytest.mark.parametrize('graph_file', utils.DATASETS_2)
def test_has_node(graph_file):
    gc.collect()

    cu_M = utils.read_csv_file(graph_file)
    nodes = cudf.concat([cu_M['0'], cu_M['1']]).unique()

    # cugraph add_edge_list
    G = cugraph.Graph()
    G.from_cudf_edgelist(cu_M, source='0', destination='1')

    for n in nodes:
        assert G.has_node(n)


<<<<<<< HEAD
# Test all combinations of default/managed and pooled/non-pooled allocation
@pytest.mark.parametrize('managed, pool',
                         list(product([False, True], [False, True])))
@pytest.mark.parametrize('graph_file', DATASETS2)
def test_bipartite_api(managed, pool, graph_file):
    gc.collect()

    rmm.reinitialize(
        managed_memory=managed,
        pool_allocator=pool,
        initial_pool_size=2 << 27
    )

    assert(rmm.is_initialized())

    cu_M = utils.read_csv_file(graph_file)
    nodes = cudf.concat([cu_M['0'], cu_M['1']]).unique()

    # Create set of nodes for partition
    set1_exp = cudf.Series(nodes[0:int(len(nodes)/2)])
    set2_exp = cudf.Series(set(nodes) - set(set1_exp))

    G = cugraph.Graph()
    assert not G.is_bipartite()

    # Add a set of nodes present in one partition
    G.add_nodes_from(set1_exp, bipartite='set1')
    G.from_cudf_edgelist(cu_M, source='0', destination='1')

    # Check if Graph is bipartite. It should return True since we have
    # added the partition in add_nodes_from()
    assert G.is_bipartite()

    # Call sets() to get the bipartite set of nodes.
    set1, set2 = G.sets()

    # assert if the input set1_exp is same as returned bipartite set1
    assert set1.equals(set1_exp)
    # assert if set2 is the remaining set of nodes not in set1_exp
    assert set2.equals(set2_exp)


'''@pytest.mark.parametrize('managed, pool',
                         list(product([False, True], [False, True])))
@pytest.mark.parametrize('graph_file', DATASETS)
def test_Graph_from_MultiGraph(managed, pool, graph_file):
=======
# Test
@pytest.mark.parametrize('graph_file', utils.DATASETS)
def test_neighbors(graph_file):
>>>>>>> 020ea72f
    gc.collect()

    cu_M = utils.read_csv_file(graph_file)
    nodes = cudf.concat([cu_M['0'], cu_M['1']]).unique()
    print(nodes)
    M = utils.read_csv_for_nx(graph_file)

    G = cugraph.Graph()
    G.from_cudf_edgelist(cu_M, source='0', destination='1')

    Gnx = nx.from_pandas_edgelist(M, source='0', target='1',
                                  create_using=nx.Graph())
    for n in nodes:
        print("NODE: ", n)
        cu_neighbors = G.neighbors(n).tolist()
        nx_neighbors = [i for i in Gnx.neighbors(n)]
        cu_neighbors.sort()
        nx_neighbors.sort()
        assert cu_neighbors == nx_neighbors<|MERGE_RESOLUTION|>--- conflicted
+++ resolved
@@ -616,21 +616,12 @@
         assert G.has_node(n)
 
 
-<<<<<<< HEAD
 # Test all combinations of default/managed and pooled/non-pooled allocation
-@pytest.mark.parametrize('managed, pool',
-                         list(product([False, True], [False, True])))
-@pytest.mark.parametrize('graph_file', DATASETS2)
-def test_bipartite_api(managed, pool, graph_file):
-    gc.collect()
-
-    rmm.reinitialize(
-        managed_memory=managed,
-        pool_allocator=pool,
-        initial_pool_size=2 << 27
-    )
-
-    assert(rmm.is_initialized())
+@pytest.mark.parametrize('graph_file', utils.DATASETS_2)
+def test_bipartite_api(graph_file):
+    # This test only tests the functionality of adding set of nodes and
+    # retrieving them. The datasets currently used are not truly bipartite.
+    gc.collect()
 
     cu_M = utils.read_csv_file(graph_file)
     nodes = cudf.concat([cu_M['0'], cu_M['1']]).unique()
@@ -659,15 +650,9 @@
     assert set2.equals(set2_exp)
 
 
-'''@pytest.mark.parametrize('managed, pool',
-                         list(product([False, True], [False, True])))
-@pytest.mark.parametrize('graph_file', DATASETS)
-def test_Graph_from_MultiGraph(managed, pool, graph_file):
-=======
 # Test
 @pytest.mark.parametrize('graph_file', utils.DATASETS)
 def test_neighbors(graph_file):
->>>>>>> 020ea72f
     gc.collect()
 
     cu_M = utils.read_csv_file(graph_file)
