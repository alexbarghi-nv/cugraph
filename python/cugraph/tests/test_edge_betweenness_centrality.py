--- conflicted
+++ resolved
@@ -58,17 +58,6 @@
 # =============================================================================
 # Comparison functions
 # =============================================================================
-<<<<<<< HEAD
-def calc_edge_betweenness_centrality(graph_file,
-                                     directed=True,
-                                     k=None,
-                                     normalized=False,
-                                     weight=None,
-                                     seed=None,
-                                     result_dtype=np.float64,
-                                     use_k_full=False,
-                                     multi_gpu_batch=False):
-=======
 def calc_edge_betweenness_centrality(
     graph_file,
     directed=True,
@@ -78,8 +67,8 @@
     seed=None,
     result_dtype=np.float64,
     use_k_full=False,
-):
->>>>>>> 8e3ee853
+    multi_gpu_batch=False
+):
     """ Generate both cugraph and networkx edge betweenness centrality
 
     Parameters
@@ -109,6 +98,9 @@
     use_k_full : bool
         When True, if k is None replaces k by the number of sources of the
         Graph
+
+    multi_gpu_batch: bool
+        When True, enable mg batch after constructing the graph
 
     Returns
     -------
