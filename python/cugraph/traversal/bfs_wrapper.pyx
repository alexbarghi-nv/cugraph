--- conflicted
+++ resolved
@@ -100,23 +100,5 @@
                                <double*> c_sp_counter_ptr,
                                <int> start,
                                directed)
-<<<<<<< HEAD
-=======
-    #FIXME: Update with multicolumn renumbering
-    # Step 9: Unrenumber before return
-    #         It is only required to renumber vertex and predecessors
-    if input_graph.renumbered:
-        if isinstance(input_graph.edgelist.renumber_map, cudf.DataFrame): # Multicolumn renumbering
-            n_cols = len(input_graph.edgelist.renumber_map.columns) - 1
-            unrenumbered_df_ = df.merge(input_graph.edgelist.renumber_map, left_on='vertex', right_on='id', how='left').drop(['id', 'vertex'])
-            unrenumbered_df = unrenumbered_df_.merge(input_graph.edgelist.renumber_map, left_on='predecessor', right_on='id', how='left').drop(['id', 'predecessor'])
-            unrenumbered_df.columns = ['distance'] + ['vertex_' + str(i) for i in range(n_cols)] + ['predecessor_' + str(i) for i in range(n_cols)]
-            cols = unrenumbered_df.columns.to_list()
-            df = unrenumbered_df[cols[1:n_cols + 1] + [cols[0]] + cols[n_cols:]]
-        else: # Simple renumbering
-            df = unrenumber(input_graph.edgelist.renumber_map, df, 'vertex')
-            df = unrenumber(input_graph.edgelist.renumber_map, df, 'predecessor')
-            df['predecessor'].fillna(-1, inplace=True)
 
->>>>>>> a2e180af
     return df