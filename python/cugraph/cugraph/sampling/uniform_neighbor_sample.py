--- conflicted
+++ resolved
@@ -270,7 +270,6 @@
     result : cudf.DataFrame or Tuple[cudf.DataFrame, cudf.DataFrame]
         GPU data frame containing multiple cudf.Series
 
-<<<<<<< HEAD
         carry_over_sources: bool, optional (default=False)
             Whether to carry over previous sources into future hops.
 
@@ -285,18 +284,6 @@
             GPU data frame containing multiple cudf.Series
 
             If with_edge_properties=False:
-=======
-        If with_edge_properties=False:
-            df['sources']: cudf.Series
-                Contains the source vertices from the sampling result
-            df['destinations']: cudf.Series
-                Contains the destination vertices from the sampling result
-            df['indices']: cudf.Series
-                Contains the indices (edge weights) from the sampling result
-                for path reconstruction
-
-        If with_edge_properties=True:
-            If return_offsets=False:
                 df['sources']: cudf.Series
                     Contains the source vertices from the sampling result
                 df['destinations']: cudf.Series
@@ -318,17 +305,6 @@
                     renumber_df['offsets']: cudf.Series
                         Contains the batch offsets for the renumber maps
 
-            If return_offsets=True:
->>>>>>> e07f6cd7
-                df['sources']: cudf.Series
-                    Contains the source vertices from the sampling result
-                df['destinations']: cudf.Series
-                    Contains the destination vertices from the sampling result
-<<<<<<< HEAD
-                df['indices']: cudf.Series
-                    Contains the indices (edge weights) from the sampling result
-                    for path reconstruction
-
             If with_edge_properties=True:
                 If return_offsets=False:
                     df['sources']: cudf.Series
@@ -346,34 +322,6 @@
                     df['hop_id']: cudf.Series
                         Contains the hop ids from the sampling result
 
-                If return_offsets=True:
-                    df['sources']: cudf.Series
-                        Contains the source vertices from the sampling result
-                    df['destinations']: cudf.Series
-                        Contains the destination vertices from the sampling result
-                    df['edge_weight']: cudf.Series
-                        Contains the edge weights from the sampling result
-                    df['edge_id']: cudf.Series
-                        Contains the edge ids from the sampling result
-                    df['edge_type']: cudf.Series
-                        Contains the edge types from the sampling result
-                    df['hop_id']: cudf.Series
-                        Contains the hop ids from the sampling result
-
-                    offsets_df['batch_id']: cudf.Series
-                        Contains the batch ids from the sampling result
-                    offsets_df['offsets']: cudf.Series
-                        Contains the offsets of each batch in the sampling result
-=======
-                df['edge_weight']: cudf.Series
-                    Contains the edge weights from the sampling result
-                df['edge_id']: cudf.Series
-                    Contains the edge ids from the sampling result
-                df['edge_type']: cudf.Series
-                    Contains the edge types from the sampling result
-                df['hop_id']: cudf.Series
-                    Contains the hop ids from the sampling result
-
                 offsets_df['batch_id']: cudf.Series
                     Contains the batch ids from the sampling result
                 offsets_df['offsets']: cudf.Series
@@ -385,7 +333,6 @@
                         Contains the renumber maps for each batch
                     renumber_df['offsets']: cudf.Series
                         Contains the batch offsets for the renumber maps
->>>>>>> e07f6cd7
     """
 
     if batch_id_list is not None:
