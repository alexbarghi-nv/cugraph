--- conflicted
+++ resolved
@@ -503,12 +503,6 @@
         """
         return self.get_vertices()
 
-<<<<<<< HEAD
-    def vertex_types_from_numerals(self, nums):
-        return self.__vertex_prop_dataframe[self.type_col_name].dtype.categories[nums]
-
-    def edge_types_from_numerals(self, nums):
-=======
     def vertex_types_from_numerals(
         self, nums: Union[cudf.Series, pd.Series]
     ) -> Union[cudf.Series, pd.Series]:
@@ -543,7 +537,6 @@
         Union[cudf.Series, pd.Series]
             The string type names converted from the input numerals.
         """
->>>>>>> 749482c4
         return self.__edge_prop_dataframe[self.type_col_name].dtype.categories[nums]
 
     def add_vertex_data(
@@ -1808,12 +1801,6 @@
             # Ensure a valid edge_weight_property can be used for applying
             # weights to the subgraph, and if a default_edge_weight was
             # specified, apply it to all NAs in the weight column.
-<<<<<<< HEAD
-            if edge_weight_property == self.type_col_name:
-                prop_col = edge_prop_df[self.type_col_name].cat.codes.astype("float32")
-                edge_prop_df["temp_type_col"] = prop_col
-                edge_weight_property = "temp_type_col"
-=======
             # Also allow the type column to be specified as the edge weight
             # property so that uniform_neighbor_sample can be called with
             # the weights interpreted as types.
@@ -1821,7 +1808,6 @@
                 prop_col = edge_prop_df[self.type_col_name].cat.codes.astype("float32")
                 edge_prop_df["_temp_type_col"] = prop_col
                 edge_weight_property = "_temp_type_col"
->>>>>>> 749482c4
             elif edge_weight_property in edge_prop_df.columns:
                 prop_col = edge_prop_df[edge_weight_property]
             else:
