# Copyright (c) 2021-2022, NVIDIA CORPORATION.
# Licensed under the Apache License, Version 2.0 (the "License");
# you may not use this file except in compliance with the License.
# You may obtain a copy of the License at
#
#     http://www.apache.org/licenses/LICENSE-2.0
#
# Unless required by applicable law or agreed to in writing, software
# distributed under the License is distributed on an "AS IS" BASIS,
# WITHOUT WARRANTIES OR CONDITIONS OF ANY KIND, either express or implied.
# See the License for the specific language governing permissions and
# limitations under the License.

import cudf

import cugraph
from cugraph.utilities.utils import import_optional, MissingModule

pd = import_optional("pandas")

_dataframe_types = [cudf.DataFrame]
if not isinstance(pd, MissingModule):
    _dataframe_types.append(pd.DataFrame)


class EXPERIMENTAL__PropertySelection:
    """
    Instances of this class are returned from the PropertyGraph.select_*()
    methods and can be used by the PropertyGraph.extract_subgraph() method to
    extrac a Graph containing vertices and edges with only the selected
    properties.
    """
    def __init__(self,
                 vertex_selection_series=None,
                 edge_selection_series=None):
        self.vertex_selections = vertex_selection_series
        self.edge_selections = edge_selection_series

    def __add__(self, other):
        """
        Add either the vertex_selections, edge_selections, or both to this
        instance from "other" if either are not already set.
        """
        vs = self.vertex_selections
        if vs is None:
            vs = other.vertex_selections
        es = self.edge_selections
        if es is None:
            es = other.edge_selections
        return EXPERIMENTAL__PropertySelection(vs, es)


# FIXME: remove leading __ when no longer experimental
class EXPERIMENTAL__PropertyGraph:
    """
    Class which stores vertex and edge properties that can be used to construct
    Graphs from individual property selections and used later to annotate graph
    algorithm results with corresponding properties.
    """
    # column name constants used in internal DataFrames
    vertex_col_name = "_VERTEX_"
    src_col_name = "_SRC_"
    dst_col_name = "_DST_"
    type_col_name = "_TYPE_"
    edge_id_col_name = "_EDGE_ID_"
    vertex_id_col_name = "_VERTEX_ID_"
    weight_col_name = "_WEIGHT_"

    def __init__(self):
        # The dataframe containing the properties for each vertex.
        # Each vertex occupies a row, and individual properties are maintained
        # in individual columns. The table contains a column for each property
        # of each vertex. If a vertex does not contain a property, it will have
        # a NaN value in that property column. Each vertex will also have a
        # "type_name" that can be assigned by the caller to describe the type
        # of the vertex for a given application domain. If no type_name is
        # provided, the default type_name is "".
        # Example:
        # vertex | type_name | propA | propB | propC
        # ------------------------------------------
        #      3 | "user"    | 22    | NaN   | 11
        #     88 | "service" | NaN   | 3.14  | 21
        #      9 | ""        | NaN   | NaN   | 2
        self.__vertex_prop_dataframe = None

        # The dataframe containing the properties for each edge.
        # The description is identical to the vertex property dataframe, except
        # edges are identified by ordered pairs of vertices (src and dst).
        # Example:
        # src | dst | type_name | propA | propB | propC
        # ---------------------------------------------
        #   3 |  88 | "started" | 22    | NaN   | 11
        #  88 |   9 | "called"  | NaN   | 3.14  | 21
        #   9 |  88 | ""        | NaN   | NaN   | 2
        self.__edge_prop_dataframe = None

        # The var:value dictionaries used during evaluation of filter/query
        # expressions for vertices and edges. These dictionaries contain
        # entries for each column name in their respective dataframes which
        # are mapped to instances of PropertyColumn objects.
        #
        # When filter/query expressions are evaluated, PropertyColumn objects
        # are used in place of DataFrame columns in order to support string
        # comparisons when cuDF DataFrames are used. This approach also allows
        # expressions to contain var names that can be used in expressions that
        # are different than those in the actual internal tables, allowing for
        # the tables to contain additional or different column names than what
        # can be used in expressions.
        #
        # Example: "type_name == 'user' & propC > 10"
        #
        # The above would be evaluated and "type_name" and "propC" would be
        # PropertyColumn instances which support specific operators used in
        # queries.
        self.__vertex_prop_eval_dict = {}
        self.__edge_prop_eval_dict = {}

        # The types used for DataFrames and Series, typically Pandas (for host
        # storage) or cuDF (device storage), but this need not strictly be one
        # of those if the type supports the Pandas-like API. These are used for
        # constructing other DataFrames and Series of the same type, as well as
        # for enforing that both vertex and edge properties are the same type.
        self.__dataframe_type = None
        self.__series_type = None

        # The dtypes for each column in each DataFrame.  This is required since
        # merge operations can often change the dtypes to accommodate NaN
        # values (eg. int64 to float64, since NaN is a float).
        self.__vertex_prop_dtypes = {}
        self.__edge_prop_dtypes = {}

        # Add unique edge IDs to the __edge_prop_dataframe by simply
        # incrementing this counter.
        self.__last_edge_id = None

        # Cached property values
        self.__num_vertices = None
        self.__num_vertices_with_properties = None

    # PropertyGraph read-only attributes
    @property
    def num_vertices(self):
        if self.__num_vertices is not None:
            return self.__num_vertices

        self.__num_vertices = 0
        vert_sers = self.__get_all_vertices_series()
        if vert_sers:
            if self.__series_type is cudf.Series:
                self.__num_vertices = cudf.concat(vert_sers).nunique()
            else:
                self.__num_vertices = pd.concat(vert_sers).nunique()

        return self.__num_vertices

    @property
    def num_vertices_with_properties(self):
        if self.__num_vertices_with_properties is not None:
            return self.__num_vertices_with_properties

        if self.__vertex_prop_dataframe is not None:
            self.__num_vertices_with_properties = \
                len(self.__vertex_prop_dataframe)
            return self.__num_vertices_with_properties

        return 0

    @property
    def num_edges(self):
        if self.__edge_prop_dataframe is not None:
            return len(self.__edge_prop_dataframe)
        else:
            return 0

    @property
    def edges(self):
        if self.__edge_prop_dataframe is not None:
            return self.__edge_prop_dataframe[[self.src_col_name,
                                               self.dst_col_name]]
        return None

    @property
    def vertex_property_names(self):
        if self.__vertex_prop_dataframe is not None:
            props = list(self.__vertex_prop_dataframe.columns)
            props.remove(self.vertex_col_name)
            props.remove(self.type_col_name)  # should "type" be removed?
            return props
        return []

    @property
    def edge_property_names(self):
        if self.__edge_prop_dataframe is not None:
            props = list(self.__edge_prop_dataframe.columns)
            props.remove(self.src_col_name)
            props.remove(self.dst_col_name)
            props.remove(self.edge_id_col_name)
            props.remove(self.type_col_name)  # should "type" be removed?
            if self.weight_col_name in props:
                props.remove(self.weight_col_name)
            return props
        return []

    # PropertyGraph read-only attributes for debugging
    @property
    def _vertex_prop_dataframe(self):
        return self.__vertex_prop_dataframe

    @property
    def _edge_prop_dataframe(self):
        return self.__edge_prop_dataframe

    def get_vertices(self, selection=None):
        """
        Return a Series containing the unique vertex IDs contained in both
        the vertex and edge property data.
        """
        vert_sers = self.__get_all_vertices_series()
        if vert_sers:
            if self.__series_type is cudf.Series:
                return self.__series_type(cudf.concat(vert_sers).unique())
            else:
                return self.__series_type(pd.concat(vert_sers).unique())
        return self.__series_type()

    def vertices_ids(self):
        """
        Alias for get_vertices()
        """
        return self.get_vertices()

    def add_vertex_data(self,
                        dataframe,
                        vertex_col_name,
                        type_name=None,
                        property_columns=None
                        ):
        """
        Add a dataframe describing vertex properties to the PropertyGraph.

        Parameters
        ----------
        dataframe : DataFrame-compatible instance
            A DataFrame instance with a compatible Pandas-like DataFrame
            interface.
        vertex_col_name : string
            The column name that contains the values to be used as vertex IDs.
        type_name : string
            The name to be assigned to the type of property being added. For
            example, if dataframe contains data about users, type_name might be
            "users". If not specified, the type of properties will be added as
            None or NA
        property_columns : list of strings
            List of column names in dataframe to be added as properties. All
            other columns in dataframe will be ignored. If not specified, all
            columns in dataframe are added.

        Returns
        -------
        None

        Examples
        --------
        >>>
        """
        if type(dataframe) not in _dataframe_types:
            raise TypeError("dataframe must be one of the following types: "
                            f"{_dataframe_types}, got: {type(dataframe)}")
        if vertex_col_name not in dataframe.columns:
            raise ValueError(f"{vertex_col_name} is not a column in "
                             f"dataframe: {dataframe.columns}")
        if (type_name is not None) and not(isinstance(type_name, str)):
            raise TypeError("type_name must be a string, got: "
                            f"{type(type_name)}")
        if property_columns:
            if type(property_columns) is not list:
                raise TypeError("property_columns must be a list, got: "
                                f"{type(property_columns)}")
            invalid_columns = \
                set(property_columns).difference(dataframe.columns)
            if invalid_columns:
                raise ValueError("property_columns contains column(s) not "
                                 "found in dataframe: "
                                 f"{list(invalid_columns)}")

        # Save the DataFrame and Series types for future instantiations
        if (self.__dataframe_type is None) or (self.__series_type is None):
            self.__dataframe_type = type(dataframe)
            self.__series_type = type(dataframe[dataframe.columns[0]])
        else:
            if type(dataframe) is not self.__dataframe_type:
                raise TypeError(f"dataframe is type {type(dataframe)} but "
                                "the PropertyGraph was already initialized "
                                f"using type {self.__dataframe_type}")

        # Clear the cached values related to the number of vertices since more
        # could be added in this method.
        self.__num_vertices = None
        self.__num_vertices_with_properties = None

        # Initialize the __vertex_prop_dataframe if necessary using the same
        # type as the incoming dataframe.
        default_vertex_columns = [self.vertex_col_name, self.type_col_name]
        if self.__vertex_prop_dataframe is None:
            self.__vertex_prop_dataframe = \
                self.__dataframe_type(columns=default_vertex_columns)
            # Initialize the new columns to the same dtype as the appropriate
            # column in the incoming dataframe, since the initial merge may not
            # result in the same dtype. (see
            # https://github.com/rapidsai/cudf/issues/9981)
            self.__vertex_prop_dataframe = self.__update_dataframe_dtypes(
                self.__vertex_prop_dataframe,
                {self.vertex_col_name: dataframe[vertex_col_name].dtype})

        # Ensure that both the predetermined vertex ID column name and vertex
        # type column name are present for proper merging.

        # NOTE: This copies the incoming DataFrame in order to add the new
        # columns. The copied DataFrame is then merged (another copy) and then
        # deleted when out-of-scope.
        tmp_df = dataframe.copy(deep=True)
        tmp_df[self.vertex_col_name] = tmp_df[vertex_col_name]
        # FIXME: handle case of a type_name column already being in tmp_df
        tmp_df[self.type_col_name] = type_name

        if property_columns:
            # all columns
            column_names_to_drop = set(tmp_df.columns)
            # remove the ones to keep
            column_names_to_drop.difference_update(property_columns +
                                                   default_vertex_columns)
            tmp_df = tmp_df.drop(labels=column_names_to_drop, axis=1)

        # Save the original dtypes for each new column so they can be restored
        # prior to constructing subgraphs (since column dtypes may get altered
        # during merge to accommodate NaN values).
        new_col_info = self.__get_new_column_dtypes(
                           tmp_df, self.__vertex_prop_dataframe)
        self.__vertex_prop_dtypes.update(new_col_info)

        self.__vertex_prop_dataframe = \
            self.__vertex_prop_dataframe.merge(tmp_df, how="outer")

        # Update the vertex eval dict with the latest column instances
        latest = dict([(n, self.__vertex_prop_dataframe[n])
                       for n in self.__vertex_prop_dataframe.columns])
        self.__vertex_prop_eval_dict.update(latest)

    def add_edge_data(self,
                      dataframe,
                      vertex_col_names,
                      type_name=None,
                      property_columns=None
                      ):
        """
        Add a dataframe describing edge properties to the PropertyGraph.

        Parameters
        ----------
        dataframe : DataFrame-compatible instance
            A DataFrame instance with a compatible Pandas-like DataFrame
            interface.
        vertex_col_names : list of strings
            The column names that contain the values to be used as the source
            and destination vertex IDs for the edges.
        type_name : string
            The name to be assigned to the type of property being added. For
            example, if dataframe contains data about transactions, type_name
            might be "transactions". If not specified, the type of properties
            will be added as None or NA
        property_columns : list of strings
            List of column names in dataframe to be added as properties. All
            other columns in dataframe will be ignored. If not specified, all
            columns in dataframe are added.

        Returns
        -------
        None

        Examples
        --------
        >>>
        """
        if type(dataframe) not in _dataframe_types:
            raise TypeError("dataframe must be one of the following types: "
                            f"{_dataframe_types}, got: {type(dataframe)}")
        if type(vertex_col_names) not in [list, tuple]:
            raise TypeError("vertex_col_names must be a list or tuple, got: "
                            f"{type(vertex_col_names)}")
        invalid_columns = set(vertex_col_names).difference(dataframe.columns)
        if invalid_columns:
            raise ValueError("vertex_col_names contains column(s) not found "
                             f"in dataframe: {list(invalid_columns)}")
        if (type_name is not None) and not(isinstance(type_name, str)):
            raise TypeError("type_name must be a string, got: "
                            f"{type(type_name)}")
        if property_columns:
            if type(property_columns) is not list:
                raise TypeError("property_columns must be a list, got: "
                                f"{type(property_columns)}")
            invalid_columns = \
                set(property_columns).difference(dataframe.columns)
            if invalid_columns:
                raise ValueError("property_columns contains column(s) not "
                                 "found in dataframe: "
                                 f"{list(invalid_columns)}")

        # Save the DataFrame and Series types for future instantiations
        if (self.__dataframe_type is None) or (self.__series_type is None):
            self.__dataframe_type = type(dataframe)
            self.__series_type = type(dataframe[dataframe.columns[0]])
        else:
            if type(dataframe) is not self.__dataframe_type:
                raise TypeError(f"dataframe is type {type(dataframe)} but "
                                "the PropertyGraph was already initialized "
                                f"using type {self.__dataframe_type}")

        # Clear the cached value for num_vertices since more could be added in
        # this method. This method cannot affect num_vertices_with_properties
        self.__num_vertices = None

        default_edge_columns = [self.src_col_name,
                                self.dst_col_name,
                                self.edge_id_col_name,
                                self.type_col_name]
        if self.__edge_prop_dataframe is None:
            self.__edge_prop_dataframe = \
                self.__dataframe_type(columns=default_edge_columns)
            # Initialize the new columns to the same dtype as the appropriate
            # column in the incoming dataframe, since the initial merge may not
            # result in the same dtype. (see
            # https://github.com/rapidsai/cudf/issues/9981)
            self.__edge_prop_dataframe = self.__update_dataframe_dtypes(
                self.__edge_prop_dataframe,
                {self.src_col_name: dataframe[vertex_col_names[0]].dtype,
                 self.dst_col_name: dataframe[vertex_col_names[1]].dtype,
                 self.edge_id_col_name: "Int64"})

        # NOTE: This copies the incoming DataFrame in order to add the new
        # columns. The copied DataFrame is then merged (another copy) and then
        # deleted when out-of-scope.
        tmp_df = dataframe.copy(deep=True)
        tmp_df[self.src_col_name] = tmp_df[vertex_col_names[0]]
        tmp_df[self.dst_col_name] = tmp_df[vertex_col_names[1]]
        # FIXME: handle case of a type_name column already being in tmp_df
        tmp_df[self.type_col_name] = type_name

        if property_columns:
            # all columns
            column_names_to_drop = set(tmp_df.columns)
            # remove the ones to keep
            column_names_to_drop.difference_update(property_columns +
                                                   default_edge_columns)
            tmp_df = tmp_df.drop(labels=column_names_to_drop, axis=1)

        # Save the original dtypes for each new column so they can be restored
        # prior to constructing subgraphs (since column dtypes may get altered
        # during merge to accommodate NaN values).
        new_col_info = self.__get_new_column_dtypes(
            tmp_df, self.__edge_prop_dataframe)
        self.__edge_prop_dtypes.update(new_col_info)

        self.__edge_prop_dataframe = \
            self.__edge_prop_dataframe.merge(tmp_df, how="outer")

        self.__add_edge_ids()

        # Update the vertex eval dict with the latest column instances
        latest = dict([(n, self.__edge_prop_dataframe[n])
                       for n in self.__edge_prop_dataframe.columns])
        self.__edge_prop_eval_dict.update(latest)

    def select_vertices(self, expr, from_previous_selection=None):
        """
        Evaluate expr and return a PropertySelection object representing the
        vertices that match the expression.

        Parameters
        ----------
        expr : string
            A python expression using property names and operators to select
            specific vertices.
        from_previous_selection : PropertySelection
            A PropertySelection instance returned from a prior call to
            select_vertices() that can be used to select a subset of vertices
            to evaluate the expression against. This allows for a selection of
            the intersection of vertices of multiple types (eg. all vertices
            that are both type A and type B)

        Returns
        -------
        PropertySelection instance to be used for calls to extract_subgraph()
        in order to construct a Graph containing only specific vertices.

        Examples
        --------
        >>>
        """
        # FIXME: check types

        # Check if the expr is to be evaluated in the context of properties
        # from only the previously selected vertices (as opposed to all
        # properties from all vertices)
        if (from_previous_selection is not None) and \
           (from_previous_selection.vertex_selections is not None):
            previously_selected_rows = self.__vertex_prop_dataframe[
                from_previous_selection.vertex_selections]
            verts_from_previously_selected_rows = \
                previously_selected_rows[self.vertex_col_name]
            # get all the rows from the entire __vertex_prop_dataframe that
            # contain those verts
            rows_with_verts = \
                self.__vertex_prop_dataframe[self.vertex_col_name]\
                    .isin(verts_from_previously_selected_rows)
            rows_to_eval = self.__vertex_prop_dataframe[rows_with_verts]
            locals = dict([(n, rows_to_eval[n])
                           for n in rows_to_eval.columns])
        else:
            locals = self.__vertex_prop_eval_dict

        globals = {}
        selected_col = eval(expr, globals, locals)

        num_rows = len(self.__vertex_prop_dataframe)
        # Ensure the column is the same size as the DataFrame, then replace any
        # NA values with False to represent rows that should not be selected.
        # This ensures the selected column can be applied to the entire
        # __vertex_prop_dataframe to determine which rows to use when creating
        # a Graph from a query.
        if num_rows != len(selected_col):
            selected_col = selected_col.reindex(range(num_rows), copy=False)
            selected_col.fillna(False, inplace=True)

        return EXPERIMENTAL__PropertySelection(
            vertex_selection_series=selected_col)

    def select_edges(self, expr):
        """
        Evaluate expr and return a PropertySelection object representing the
        edges that match the expression.

        Parameters
        ----------
        expr : string
            A python expression using property names and operators to select
            specific edges.

        Returns
        -------
        PropertySelection instance to be used for calls to extract_subgraph()
        in order to construct a Graph containing only specific edges.

        Examples
        --------
        >>>
        """
        # FIXME: check types
        globals = {}
        locals = self.__edge_prop_eval_dict

        selected_col = eval(expr, globals, locals)
        return EXPERIMENTAL__PropertySelection(
            edge_selection_series=selected_col)

    def extract_subgraph(self,
                         create_using=cugraph.Graph,
                         selection=None,
                         edge_weight_property=None,
                         default_edge_weight=None,
                         allow_multi_edges=False,
                         renumber_graph=True,
<<<<<<< HEAD
                         add_edge_data=True,
                         legacy_renum_only=False,
=======
                         add_edge_data=True
>>>>>>> d925926f
                         ):
        """
        Return a subgraph of the overall PropertyGraph containing vertices
        and edges that match a selection.

        Parameters
        ----------
        create_using : cugraph Graph type or instance
            Creates a Graph to return using the type specified. If an instance
            is specified, the type of the instance is used to construct the
            return Graph, and all relevant attributes set on the instance are
            copied to the return Graph (eg. directed). If not specified the
            returned Graph will be a cugraph.Graph instance.
        selection : PropertySelection
            A PropertySelection returned from one or more calls to
            select_vertices() and/or select_edges(), used for creating a Graph
            with only the selected properties. If not speciied the returned
            Graph will have all properties. Note, this could result in a Graph
            with multiple edges, which may not be supported based on the value
            of create_using.
        edge_weight_property : string
            The name of the property whose values will be used as weights on
            the returned Graph. If not specified, the returned Graph will be
            unweighted.
        allow_multi_edges : bool
            If True, multiple edges should be used to create the return Graph,
            otherwise multiple edges will be detected and an exception raised.
        renumber_graph : bool (default is True)
            If True, return a Graph that has been renumbered for use by graph
            algorithms. If False, the returned graph will need to be manually
            renumbered prior to calling graph algos.
        add_edge_data : bool (default is True)
            If True, add meta data about the edges contained in the extracted
            graph which are required for future calls to annotate_dataframe().
<<<<<<< HEAD
        legacy_renum_only : bool (default is False)
            If True, skips the C++ renumbering.  Should be True if using a
            pylibcugraph algorithm, otherwise should be false.
=======
>>>>>>> d925926f

        Returns
        -------
        A Graph instance of the same type as create_using containing only the
        vertices and edges resulting from applying the selection to the set of
        vertex and edge property data.

        Examples
        --------
        >>>
        """
        if (selection is not None) and \
           not isinstance(selection, EXPERIMENTAL__PropertySelection):
            raise TypeError("selection must be an instance of "
                            f"PropertySelection, got {type(selection)}")

        # NOTE: the expressions passed in to extract specific edges and
        # vertices assume the original dtypes in the user input have been
        # preserved. However, merge operations on the DataFrames can change
        # dtypes (eg. int64 to float64 in order to add NaN entries). This
        # should not be a problem since the conversions do not change the
        # values.
        if (selection is not None) and \
           (selection.vertex_selections is not None):
            selected_vertex_dataframe = \
                self.__vertex_prop_dataframe[selection.vertex_selections]
        else:
            selected_vertex_dataframe = None

        if (selection is not None) and \
           (selection.edge_selections is not None):
            selected_edge_dataframe = \
                self.__edge_prop_dataframe[selection.edge_selections]
        else:
            selected_edge_dataframe = self.__edge_prop_dataframe

        # FIXME: check that self.__edge_prop_dataframe is set!

        # If vertices were specified, select only the edges that contain the
        # selected verts in both src and dst
        if (selected_vertex_dataframe is not None) and \
           not(selected_vertex_dataframe.empty):
            selected_verts = selected_vertex_dataframe[self.vertex_col_name]
            has_srcs = selected_edge_dataframe[self.src_col_name]\
                .isin(selected_verts)
            has_dsts = selected_edge_dataframe[self.dst_col_name]\
                .isin(selected_verts)
            edges = selected_edge_dataframe[has_srcs & has_dsts]
        else:
            edges = selected_edge_dataframe

        # The __*_prop_dataframes have likely been merged several times and
        # possibly had their dtypes converted in order to accommodate NaN
        # values. Restore the original dtypes in the resulting edges df prior
        # to creating a Graph.
        edges = self.__update_dataframe_dtypes(edges, self.__edge_prop_dtypes)

        return self.edge_props_to_graph(
            edges,
            create_using=create_using,
            edge_weight_property=edge_weight_property,
            default_edge_weight=default_edge_weight,
            allow_multi_edges=allow_multi_edges,
            renumber_graph=renumber_graph,
            add_edge_data=add_edge_data)

    def annotate_dataframe(self, df, G, edge_vertex_col_names):
        """
        Add properties to df that represent the vertices and edges in graph G.

        Parameters
        ----------
        df : cudf.DataFrame or pandas.DataFrame
            A DataFrame containing edges identified by edge_vertex_col_names
            which will have properties for those edges added to it.
        G : cugraph.Graph (or subclass of) instance.
            Graph containing the edges specified in df. The Graph instance must
            have been generated from a prior call to extract_subgraph() in
            order to have the edge meta-data used to look up the correct
            properties.
        edge_vertex_col_names : tuple of strings
            The column names in df that represent the source and destination
            vertices, used for identifying edges.

        Returns
        -------
        A copy of df with additional columns corresponding to properties for
        the edge in the row.
        FIXME: also provide the ability to annotate vertex data.

        Examples
        --------
        >>>
        """
        # FIXME: check all args
        (src_col_name, dst_col_name) = edge_vertex_col_names

        df_type = type(df)
        if df_type is not self.__dataframe_type:
            raise TypeError(f"df type {df_type} does not match DataFrame type "
                            f"{self.__dataframe_type} used in PropertyGraph")

        if hasattr(G, "edge_data"):
            edge_info_df = G.edge_data
        else:
            raise AttributeError("Graph G does not have attribute 'edge_data'")

        # New result includes only properties from the src/dst edges identified
        # by edge IDs. All other data in df is merged based on src/dst values.
        # NOTE: results from MultiGraph graphs will have to include edge IDs!
        edge_props_df = edge_info_df.merge(self.__edge_prop_dataframe,
                                           how="inner")

        # FIXME: also allow edge ID col to be passed in and renamed.
        new_df = df.rename(columns={src_col_name: self.src_col_name,
                                    dst_col_name: self.dst_col_name})
        new_df = new_df.merge(edge_props_df)
        # restore the original src/dst column names
        new_df.rename(columns={self.src_col_name: src_col_name,
                               self.dst_col_name: dst_col_name},
                      inplace=True)

        # restore the original dtypes
        new_df = self.__update_dataframe_dtypes(
            new_df, self.__edge_prop_dtypes
        )
        for col in df.columns:
            new_df[col] = new_df[col].astype(df[col].dtype)

        # FIXME: consider removing internal columns (_EDGE_ID_, etc.) and
        # columns from edge types not included in the edges in df.
        return new_df

    def edge_props_to_graph(self,
                            edge_prop_df,
                            create_using,
                            edge_weight_property=None,
                            default_edge_weight=None,
                            allow_multi_edges=False,
                            renumber_graph=True,
                            add_edge_data=True):
        """
        Create and return a Graph from the edges in edge_prop_df.
        """
        # FIXME: check default_edge_weight is valid

        if edge_weight_property:
            if edge_weight_property not in edge_prop_df.columns:
                raise ValueError("edge_weight_property "
                                 f'"{edge_weight_property}" was not found in '
                                 "edge_prop_df")

            # Ensure a valid edge_weight_property can be used for applying
            # weights to the subgraph, and if a default_edge_weight was
            # specified, apply it to all NAs in the weight column.
            prop_col = edge_prop_df[edge_weight_property]
            if prop_col.count() != prop_col.size:
                if default_edge_weight is None:
                    raise ValueError("edge_weight_property "
                                     f'"{edge_weight_property}" '
                                     "contains NA values in the subgraph and "
                                     "default_edge_weight is not set")
                else:
                    prop_col.fillna(default_edge_weight, inplace=True)
            edge_attr = edge_weight_property

        # If a default_edge_weight was specified but an edge_weight_property
        # was not, a new edge weight column must be added.
        elif default_edge_weight:
            edge_attr = self.weight_col_name
            edge_prop_df[edge_attr] = default_edge_weight
        else:
            edge_attr = None

        # Set up the new Graph to return
        if isinstance(create_using, cugraph.Graph):
            # FIXME: extract more attrs from the create_using instance
            attrs = {"directed": create_using.is_directed()}
            G = type(create_using)(**attrs)
        # FIXME: this allows anything to be instantiated does not check that
        # the type is a valid Graph type.
        elif type(create_using) is type(type):
            G = create_using()
        else:
            raise TypeError("create_using must be a cugraph.Graph "
                            "(or subclass) type or instance, got: "
                            f"{type(create_using)}")

        # Prevent duplicate edges (if not allowed) since applying them to
        # non-MultiGraphs would result in ambiguous edge properties.
        # FIXME: make allow_multi_edges accept "auto" for use with MultiGraph
        if (allow_multi_edges is False) and \
           self.has_duplicate_edges(edge_prop_df):
            if create_using:
                if type(create_using) is type:
                    t = create_using.__name__
                else:
                    t = type(create_using).__name__
                msg = f"'{t}' graph type specified by create_using"
            else:
                msg = "default Graph graph type"
            raise RuntimeError("query resulted in duplicate edges which "
                               f"cannot be represented with the {msg}")

        create_args = {"source": self.src_col_name,
                       "destination": self.dst_col_name,
                       "edge_attr": edge_attr,
                       "renumber": renumber_graph,
                       }
        if type(edge_prop_df) is cudf.DataFrame:
            G.from_cudf_edgelist(edge_prop_df, **create_args)
        else:
            G.from_pandas_edgelist(edge_prop_df, **create_args)

        if add_edge_data:
            # Set the edge_data on the resulting Graph to a DataFrame
            # containing the edges and the edge ID for each. Edge IDs are
            # needed for future calls to annotate_dataframe() in order to
            # associate edges with their properties, since the PG can contain
            # multiple edges between vertrices with different properties.
            # FIXME: also add vertex_data
            G.edge_data = self.__create_property_lookup_table(edge_prop_df)

        return G

    @classmethod
    def has_duplicate_edges(cls, df):
        """
        Return True if df has >1 of the same src, dst pair
        """
        if df.empty:
            return False

        unique_pair_len = len(df[[cls.src_col_name,
                                  cls.dst_col_name]].drop_duplicates(
                                  ignore_index=True))

        # if unique_pairs == len(df)
        # then no duplicate edges
        return unique_pair_len != len(df)

    def __create_property_lookup_table(self, edge_prop_df):
        """
        Returns a DataFrame containing the src vertex, dst vertex, and edge_id
        values from edge_prop_df.
        """
        src = edge_prop_df[self.src_col_name]
        dst = edge_prop_df[self.dst_col_name]
        edge_id = edge_prop_df[self.edge_id_col_name]
        return self.__dataframe_type({self.src_col_name: src,
                                      self.dst_col_name: dst,
                                      self.edge_id_col_name: edge_id})

    def __add_edge_ids(self):
        """
        Replace nans with unique edge IDs. Edge IDs are simply numbers
        incremented by 1 for each edge.
        """
        prev_eid = -1 if self.__last_edge_id is None else self.__last_edge_id
        nans = self.__edge_prop_dataframe[self.edge_id_col_name].isna()

        if nans.any():
            indices = nans.index[nans]
            num_indices = len(indices)
            starting_eid = prev_eid + 1
            new_eids = self.__series_type(
                range(starting_eid, starting_eid + num_indices))

            self.__edge_prop_dataframe[self.edge_id_col_name]\
                .iloc[indices] = new_eids

            self.__last_edge_id = starting_eid + num_indices - 1

    def __get_all_vertices_series(self):
        """
        Return a list of all Series objects that contain vertices from all
        tables.
        """
        vpd = self.__vertex_prop_dataframe
        epd = self.__edge_prop_dataframe
        vert_sers = []
        if vpd is not None:
            vert_sers.append(vpd[self.vertex_col_name])
        if epd is not None:
            vert_sers.append(epd[self.src_col_name])
            vert_sers.append(epd[self.dst_col_name])
        return vert_sers

    @staticmethod
    def __get_new_column_dtypes(from_df, to_df):
        """
        Returns a list containing tuples of (column name, dtype) for each
        column in from_df that is not present in to_df.
        """
        new_cols = set(from_df.columns) - set(to_df.columns)
        return [(col, from_df[col].dtype) for col in new_cols]

    @staticmethod
    def __update_dataframe_dtypes(df, column_dtype_dict):
        """
        Set the dtype for columns in df using the dtypes in column_dtype_dict.
        This also handles converting standard integer dtypes to nullable
        integer dtypes, needed to accommodate NA values in columns.
        """
        update_cols = {}
        for (col, dtype) in column_dtype_dict.items():
            # If the DataFrame is Pandas and the dtype is an integer type,
            # ensure a nullable integer array is used by specifying the correct
            # dtype. The alias for these dtypes is simply a capitalized string
            # (eg. "Int64")
            # https://pandas.pydata.org/pandas-docs/stable/user_guide/missing_data.html#integer-dtypes-and-missing-data
            dtype_str = str(dtype)
            if dtype_str in ["int32", "int64"]:
                dtype_str = dtype_str.title()
            if str(df[col].dtype) != dtype_str:
                # Assigning to df[col] produces a (false?) warning with Pandas,
                # but assigning to df.loc[:,col] does not update the df in
                # cudf, so do one or the other based on type.
                update_cols[col] = df[col].astype(dtype_str)
        if not update_cols:
            return df
        # Use df.assign to avoid assignment into df in case df is a view:
        # https://pandas.pydata.org/pandas-docs/stable/user_guide/indexing.html
        # #returning-a-view-versus-a-copy
        # Note that this requires all column names to be strings.
        return df.assign(**update_cols)<|MERGE_RESOLUTION|>--- conflicted
+++ resolved
@@ -569,12 +569,8 @@
                          default_edge_weight=None,
                          allow_multi_edges=False,
                          renumber_graph=True,
-<<<<<<< HEAD
                          add_edge_data=True,
                          legacy_renum_only=False,
-=======
-                         add_edge_data=True
->>>>>>> d925926f
                          ):
         """
         Return a subgraph of the overall PropertyGraph containing vertices
@@ -609,12 +605,9 @@
         add_edge_data : bool (default is True)
             If True, add meta data about the edges contained in the extracted
             graph which are required for future calls to annotate_dataframe().
-<<<<<<< HEAD
         legacy_renum_only : bool (default is False)
             If True, skips the C++ renumbering.  Should be True if using a
             pylibcugraph algorithm, otherwise should be false.
-=======
->>>>>>> d925926f
 
         Returns
         -------
