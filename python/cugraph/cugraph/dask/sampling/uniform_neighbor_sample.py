# Copyright (c) 2022-2023, NVIDIA CORPORATION.
#
# Licensed under the Apache License, Version 2.0 (the "License");
# you may not use this file except in compliance with the License.
# You may obtain a copy of the License at
#
#     http://www.apache.org/licenses/LICENSE-2.0
#
# Unless required by applicable law or agreed to in writing, software
# distributed under the License is distributed on an "AS IS" BASIS,
# WITHOUT WARRANTIES OR CONDITIONS OF ANY KIND, either express or implied.
# See the License for the specific language governing permissions and
# limitations under the License.

import numpy
from dask.distributed import wait
from cugraph.dask.common.input_utils import get_distributed_data


import dask_cudf
import cudf
import cupy as cp

from pylibcugraph import ResourceHandle

from pylibcugraph import uniform_neighbor_sample as pylibcugraph_uniform_neighbor_sample

from cugraph.dask.comms import comms as Comms

src_n = "sources"
dst_n = "destinations"
indices_n = "indices"

start_col_name = "_START_"
batch_col_name = "_BATCH_"


def create_empty_df(indices_t, weight_t):
    df = cudf.DataFrame(
        {
            src_n: numpy.empty(shape=0, dtype=indices_t),
            dst_n: numpy.empty(shape=0, dtype=indices_t),
            indices_n: numpy.empty(shape=0, dtype=weight_t),
        }
    )
    return df


def convert_to_cudf(cp_arrays, weight_t, with_edge_properties):
    """
    Creates a cudf DataFrame from cupy arrays from pylibcugraph wrapper
    """
    df = cudf.DataFrame()

    if with_edge_properties:
        (
            sources,
            destinations,
            weights,
            edge_ids,
            edge_types,
            batch_ids,
            hop_ids,
        ) = cp_arrays

        df[src_n] = sources
        df[dst_n] = destinations
        df["weight"] = weights
        df["edge_id"] = edge_ids
        df["edge_type"] = edge_types
        df["batch_id"] = batch_ids
        df["hop_id"] = hop_ids
    else:
        cupy_sources, cupy_destinations, cupy_indices = cp_arrays

        df[src_n] = cupy_sources
        df[dst_n] = cupy_destinations
        df[indices_n] = cupy_indices

        if weight_t == "int32":
            df.indices = df.indices.astype("int32")
        elif weight_t == "int64":
            df.indices = df.indices.astype("int64")

    return df


def _call_plc_uniform_neighbor_sample(
    sID,
    mg_graph_x,
    st_x,
    fanout_vals,
    with_replacement,
    weight_t,
    with_edge_properties,
<<<<<<< HEAD
=======
    random_state=None,
>>>>>>> 749482c4
):
    start_list_x = st_x[start_col_name]
    batch_id_list_x = st_x[batch_col_name] if batch_col_name in st_x else None
    cp_arrays = pylibcugraph_uniform_neighbor_sample(
        resource_handle=ResourceHandle(Comms.get_handle(sID).getHandle()),
        input_graph=mg_graph_x,
        start_list=start_list_x,
        h_fan_out=fanout_vals,
        with_replacement=with_replacement,
        do_expensive_check=False,
        with_edge_properties=with_edge_properties,
        batch_id_list=batch_id_list_x,
<<<<<<< HEAD
=======
        random_state=random_state,
>>>>>>> 749482c4
    )
    return convert_to_cudf(cp_arrays, weight_t, with_edge_properties)


def uniform_neighbor_sample(
    input_graph,
    start_list,
    fanout_vals,
    with_replacement=True,
    with_edge_properties=False,
    batch_id_list=None,
<<<<<<< HEAD
=======
    random_state=None,
>>>>>>> 749482c4
):
    """
    Does neighborhood sampling, which samples nodes from a graph based on the
    current node's neighbors, with a corresponding fanout value at each hop.

    Note: This is a pylibcugraph-enabled algorithm, which requires that the
    graph was created with legacy_renum_only=True.

    Parameters
    ----------
    input_graph : cugraph.Graph
        cuGraph graph, which contains connectivity information as dask cudf
        edge list dataframe

    start_list : list or cudf.Series (int32)
        a list of starting vertices for sampling

    fanout_vals : list (int32)
        List of branching out (fan-out) degrees per starting vertex for each
        hop level.

    with_replacement: bool, optional (default=True)
        Flag to specify if the random sampling is done with replacement

    with_edge_properties: bool, optional (default=False)
        Flag to specify whether to return edge properties (weight, edge id,
        edge type, batch id, hop id) with the sampled edges.

    batch_id_list: list (int32)
        List of batch ids that will be returned with the sampled edges if
        with_edge_properties is set to True.
<<<<<<< HEAD
=======

    random_state: int, optional
        Random seed to use when making sampling calls.
>>>>>>> 749482c4

    Returns
    -------
    result : dask_cudf.DataFrame
        GPU distributed data frame containing 4 dask_cudf.Series

        If with_edge_properties=True:
            ddf['sources']: dask_cudf.Series
                Contains the source vertices from the sampling result
            ddf['destinations']: dask_cudf.Series
                Contains the destination vertices from the sampling result
            ddf['indices']: dask_cudf.Series
                Contains the indices from the sampling result for path
                reconstruction

        If with_edge_properties=False:
            df['sources']: dask_cudf.Series
                Contains the source vertices from the sampling result
            df['destinations']: dask_cudf.Series
                Contains the destination vertices from the sampling result
            df['edge_weight']: dask_cudf.Series
                Contains the edge weights from the sampling result
            df['edge_id']: dask_cudf.Series
                Contains the edge ids from the sampling result
            df['edge_type']: dask_cudf.Series
                Contains the edge types from the sampling result
            df['batch_id']: dask_cudf.Series
                Contains the batch ids from the sampling result
            df['hop_id']: dask_cudf.Series
                Contains the hop ids from the sampling result
    """
    if isinstance(start_list, int):
        start_list = [start_list]

    if isinstance(start_list, list):
        start_list = cudf.Series(
            start_list,
            dtype=input_graph.edgelist.edgelist_df[
                input_graph.renumber_map.renumbered_src_col_name
            ].dtype,
        )

    elif with_edge_properties and batch_id_list is None:
        batch_id_list = cudf.Series(cp.zeros(len(start_list), dtype="int32"))

    # fanout_vals must be a host array!
    # FIXME: ensure other sequence types (eg. cudf Series) can be handled.
    if isinstance(fanout_vals, list):
        fanout_vals = numpy.asarray(fanout_vals, dtype="int32")
    else:
        raise TypeError("fanout_vals must be a list, " f"got: {type(fanout_vals)}")

    if "value" in input_graph.edgelist.edgelist_df:
        weight_t = input_graph.edgelist.edgelist_df["value"].dtype
    else:
        weight_t = "float32"

    if "_SRC_" in input_graph.edgelist.edgelist_df:
        indices_t = input_graph.edgelist.edgelist_df["_SRC_"].dtype
    elif src_n in input_graph.edgelist.edgelist_df:
        indices_t = input_graph.edgelist.edgelist_df[src_n].dtype
    else:
        indices_t = numpy.int32

    if input_graph.renumbered:
        start_list = input_graph.lookup_internal_vertex_id(start_list)

    start_list = start_list.rename(start_col_name).to_frame()
    if batch_id_list is not None:
        ddf = start_list.join(batch_id_list.rename(batch_col_name))
    else:
        ddf = start_list

    if isinstance(ddf, cudf.DataFrame):
        splits = cp.array_split(cp.arange(len(ddf)), len(Comms.get_workers()))
        ddf = {w: [ddf.iloc[splits[i]]] for i, w in enumerate(Comms.get_workers())}

    else:
        ddf = get_distributed_data(ddf)
        wait(ddf)
        ddf = ddf.worker_to_parts

    client = input_graph._client

    session_id = Comms.get_session_id()

    result = [
        client.submit(
            _call_plc_uniform_neighbor_sample,
            session_id,
            input_graph._plc_graph[w],
            ddf[w][0],
            fanout_vals,
            with_replacement,
            weight_t=weight_t,
            with_edge_properties=with_edge_properties,
<<<<<<< HEAD
=======
            # FIXME accept and properly transmute a numpy/cupy random state.
            random_state=hash(random_state, i),
>>>>>>> 749482c4
            workers=[w],
            allow_other_workers=False,
            pure=False,
        )
        for i, w in enumerate(Comms.get_workers())
    ]

    ddf = dask_cudf.from_delayed(
        result, meta=create_empty_df(indices_t, weight_t), verify_meta=False
    ).persist()
    wait(ddf)
    wait([r.release() for r in result])

    if input_graph.renumbered:
        ddf = input_graph.unrenumber(ddf, "sources", preserve_order=True)
        ddf = input_graph.unrenumber(ddf, "destinations", preserve_order=True)

    return ddf<|MERGE_RESOLUTION|>--- conflicted
+++ resolved
@@ -93,10 +93,7 @@
     with_replacement,
     weight_t,
     with_edge_properties,
-<<<<<<< HEAD
-=======
     random_state=None,
->>>>>>> 749482c4
 ):
     start_list_x = st_x[start_col_name]
     batch_id_list_x = st_x[batch_col_name] if batch_col_name in st_x else None
@@ -109,10 +106,7 @@
         do_expensive_check=False,
         with_edge_properties=with_edge_properties,
         batch_id_list=batch_id_list_x,
-<<<<<<< HEAD
-=======
         random_state=random_state,
->>>>>>> 749482c4
     )
     return convert_to_cudf(cp_arrays, weight_t, with_edge_properties)
 
@@ -124,10 +118,7 @@
     with_replacement=True,
     with_edge_properties=False,
     batch_id_list=None,
-<<<<<<< HEAD
-=======
     random_state=None,
->>>>>>> 749482c4
 ):
     """
     Does neighborhood sampling, which samples nodes from a graph based on the
@@ -159,12 +150,9 @@
     batch_id_list: list (int32)
         List of batch ids that will be returned with the sampled edges if
         with_edge_properties is set to True.
-<<<<<<< HEAD
-=======
 
     random_state: int, optional
         Random seed to use when making sampling calls.
->>>>>>> 749482c4
 
     Returns
     -------
@@ -261,11 +249,8 @@
             with_replacement,
             weight_t=weight_t,
             with_edge_properties=with_edge_properties,
-<<<<<<< HEAD
-=======
             # FIXME accept and properly transmute a numpy/cupy random state.
             random_state=hash(random_state, i),
->>>>>>> 749482c4
             workers=[w],
             allow_other_workers=False,
             pure=False,
