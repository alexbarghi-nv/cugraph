# Copyright (c) 2022-2023, NVIDIA CORPORATION.
#
# Licensed under the Apache License, Version 2.0 (the "License");
# you may not use this file except in compliance with the License.
# You may obtain a copy of the License at
#
#     http://www.apache.org/licenses/LICENSE-2.0
#
# Unless required by applicable law or agreed to in writing, software
# distributed under the License is distributed on an "AS IS" BASIS,
# WITHOUT WARRANTIES OR CONDITIONS OF ANY KIND, either express or implied.
# See the License for the specific language governing permissions and
# limitations under the License.

import numpy
from dask.distributed import wait
from cugraph.dask.common.input_utils import get_distributed_data


import dask_cudf
import cudf
import cupy as cp

from pylibcugraph import ResourceHandle

from pylibcugraph import uniform_neighbor_sample as pylibcugraph_uniform_neighbor_sample

from cugraph.dask.comms import comms as Comms

src_n = "sources"
dst_n = "destinations"
indices_n = "indices"
weight_n = "weight"
edge_id_n = "edge_id"
edge_type_n = "edge_type"
batch_id_n = "batch_id"
hop_id_n = "hop_id"

start_col_name = "_START_"
batch_col_name = "_BATCH_"

start_col_name = "_START_"
batch_col_name = "_BATCH_"


def create_empty_df(indices_t, weight_t):
    df = cudf.DataFrame(
        {
            src_n: numpy.empty(shape=0, dtype=indices_t),
            dst_n: numpy.empty(shape=0, dtype=indices_t),
            indices_n: numpy.empty(shape=0, dtype=weight_t),
        }
    )
    return df


<<<<<<< HEAD
def create_empty_df_with_edge_props(indices_t, weight_t):
    df = cudf.DataFrame(
        {
            src_n: numpy.empty(shape=0, dtype=indices_t),
            dst_n: numpy.empty(shape=0, dtype=indices_t),
            weight_n: numpy.empty(shape=0, dtype=weight_t),
            edge_id_n: numpy.empty(shape=0, dtype=indices_t),
            edge_type_n: numpy.empty(shape=0, dtype="int32"),
            batch_id_n: numpy.empty(shape=0, dtype="int32"),
            hop_id_n: numpy.empty(shape=0, dtype="int32"),
        }
    )
    return df


=======
>>>>>>> e95208ec
def convert_to_cudf(cp_arrays, weight_t, with_edge_properties):
    """
    Creates a cudf DataFrame from cupy arrays from pylibcugraph wrapper
    """
    df = cudf.DataFrame()

    if with_edge_properties:
        (
            sources,
            destinations,
            weights,
            edge_ids,
            edge_types,
            batch_ids,
            hop_ids,
        ) = cp_arrays

        df[src_n] = sources
        df[dst_n] = destinations
<<<<<<< HEAD
        df[weight_n] = weights
        df[edge_id_n] = edge_ids
        df[edge_type_n] = edge_types
        df[batch_id_n] = batch_ids
        df[hop_id_n] = hop_ids
=======
        df["weight"] = weights
        df["edge_id"] = edge_ids
        df["edge_type"] = edge_types
        df["batch_id"] = batch_ids
        df["hop_id"] = hop_ids
>>>>>>> e95208ec
    else:
        cupy_sources, cupy_destinations, cupy_indices = cp_arrays

        df[src_n] = cupy_sources
        df[dst_n] = cupy_destinations
        df[indices_n] = cupy_indices

        if weight_t == "int32":
            df.indices = df.indices.astype("int32")
        elif weight_t == "int64":
            df.indices = df.indices.astype("int64")

    return df


def _call_plc_uniform_neighbor_sample(
    sID,
    mg_graph_x,
    st_x,
    fanout_vals,
    with_replacement,
    weight_t,
    with_edge_properties,
<<<<<<< HEAD
=======
    random_state=None,
>>>>>>> e95208ec
):
    start_list_x = st_x[start_col_name]
    batch_id_list_x = st_x[batch_col_name] if batch_col_name in st_x else None
    cp_arrays = pylibcugraph_uniform_neighbor_sample(
        resource_handle=ResourceHandle(Comms.get_handle(sID).getHandle()),
        input_graph=mg_graph_x,
        start_list=start_list_x,
        h_fan_out=fanout_vals,
        with_replacement=with_replacement,
        do_expensive_check=False,
        with_edge_properties=with_edge_properties,
        batch_id_list=batch_id_list_x,
<<<<<<< HEAD
=======
        random_state=random_state,
>>>>>>> e95208ec
    )
    return convert_to_cudf(cp_arrays, weight_t, with_edge_properties)


def uniform_neighbor_sample(
    input_graph,
    start_list,
    fanout_vals,
    with_replacement=True,
    with_edge_properties=False,
    batch_id_list=None,
<<<<<<< HEAD
=======
    random_state=None,
>>>>>>> e95208ec
):
    """
    Does neighborhood sampling, which samples nodes from a graph based on the
    current node's neighbors, with a corresponding fanout value at each hop.

    Note: This is a pylibcugraph-enabled algorithm, which requires that the
    graph was created with legacy_renum_only=True.

    Parameters
    ----------
    input_graph : cugraph.Graph
        cuGraph graph, which contains connectivity information as dask cudf
        edge list dataframe

    start_list : list or cudf.Series (int32)
        a list of starting vertices for sampling

    fanout_vals : list (int32)
        List of branching out (fan-out) degrees per starting vertex for each
        hop level.

    with_replacement: bool, optional (default=True)
        Flag to specify if the random sampling is done with replacement

    with_edge_properties: bool, optional (default=False)
        Flag to specify whether to return edge properties (weight, edge id,
        edge type, batch id, hop id) with the sampled edges.

    batch_id_list: list (int32)
        List of batch ids that will be returned with the sampled edges if
        with_edge_properties is set to True.
<<<<<<< HEAD
=======

    random_state: int, optional
        Random seed to use when making sampling calls.
>>>>>>> e95208ec

    Returns
    -------
    result : dask_cudf.DataFrame
        GPU distributed data frame containing 4 dask_cudf.Series

        If with_edge_properties=True:
            ddf['sources']: dask_cudf.Series
                Contains the source vertices from the sampling result
            ddf['destinations']: dask_cudf.Series
                Contains the destination vertices from the sampling result
            ddf['indices']: dask_cudf.Series
                Contains the indices from the sampling result for path
                reconstruction

        If with_edge_properties=False:
            df['sources']: dask_cudf.Series
                Contains the source vertices from the sampling result
            df['destinations']: dask_cudf.Series
                Contains the destination vertices from the sampling result
            df['edge_weight']: dask_cudf.Series
                Contains the edge weights from the sampling result
            df['edge_id']: dask_cudf.Series
                Contains the edge ids from the sampling result
            df['edge_type']: dask_cudf.Series
                Contains the edge types from the sampling result
            df['batch_id']: dask_cudf.Series
                Contains the batch ids from the sampling result
            df['hop_id']: dask_cudf.Series
                Contains the hop ids from the sampling result
    """
    if isinstance(start_list, int):
        start_list = [start_list]

    if isinstance(start_list, list):
        start_list = cudf.Series(
            start_list,
            dtype=input_graph.edgelist.edgelist_df[
                input_graph.renumber_map.renumbered_src_col_name
            ].dtype,
        )

    elif with_edge_properties and batch_id_list is None:
        batch_id_list = cudf.Series(cp.zeros(len(start_list), dtype="int32"))

    # fanout_vals must be a host array!
    # FIXME: ensure other sequence types (eg. cudf Series) can be handled.
    if isinstance(fanout_vals, list):
        fanout_vals = numpy.asarray(fanout_vals, dtype="int32")
    else:
        raise TypeError("fanout_vals must be a list, " f"got: {type(fanout_vals)}")

    if "value" in input_graph.edgelist.edgelist_df:
        weight_t = input_graph.edgelist.edgelist_df["value"].dtype
    else:
        weight_t = "float32"

    if "_SRC_" in input_graph.edgelist.edgelist_df:
        indices_t = input_graph.edgelist.edgelist_df["_SRC_"].dtype
    elif src_n in input_graph.edgelist.edgelist_df:
        indices_t = input_graph.edgelist.edgelist_df[src_n].dtype
    else:
        indices_t = numpy.int32

    if input_graph.renumbered:
        start_list = input_graph.lookup_internal_vertex_id(start_list)

    start_list = start_list.rename(start_col_name).to_frame()
    if batch_id_list is not None:
        ddf = start_list.join(batch_id_list.rename(batch_col_name))
    else:
        ddf = start_list

    if isinstance(ddf, cudf.DataFrame):
        splits = cp.array_split(cp.arange(len(ddf)), len(Comms.get_workers()))
        ddf = {w: [ddf.iloc[splits[i]]] for i, w in enumerate(Comms.get_workers())}

    else:
        ddf = get_distributed_data(ddf)
        wait(ddf)
        ddf = ddf.worker_to_parts

    client = input_graph._client

    session_id = Comms.get_session_id()

    result = [
        client.submit(
            _call_plc_uniform_neighbor_sample,
            session_id,
            input_graph._plc_graph[w],
            ddf[w][0],
            fanout_vals,
            with_replacement,
            weight_t=weight_t,
            with_edge_properties=with_edge_properties,
<<<<<<< HEAD
=======
            # FIXME accept and properly transmute a numpy/cupy random state.
            random_state=hash(random_state, i),
>>>>>>> e95208ec
            workers=[w],
            allow_other_workers=False,
            pure=False,
        )
        for i, w in enumerate(Comms.get_workers())
    ]

    empty_df = (
        create_empty_df_with_edge_props(indices_t, weight_t)
        if with_edge_properties
        else create_empty_df(indices_t, weight_t)
    )

    ddf = dask_cudf.from_delayed(result, meta=empty_df, verify_meta=False).persist()
    wait(ddf)
    wait([r.release() for r in result])

    if input_graph.renumbered:
        ddf = input_graph.unrenumber(ddf, "sources", preserve_order=True)
        ddf = input_graph.unrenumber(ddf, "destinations", preserve_order=True)

    return ddf<|MERGE_RESOLUTION|>--- conflicted
+++ resolved
@@ -39,9 +39,6 @@
 start_col_name = "_START_"
 batch_col_name = "_BATCH_"
 
-start_col_name = "_START_"
-batch_col_name = "_BATCH_"
-
 
 def create_empty_df(indices_t, weight_t):
     df = cudf.DataFrame(
@@ -54,7 +51,6 @@
     return df
 
 
-<<<<<<< HEAD
 def create_empty_df_with_edge_props(indices_t, weight_t):
     df = cudf.DataFrame(
         {
@@ -70,8 +66,6 @@
     return df
 
 
-=======
->>>>>>> e95208ec
 def convert_to_cudf(cp_arrays, weight_t, with_edge_properties):
     """
     Creates a cudf DataFrame from cupy arrays from pylibcugraph wrapper
@@ -91,19 +85,11 @@
 
         df[src_n] = sources
         df[dst_n] = destinations
-<<<<<<< HEAD
         df[weight_n] = weights
         df[edge_id_n] = edge_ids
         df[edge_type_n] = edge_types
         df[batch_id_n] = batch_ids
         df[hop_id_n] = hop_ids
-=======
-        df["weight"] = weights
-        df["edge_id"] = edge_ids
-        df["edge_type"] = edge_types
-        df["batch_id"] = batch_ids
-        df["hop_id"] = hop_ids
->>>>>>> e95208ec
     else:
         cupy_sources, cupy_destinations, cupy_indices = cp_arrays
 
@@ -127,10 +113,7 @@
     with_replacement,
     weight_t,
     with_edge_properties,
-<<<<<<< HEAD
-=======
     random_state=None,
->>>>>>> e95208ec
 ):
     start_list_x = st_x[start_col_name]
     batch_id_list_x = st_x[batch_col_name] if batch_col_name in st_x else None
@@ -143,10 +126,7 @@
         do_expensive_check=False,
         with_edge_properties=with_edge_properties,
         batch_id_list=batch_id_list_x,
-<<<<<<< HEAD
-=======
         random_state=random_state,
->>>>>>> e95208ec
     )
     return convert_to_cudf(cp_arrays, weight_t, with_edge_properties)
 
@@ -158,10 +138,7 @@
     with_replacement=True,
     with_edge_properties=False,
     batch_id_list=None,
-<<<<<<< HEAD
-=======
     random_state=None,
->>>>>>> e95208ec
 ):
     """
     Does neighborhood sampling, which samples nodes from a graph based on the
@@ -193,12 +170,9 @@
     batch_id_list: list (int32)
         List of batch ids that will be returned with the sampled edges if
         with_edge_properties is set to True.
-<<<<<<< HEAD
-=======
 
     random_state: int, optional
         Random seed to use when making sampling calls.
->>>>>>> e95208ec
 
     Returns
     -------
@@ -295,11 +269,8 @@
             with_replacement,
             weight_t=weight_t,
             with_edge_properties=with_edge_properties,
-<<<<<<< HEAD
-=======
             # FIXME accept and properly transmute a numpy/cupy random state.
             random_state=hash(random_state, i),
->>>>>>> e95208ec
             workers=[w],
             allow_other_workers=False,
             pure=False,
