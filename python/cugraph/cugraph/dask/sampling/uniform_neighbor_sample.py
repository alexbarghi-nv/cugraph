# Copyright (c) 2022-2023, NVIDIA CORPORATION.
#
# Licensed under the Apache License, Version 2.0 (the "License");
# you may not use this file except in compliance with the License.
# You may obtain a copy of the License at
#
#     http://www.apache.org/licenses/LICENSE-2.0
#
# Unless required by applicable law or agreed to in writing, software
# distributed under the License is distributed on an "AS IS" BASIS,
# WITHOUT WARRANTIES OR CONDITIONS OF ANY KIND, either express or implied.
# See the License for the specific language governing permissions and
# limitations under the License.

import numpy
from dask.distributed import wait
from cugraph.dask.common.input_utils import get_distributed_data


import dask_cudf
import cudf
import cupy as cp

from pylibcugraph import ResourceHandle

from pylibcugraph import uniform_neighbor_sample as pylibcugraph_uniform_neighbor_sample

from cugraph.dask.comms import comms as Comms

src_n = "sources"
dst_n = "destinations"
indices_n = "indices"
weight_n = "weight"
edge_id_n = "edge_id"
edge_type_n = "edge_type"
batch_id_n = "batch_id"
hop_id_n = "hop_id"

start_col_name = "_START_"
batch_col_name = "_BATCH_"

start_col_name = "_START_"
batch_col_name = "_BATCH_"


def create_empty_df(indices_t, weight_t):
    df = cudf.DataFrame(
        {
            src_n: numpy.empty(shape=0, dtype=indices_t),
            dst_n: numpy.empty(shape=0, dtype=indices_t),
            indices_n: numpy.empty(shape=0, dtype=weight_t),
        }
    )
    return df


<<<<<<< HEAD
def create_empty_df_with_edge_props(indices_t, weight_t):
    df = cudf.DataFrame(
        {
            src_n: numpy.empty(shape=0, dtype=indices_t),
            dst_n: numpy.empty(shape=0, dtype=indices_t),
            weight_n: numpy.empty(shape=0, dtype=weight_t),
            edge_id_n: numpy.empty(shape=0, dtype=indices_t),
            edge_type_n: numpy.empty(shape=0, dtype="int32"),
            batch_id_n: numpy.empty(shape=0, dtype="int32"),
            hop_id_n: numpy.empty(shape=0, dtype="int32"),
        }
    )
    return df


=======
>>>>>>> 749482c4
def convert_to_cudf(cp_arrays, weight_t, with_edge_properties):
    """
    Creates a cudf DataFrame from cupy arrays from pylibcugraph wrapper
    """
    df = cudf.DataFrame()

    if with_edge_properties:
        (
            sources,
            destinations,
            weights,
            edge_ids,
            edge_types,
            batch_ids,
            hop_ids,
        ) = cp_arrays

        df[src_n] = sources
        df[dst_n] = destinations
<<<<<<< HEAD
        df[weight_n] = weights
        df[edge_id_n] = edge_ids
        df[edge_type_n] = edge_types
        df[batch_id_n] = batch_ids
        df[hop_id_n] = hop_ids
=======
        df["weight"] = weights
        df["edge_id"] = edge_ids
        df["edge_type"] = edge_types
        df["batch_id"] = batch_ids
        df["hop_id"] = hop_ids
>>>>>>> 749482c4
    else:
        cupy_sources, cupy_destinations, cupy_indices = cp_arrays

        df[src_n] = cupy_sources
        df[dst_n] = cupy_destinations
        df[indices_n] = cupy_indices

        if weight_t == "int32":
            df.indices = df.indices.astype("int32")
        elif weight_t == "int64":
            df.indices = df.indices.astype("int64")

    return df


def _call_plc_uniform_neighbor_sample(
    sID,
    mg_graph_x,
    st_x,
    fanout_vals,
    with_replacement,
    weight_t,
    with_edge_properties,
    random_state=None,
):
    start_list_x = st_x[start_col_name]
    batch_id_list_x = st_x[batch_col_name] if batch_col_name in st_x else None
    cp_arrays = pylibcugraph_uniform_neighbor_sample(
        resource_handle=ResourceHandle(Comms.get_handle(sID).getHandle()),
        input_graph=mg_graph_x,
        start_list=start_list_x,
        h_fan_out=fanout_vals,
        with_replacement=with_replacement,
        do_expensive_check=False,
        with_edge_properties=with_edge_properties,
        batch_id_list=batch_id_list_x,
        random_state=random_state,
    )
    return convert_to_cudf(cp_arrays, weight_t, with_edge_properties)


def uniform_neighbor_sample(
    input_graph,
    start_list,
    fanout_vals,
    with_replacement=True,
    with_edge_properties=False,
    batch_id_list=None,
    random_state=None,
):
    """
    Does neighborhood sampling, which samples nodes from a graph based on the
    current node's neighbors, with a corresponding fanout value at each hop.

    Note: This is a pylibcugraph-enabled algorithm, which requires that the
    graph was created with legacy_renum_only=True.

    Parameters
    ----------
    input_graph : cugraph.Graph
        cuGraph graph, which contains connectivity information as dask cudf
        edge list dataframe

    start_list : list or cudf.Series (int32)
        a list of starting vertices for sampling

    fanout_vals : list (int32)
        List of branching out (fan-out) degrees per starting vertex for each
        hop level.

    with_replacement: bool, optional (default=True)
        Flag to specify if the random sampling is done with replacement

    with_edge_properties: bool, optional (default=False)
        Flag to specify whether to return edge properties (weight, edge id,
        edge type, batch id, hop id) with the sampled edges.

    batch_id_list: list (int32)
        List of batch ids that will be returned with the sampled edges if
        with_edge_properties is set to True.

    random_state: int, optional
        Random seed to use when making sampling calls.

    Returns
    -------
    result : dask_cudf.DataFrame
        GPU distributed data frame containing 4 dask_cudf.Series

        If with_edge_properties=True:
            ddf['sources']: dask_cudf.Series
                Contains the source vertices from the sampling result
            ddf['destinations']: dask_cudf.Series
                Contains the destination vertices from the sampling result
            ddf['indices']: dask_cudf.Series
                Contains the indices from the sampling result for path
                reconstruction

        If with_edge_properties=False:
            df['sources']: dask_cudf.Series
                Contains the source vertices from the sampling result
            df['destinations']: dask_cudf.Series
                Contains the destination vertices from the sampling result
            df['edge_weight']: dask_cudf.Series
                Contains the edge weights from the sampling result
            df['edge_id']: dask_cudf.Series
                Contains the edge ids from the sampling result
            df['edge_type']: dask_cudf.Series
                Contains the edge types from the sampling result
            df['batch_id']: dask_cudf.Series
                Contains the batch ids from the sampling result
            df['hop_id']: dask_cudf.Series
                Contains the hop ids from the sampling result
    """
    if isinstance(start_list, int):
        start_list = [start_list]

    if isinstance(start_list, list):
        start_list = cudf.Series(
            start_list,
            dtype=input_graph.edgelist.edgelist_df[
                input_graph.renumber_map.renumbered_src_col_name
            ].dtype,
        )

    elif with_edge_properties and batch_id_list is None:
        batch_id_list = cudf.Series(cp.zeros(len(start_list), dtype="int32"))

    # fanout_vals must be a host array!
    # FIXME: ensure other sequence types (eg. cudf Series) can be handled.
    if isinstance(fanout_vals, list):
        fanout_vals = numpy.asarray(fanout_vals, dtype="int32")
    else:
        raise TypeError("fanout_vals must be a list, " f"got: {type(fanout_vals)}")

    if "value" in input_graph.edgelist.edgelist_df:
        weight_t = input_graph.edgelist.edgelist_df["value"].dtype
    else:
        weight_t = "float32"

    if "_SRC_" in input_graph.edgelist.edgelist_df:
        indices_t = input_graph.edgelist.edgelist_df["_SRC_"].dtype
    elif src_n in input_graph.edgelist.edgelist_df:
        indices_t = input_graph.edgelist.edgelist_df[src_n].dtype
    else:
        indices_t = numpy.int32

    if input_graph.renumbered:
        start_list = input_graph.lookup_internal_vertex_id(start_list)

    start_list = start_list.rename(start_col_name).to_frame()
    if batch_id_list is not None:
        ddf = start_list.join(batch_id_list.rename(batch_col_name))
    else:
        ddf = start_list

    if isinstance(ddf, cudf.DataFrame):
        splits = cp.array_split(cp.arange(len(ddf)), len(Comms.get_workers()))
        ddf = {w: [ddf.iloc[splits[i]]] for i, w in enumerate(Comms.get_workers())}

    else:
        ddf = get_distributed_data(ddf)
        wait(ddf)
        ddf = ddf.worker_to_parts

    client = input_graph._client

    session_id = Comms.get_session_id()

    result = [
        client.submit(
            _call_plc_uniform_neighbor_sample,
            session_id,
            input_graph._plc_graph[w],
            ddf[w][0],
            fanout_vals,
            with_replacement,
            weight_t=weight_t,
            with_edge_properties=with_edge_properties,
            # FIXME accept and properly transmute a numpy/cupy random state.
            random_state=hash(random_state, i),
            workers=[w],
            allow_other_workers=False,
            pure=False,
        )
        for i, w in enumerate(Comms.get_workers())
    ]

    empty_df = (
        create_empty_df_with_edge_props(indices_t, weight_t)
        if with_edge_properties
        else create_empty_df(indices_t, weight_t)
    )

    ddf = dask_cudf.from_delayed(result, meta=empty_df, verify_meta=False).persist()
    wait(ddf)
    wait([r.release() for r in result])

    if input_graph.renumbered:
        ddf = input_graph.unrenumber(ddf, "sources", preserve_order=True)
        ddf = input_graph.unrenumber(ddf, "destinations", preserve_order=True)

    return ddf<|MERGE_RESOLUTION|>--- conflicted
+++ resolved
@@ -54,7 +54,6 @@
     return df
 
 
-<<<<<<< HEAD
 def create_empty_df_with_edge_props(indices_t, weight_t):
     df = cudf.DataFrame(
         {
@@ -70,8 +69,6 @@
     return df
 
 
-=======
->>>>>>> 749482c4
 def convert_to_cudf(cp_arrays, weight_t, with_edge_properties):
     """
     Creates a cudf DataFrame from cupy arrays from pylibcugraph wrapper
@@ -91,19 +88,11 @@
 
         df[src_n] = sources
         df[dst_n] = destinations
-<<<<<<< HEAD
         df[weight_n] = weights
         df[edge_id_n] = edge_ids
         df[edge_type_n] = edge_types
         df[batch_id_n] = batch_ids
         df[hop_id_n] = hop_ids
-=======
-        df["weight"] = weights
-        df["edge_id"] = edge_ids
-        df["edge_type"] = edge_types
-        df["batch_id"] = batch_ids
-        df["hop_id"] = hop_ids
->>>>>>> 749482c4
     else:
         cupy_sources, cupy_destinations, cupy_indices = cp_arrays
 
