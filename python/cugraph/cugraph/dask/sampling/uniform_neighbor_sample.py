--- conflicted
+++ resolved
@@ -39,12 +39,6 @@
 start_col_name = "_START_"
 batch_col_name = "_BATCH_"
 
-<<<<<<< HEAD
-=======
-start_col_name = "_START_"
-batch_col_name = "_BATCH_"
-
->>>>>>> 13c809a7
 
 def create_empty_df(indices_t, weight_t):
     df = cudf.DataFrame(
@@ -173,13 +167,6 @@
     batch_id_list: list (int32)
         List of batch ids that will be returned with the sampled edges if
         with_edge_properties is set to True.
-<<<<<<< HEAD
-
-    seed: int64, optional (default=42)
-        The random seed to use.
-        Defaults to 42.
-=======
->>>>>>> 13c809a7
 
     Returns
     -------
@@ -276,10 +263,6 @@
             with_replacement,
             weight_t=weight_t,
             with_edge_properties=with_edge_properties,
-<<<<<<< HEAD
-            seed=seed + i,  # ensure different seed per GPU
-=======
->>>>>>> 13c809a7
             workers=[w],
             allow_other_workers=False,
             pure=False,
