# Copyright (c) 2019-2022, NVIDIA CORPORATION.
#
# Licensed under the Apache License, Version 2.0 (the "License");
# you may not use this file except in compliance with the License.
# You may obtain a copy of the License at
#
#     http://www.apache.org/licenses/LICENSE-2.0
#
# Unless required by applicable law or agreed to in writing, software
# distributed under the License is distributed on an "AS IS" BASIS,
# WITHOUT WARRANTIES OR CONDITIONS OF ANY KIND, either express or implied.
# See the License for the specific language governing permissions and
# limitations under the License.
#

from pylibcugraph import (ResourceHandle,
                          bfs as pylibcugraph_bfs
                          )

from dask.distributed import wait
from cugraph.dask.common.input_utils import get_distributed_data
import cugraph.dask.comms.comms as Comms
import cudf
import dask_cudf


def convert_to_cudf(cp_arrays):
    """
    create a cudf DataFrame from cupy arrays
    """
    cupy_distances, cupy_predecessors, cupy_vertices = cp_arrays
    df = cudf.DataFrame()
    df["vertex"] = cupy_vertices
    df["distance"] = cupy_distances
    df["predecessor"] = cupy_predecessors
    return df


def _call_plc_bfs(sID,
                  mg_graph_x,
                  st_x,
                  depth_limit=None,
                  return_distances=True):
    return pylibcugraph_bfs(
        ResourceHandle(Comms.get_handle(sID).getHandle()),
        mg_graph_x,
        cudf.Series(st_x, dtype='int32'),
        False,
        depth_limit if depth_limit is not None else 0,
        return_distances,
        True
    )


def bfs(input_graph,
        start,
        depth_limit=None,
        return_distances=True,
        check_start=True):
    """
    Find the distances and predecessors for a breadth-first traversal of a
    graph.
    The input graph must contain edge list as a dask-cudf dataframe with
    one partition per GPU.

    Note: This is a pylibcugraph-enabled algorithm, which requires that the
    graph was created with legacy_renum_only=True.

    Parameters
    ----------
    input_graph : cugraph.Graph
        cuGraph graph instance, should contain the connectivity information
        as dask cudf edge list dataframe (edge weights are not used for this
        algorithm).

    start : Integer or list or cudf object or dask_cudf object
        The id(s) of the graph vertex from which the traversal begins
        in each component of the graph.  Only one vertex per connected
        component of the graph is allowed.

    depth_limit : Integer or None, optional (default=None)
        Limit the depth of the search

    return_distances : bool, optional (default=True)
        Indicates if distances should be returned

    check_start : bool, optional (default=True)
        If True, performs more extensive tests on the start vertices
        to ensure validitity, at the expense of increased run time.

    Returns
    -------
    df : dask_cudf.DataFrame
        df['vertex'] gives the vertex id

        df['distance'] gives the path distance from the
        starting vertex (Only if return_distances is True)

        df['predecessor'] gives the vertex it was
        reached from in the traversal

    Examples
    --------
    >>> import cugraph.dask as dcg
    >>> import dask_cudf
    >>> # ... Init a DASK Cluster
    >>> #    see https://docs.rapids.ai/api/cugraph/stable/dask-cugraph.html
    >>> # Download dataset from https://github.com/rapidsai/cugraph/datasets/..
    >>> chunksize = dcg.get_chunksize(datasets_path / "karate.csv")
    >>> ddf = dask_cudf.read_csv(datasets_path / "karate.csv",
    ...                          chunksize=chunksize, delimiter=" ",
    ...                          names=["src", "dst", "value"],
    ...                          dtype=["int32", "int32", "float32"])
    >>> dg = cugraph.Graph(directed=True)
    >>> dg.from_dask_cudf_edgelist(ddf, source='src', destination='dst',
    ...                            edge_attr='value')
    >>> df = dcg.bfs(dg, 0)

    """

    client = input_graph._client

    if not isinstance(start, (dask_cudf.DataFrame, dask_cudf.Series)):
        if not isinstance(start, (cudf.DataFrame, cudf.Series)):
            start = cudf.Series(start)
        if isinstance(start, (cudf.DataFrame, cudf.Series)):
            # convert into a dask_cudf
<<<<<<< HEAD
            start = dask_cudf.from_cudf(start, input_graph.npartitions)
=======
            start = dask_cudf.from_cudf(start, input_graph._npartitions)
>>>>>>> 5bf07fb4

    def check_valid_vertex(G, start):
        is_valid_vertex = G.has_node(start)
        if not is_valid_vertex:
            raise ValueError(
                'At least one start vertex provided was invalid')

    if check_start:
        check_valid_vertex(input_graph, start)

    if input_graph.renumbered:
        if isinstance(start, dask_cudf.DataFrame):
            tmp_col_names = start.columns

        elif isinstance(start, dask_cudf.Series):
            tmp_col_names = None

        start = input_graph.lookup_internal_vertex_id(
            start, tmp_col_names)

    data_start = get_distributed_data(start)

    cupy_result = [
        client.submit(
            _call_plc_bfs,
            Comms.get_session_id(),
<<<<<<< HEAD
            mg_graph,
=======
            input_graph._plc_graph[w],
>>>>>>> 5bf07fb4
            st[0],
            depth_limit,
            return_distances,
            workers=[w]
        )
<<<<<<< HEAD
        for mg_graph, (w, st) in zip(
            input_graph._plc_graph, data_start.worker_to_parts.items()
        )
=======
        for w, st in data_start.worker_to_parts.items()
>>>>>>> 5bf07fb4
    ]

    wait(cupy_result)

    cudf_result = [client.submit(convert_to_cudf,
                                 cp_arrays)
                   for cp_arrays in cupy_result]
    wait(cudf_result)

    ddf = dask_cudf.from_delayed(cudf_result)

    if input_graph.renumbered:
        ddf = input_graph.unrenumber(ddf, 'vertex')
        ddf = input_graph.unrenumber(ddf, 'predecessor')
        ddf = ddf.fillna(-1)
    return ddf<|MERGE_RESOLUTION|>--- conflicted
+++ resolved
@@ -125,11 +125,7 @@
             start = cudf.Series(start)
         if isinstance(start, (cudf.DataFrame, cudf.Series)):
             # convert into a dask_cudf
-<<<<<<< HEAD
-            start = dask_cudf.from_cudf(start, input_graph.npartitions)
-=======
             start = dask_cudf.from_cudf(start, input_graph._npartitions)
->>>>>>> 5bf07fb4
 
     def check_valid_vertex(G, start):
         is_valid_vertex = G.has_node(start)
@@ -156,23 +152,13 @@
         client.submit(
             _call_plc_bfs,
             Comms.get_session_id(),
-<<<<<<< HEAD
-            mg_graph,
-=======
             input_graph._plc_graph[w],
->>>>>>> 5bf07fb4
             st[0],
             depth_limit,
             return_distances,
             workers=[w]
         )
-<<<<<<< HEAD
-        for mg_graph, (w, st) in zip(
-            input_graph._plc_graph, data_start.worker_to_parts.items()
-        )
-=======
         for w, st in data_start.worker_to_parts.items()
->>>>>>> 5bf07fb4
     ]
 
     wait(cupy_result)
