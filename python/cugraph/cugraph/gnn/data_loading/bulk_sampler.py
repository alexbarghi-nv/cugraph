--- conflicted
+++ resolved
@@ -198,27 +198,11 @@
             sample_fn = cugraph.dask.uniform_neighbor_sample
             self.__sample_call_args["_multiple_clients"] = True
 
-<<<<<<< HEAD
-        start_list = self.__batches[batch_id_filter][self.start_col_name]
-        batch_id_list = self.__batches[batch_id_filter][self.batch_col_name]
-
-        assert len(start_list) <= self.seeds_per_call
-        print(len(start_list), self.seeds_per_call, flush=True)
-        assert len(batch_id_list) <= self.seeds_per_call
-        print(len(batch_id_list), self.seeds_per_call, flush=True)
-
-        samples = sample_fn(
-            self.__graph,
-            **self.__sample_call_args,
-            start_list=start_list,
-            batch_id_list=batch_id_list,
-=======
         samples = sample_fn(
             self.__graph,
             **self.__sample_call_args,
             start_list=self.__batches[self.start_col_name][batch_id_filter],
             batch_id_list=self.__batches[self.batch_col_name][batch_id_filter],
->>>>>>> e1c44b76
             with_edge_properties=True,
         )
 
