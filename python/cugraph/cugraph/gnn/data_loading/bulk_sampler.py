# Copyright (c) 2023, NVIDIA CORPORATION.
# Licensed under the Apache License, Version 2.0 (the "License");
# you may not use this file except in compliance with the License.
# You may obtain a copy of the License at
#
#     http://www.apache.org/licenses/LICENSE-2.0
#
# Unless required by applicable law or agreed to in writing, software
# distributed under the License is distributed on an "AS IS" BASIS,
# WITHOUT WARRANTIES OR CONDITIONS OF ANY KIND, either express or implied.
# See the License for the specific language governing permissions and
# limitations under the License.

import os

from typing import Union

import cudf
import dask_cudf
import cugraph
import pylibcugraph


class EXPERIMENTAL__BulkSampler:
    start_col_name = "_START_"
    batch_col_name = "_BATCH_"

    def __init__(
        self,
        batch_size: int,
        output_path: str,
        graph,
        seeds_per_call: int = 200_000,
        batches_per_partition=100,
        rank: int = 0,
        **kwargs,
    ):
        """
        Constructs a new BulkSampler

        Parameters
        ----------
        batch_size: int
            The size of each batch.
        output_path: str
            The directory where results will be stored.
        graph: cugraph.Graph
            The cugraph graph to operate upon.
        seeds_per_call: int (optional, default=200,000)
            The number of seeds (start vertices) that can be processed by
            a single sampling call.
        batches_per_partition: int (optional, default=100)
            The number of batches outputted to a single parquet partition.
        rank: int (optional, default=0)
            The rank of this sampler.  Used to isolate this sampler from
            others that may be running on other nodes.
        kwargs: kwargs
            Keyword arguments to be passed to the sampler (i.e. fanout).
        """

        max_batches_per_partition = seeds_per_call // batch_size
        if batches_per_partition > max_batches_per_partition:
            import warnings

            warnings.warn(
                f"batches_per_partition ({batches_per_partition}) is >"
                f" seeds_per_call / batch size ({max_batches_per_partition})"
                "; automatically setting batches_per_partition to "
                "{max_batches_per_partition}"
            )
            batches_per_partition = max_batches_per_partition

        self.__batch_size = batch_size
        self.__output_path = output_path
        self.__graph = graph
        self.__seeds_per_call = seeds_per_call
        self.__batches_per_partition = batches_per_partition
        self.__rank = rank
        self.__batches = None
        self.__sample_call_args = kwargs

    @property
    def rank(self) -> int:
        return self.__rank

    @property
    def seeds_per_call(self) -> int:
        return self.__seeds_per_call

    @property
    def batch_size(self) -> int:
        return self.__batch_size

    @property
    def batches_per_partition(self) -> int:
        return self.__batches_per_partition

    @property
    def size(self) -> int:
        if self.__batches is None:
            return 0
        else:
            return len(self.__batches)

    def add_batches(
        self,
        df: Union[cudf.DataFrame, dask_cudf.DataFrame],
        start_col_name: str,
        batch_col_name: str,
    ) -> None:
        """
        Adds batches to this BulkSampler.

        Parameters
        ----------
        df: cudf.DataFrame or dask_cudf.DataFrame
            Contains columns for vertex ids, batch id
        start_col_name: str
            Name of the column containing the start vertices
        batch_col_name: str
            Name of the column containing the batch ids

        Returns
        -------
        None

        Examples
        --------
        >>> import cudf
        >>> from cugraph.experimental.gnn import BulkSampler
        >>> from cugraph.experimental.datasets import karate
        >>> import tempfile
        >>> df = cudf.DataFrame({
        ...     "start_vid": [0, 4, 2, 3, 9, 11],
        ...     "start_batch": cudf.Series(
        ...         [0, 0, 0, 1, 1, 1], dtype="int32")})
        >>> output_tempdir = tempfile.TemporaryDirectory()
        >>> bulk_sampler = BulkSampler(
        ...     batch_size=3,
        ...     output_path=output_tempdir.name,
        ...     graph=karate.get_graph(fetch=True))
        >>> bulk_sampler.add_batches(
        ...     df,
        ...     start_col_name="start_vid",
        ...     batch_col_name="start_batch")
        """
        df = df.rename(
            columns={
                start_col_name: self.start_col_name,
                batch_col_name: self.batch_col_name,
            }
        )

        if self.__batches is None:
            self.__batches = df
        else:
            if isinstance(df, type(self.__batches)):
                if isinstance(df, dask_cudf.DataFrame):
                    concat_fn = dask_cudf.concat
                else:
                    concat_fn = cudf.concat
                self.__batches = concat_fn([self.__batches, df])
            else:
                raise TypeError(
                    "Provided batches must match the dataframe"
                    " type of previous batches!"
                )

        if self.size >= self.seeds_per_call:
            self.flush()

    def flush(self) -> None:
        """
        Computes all uncomputed batches
        """
        if self.size == 0:
            return
        self.__batches.reset_index(drop=True)

        min_batch_id = self.__batches[self.batch_col_name].min()
        if isinstance(self.__batches, dask_cudf.DataFrame):
            min_batch_id = min_batch_id.compute()
        min_batch_id = int(min_batch_id)

        partition_size = self.batches_per_partition * self.batch_size
        partitions_per_call = (
            self.seeds_per_call + partition_size - 1
        ) // partition_size
        npartitions = partitions_per_call

        max_batch_id = min_batch_id + npartitions * self.batches_per_partition - 1
        batch_id_filter = self.__batches[self.batch_col_name] <= max_batch_id

<<<<<<< HEAD
        if isinstance(self.__graph._plc_graph, pylibcugraph.graphs.SGGraph):
            sample_fn = cugraph.uniform_neighbor_sample
        else:
            sample_fn = cugraph.dask.uniform_neighbor_sample
            self.__sample_call_args["_multiple_clients"] = True

        samples = sample_fn(
            self.__graph,
            **self.__sample_call_args,
            start_list=self.__batches[self.start_col_name][batch_id_filter],
            batch_id_list=self.__batches[self.batch_col_name][batch_id_filter],
            with_edge_properties=True,
        )

=======
        single_gpu = isinstance(self.__graph._plc_graph, pylibcugraph.graphs.SGGraph)
        start_list = self.__batches[self.start_col_name][batch_id_filter]
        batch_id_list = self.__batches[self.batch_col_name][batch_id_filter]

        if single_gpu:
            samples = cugraph.uniform_neighbor_sample(
                self.__graph,
                **self.__sample_call_args,
                start_list=start_list,
                batch_id_list=batch_id_list,
                with_edge_properties=True,
            )
        else:
            samples = cugraph.dask.uniform_neighbor_sample(
                self.__graph,
                **self.__sample_call_args,
                start_list=start_list,
                batch_id_list=batch_id_list,
                with_edge_properties=True,
                _multiple_clients=True,
            )
>>>>>>> b10978ca
        self.__batches = self.__batches[~batch_id_filter]
        self.__write(samples, min_batch_id, npartitions)

        if self.size > 0:
            self.flush()

    def __write(
        self,
        samples: Union[cudf.DataFrame, dask_cudf.DataFrame],
        min_batch_id: int,
        npartitions: int,
    ) -> None:
        # Ensure each rank writes to its own partition so there is no conflict
        outer_partition = f"rank={self.__rank}"
        outer_partition_path = os.path.join(self.__output_path, outer_partition)
        os.makedirs(outer_partition_path, exist_ok=True)

        for partition_k in range(npartitions):
            ix_partition_start_inclusive = (
                min_batch_id + partition_k * self.batches_per_partition
            )
            ix_partition_end_inclusive = (
                min_batch_id + (partition_k + 1) * self.batches_per_partition - 1
            )
            f = (samples.batch_id >= ix_partition_start_inclusive) & (
                samples.batch_id <= ix_partition_end_inclusive
            )
            if len(samples[f]) == 0:
                break

            ix_partition_end_inclusive = samples[f].batch_id.max()
            if hasattr(ix_partition_end_inclusive, "compute"):
                ix_partition_end_inclusive = ix_partition_end_inclusive.compute()
            ix_partition_end_inclusive = int(ix_partition_end_inclusive)

            inner_path = os.path.join(
                outer_partition_path,
                f"batch={ix_partition_start_inclusive}-{ix_partition_end_inclusive}"
                ".parquet",
            )

            samples[f].to_parquet(inner_path, index=False)<|MERGE_RESOLUTION|>--- conflicted
+++ resolved
@@ -191,7 +191,6 @@
         max_batch_id = min_batch_id + npartitions * self.batches_per_partition - 1
         batch_id_filter = self.__batches[self.batch_col_name] <= max_batch_id
 
-<<<<<<< HEAD
         if isinstance(self.__graph._plc_graph, pylibcugraph.graphs.SGGraph):
             sample_fn = cugraph.uniform_neighbor_sample
         else:
@@ -206,29 +205,6 @@
             with_edge_properties=True,
         )
 
-=======
-        single_gpu = isinstance(self.__graph._plc_graph, pylibcugraph.graphs.SGGraph)
-        start_list = self.__batches[self.start_col_name][batch_id_filter]
-        batch_id_list = self.__batches[self.batch_col_name][batch_id_filter]
-
-        if single_gpu:
-            samples = cugraph.uniform_neighbor_sample(
-                self.__graph,
-                **self.__sample_call_args,
-                start_list=start_list,
-                batch_id_list=batch_id_list,
-                with_edge_properties=True,
-            )
-        else:
-            samples = cugraph.dask.uniform_neighbor_sample(
-                self.__graph,
-                **self.__sample_call_args,
-                start_list=start_list,
-                batch_id_list=batch_id_list,
-                with_edge_properties=True,
-                _multiple_clients=True,
-            )
->>>>>>> b10978ca
         self.__batches = self.__batches[~batch_id_filter]
         self.__write(samples, min_batch_id, npartitions)
 
