--- conflicted
+++ resolved
@@ -469,12 +469,6 @@
             [sampling_results.destinations, sampling_results.sources]
         ).unique()
 
-<<<<<<< HEAD
-        noi = self.__graph.get_vertex_data(
-            nodes_of_interest.compute().values_host if self.is_mg
-              else nodes_of_interest,
-            columns=[self.__graph.type_col_name]
-=======
         if self.is_mg:
             nodes_of_interest = nodes_of_interest.compute()
 
@@ -491,7 +485,6 @@
         row_dict, col_dict = self.__get_renumbered_edges_from_sample(
             sampling_results,
             noi_index
->>>>>>> 9ee03f2e
         )
 
         return (noi_groups, row_dict, col_dict, noi_tensors)
