--- conflicted
+++ resolved
@@ -386,10 +386,7 @@
         fanout_vals=[2, 2],
         with_replacement=False,
         with_edge_properties=True,
-<<<<<<< HEAD
-=======
         random_state=80,
->>>>>>> e95208ec
     )
 
     assert sorted(sampling_results.sources.values_host.tolist()) == [0, 0, 1, 1, 2, 2]
@@ -442,10 +439,7 @@
         fanout_vals=[2, 2],
         with_replacement=False,
         with_edge_properties=True,
-<<<<<<< HEAD
-=======
         random_state=32,
->>>>>>> e95208ec
     )
 
     assert sampling_results.empty