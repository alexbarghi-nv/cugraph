--- conflicted
+++ resolved
@@ -36,14 +36,10 @@
 
 @pytest.fixture(scope="module")
 def dask_client():
-<<<<<<< HEAD
-    client, cluster = start_dask_client(protocol="tcp")
-=======
     n_devices = os.getenv("DASK_NUM_WORKERS", 4)
     n_devices = int(n_devices)
 
     visible_devices = ",".join([str(i) for i in range(1, n_devices + 1)])
->>>>>>> fc626cf4
 
     cluster = LocalCUDACluster(
         protocol="ucx", rmm_pool_size="25GB", CUDA_VISIBLE_DEVICES=visible_devices
