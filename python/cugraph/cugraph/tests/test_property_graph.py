# Copyright (c) 2021-2022, NVIDIA CORPORATION.
# Licensed under the Apache License, Version 2.0 (the "License");
# you may not use this file except in compliance with the License.
# You may obtain a copy of the License at
#
#     http://www.apache.org/licenses/LICENSE-2.0
#
# Unless required by applicable law or agreed to in writing, software
# distributed under the License is distributed on an "AS IS" BASIS,
# WITHOUT WARRANTIES OR CONDITIONS OF ANY KIND, either express or implied.
# See the License for the specific language governing permissions and
# limitations under the License.

import time
import gc

import pytest
import pandas as pd
import numpy as np
import cudf
from cudf.testing import assert_frame_equal, assert_series_equal

# If the rapids-pytest-benchmark plugin is installed, the "gpubenchmark"
# fixture will be available automatically. Check that this fixture is available
# by trying to import rapids_pytest_benchmark, and if that fails, set
# "gpubenchmark" to the standard "benchmark" fixture provided by
# pytest-benchmark.
try:
    import rapids_pytest_benchmark  # noqa: F401
except ImportError:
    import pytest_benchmark
    gpubenchmark = pytest_benchmark.plugin.benchmark

import cugraph
from cugraph.generators import rmat
from cugraph.testing import utils


def type_is_categorical(pG):
    return (
        (
            pG._vertex_prop_dataframe is None or
            pG._vertex_prop_dataframe.dtypes[pG.type_col_name] == 'category'
        ) and (
            pG._edge_prop_dataframe is None or
            pG._edge_prop_dataframe.dtypes[pG.type_col_name] == 'category'
        )
    )


# =============================================================================
# Test data
# =============================================================================

dataset1 = {
    "merchants": [
        ["merchant_id", "merchant_location", "merchant_size", "merchant_sales",
         "merchant_num_employees", "merchant_name"],
        [(11, 78750, 44, 123.2, 12, "north"),
         (4, 78757, 112, 234.99, 18, "south"),
         (21, 44145, 83, 992.1, 27, "east"),
         (16, 47906, 92, 32.43, 5, "west"),
         (86, 47906, 192, 2.43, 51, "west"),
         ]
     ],
    "users": [
        ["user_id", "user_location", "vertical"],
        [(89021, 78757, 0),
         (32431, 78750, 1),
         (89216, 78757, 1),
         (78634, 47906, 0),
         ]
     ],
    "taxpayers": [
        ["payer_id", "amount"],
        [(11, 1123.98),
         (4, 3243.7),
         (21, 8932.3),
         (16, 3241.77),
         (86, 789.2),
         (89021, 23.98),
         (78634, 41.77),
         ]
    ],
    "transactions": [
        ["user_id", "merchant_id", "volume", "time", "card_num", "card_type"],
        [(89021, 11, 33.2, 1639084966.5513437, 123456, "MC"),
         (89216, 4, None, 1639085163.481217, 8832, "CASH"),
         (78634, 16, 72.0, 1639084912.567394, 4321, "DEBIT"),
         (32431, 4, 103.2, 1639084721.354346, 98124, "V"),
         ]
     ],
    "relationships": [
        ["user_id_1", "user_id_2", "relationship_type"],
        [(89216, 89021, 9),
         (89216, 32431, 9),
         (32431, 78634, 8),
         (78634, 89216, 8),
         ]
     ],
    "referrals": [
        ["user_id_1", "user_id_2", "merchant_id", "stars"],
        [(89216, 78634, 11, 5),
         (89021, 89216, 4, 4),
         (89021, 89216, 21, 3),
         (89021, 89216, 11, 3),
         (89021, 78634, 21, 4),
         (78634, 32431, 11, 4),
         ]
     ],
}


dataset2 = {
    "simple": [
        ["src", "dst", "some_property"],
        [(99, 22, "a"),
         (98, 34, "b"),
         (97, 56, "c"),
         (96, 88, "d"),
         ]
    ],
}

# Placeholder for a directed Graph instance. This is not constructed here in
# order to prevent cuGraph code from running on import, which would prevent
# proper pytest collection if an exception is raised. See setup_function().
DiGraph_inst = None


# =============================================================================
# Pytest Setup / Teardown - called for each test function
# =============================================================================
def setup_function():
    global DiGraph_inst

    gc.collect()
    # Set the global DiGraph_inst. This is used for calls that require a Graph
    # type or instance to be provided for tests that use a directed graph.
    DiGraph_inst = cugraph.Graph(directed=True)  # noqa: F841


# =============================================================================
# Pytest fixtures
# =============================================================================
@pytest.fixture(scope="function", autouse=True)
def raise_on_pandas_warning():
    """Raise when pandas gives SettingWithCopyWarning warning"""
    # Perhaps we should put this in pytest.ini, pyproject.toml, or conftest.py
    import warnings

    filters = list(warnings.filters)
    warnings.filterwarnings(
        "error",
        category=pd.core.common.SettingWithCopyWarning
    )
    yield
    warnings.filters = filters


df_types = [cudf.DataFrame, pd.DataFrame]


def df_type_id(dataframe_type):
    """
    Return a string that describes the dataframe_type, used for test output.
    """
    s = "df_type="
    if dataframe_type == cudf.DataFrame:
        return s+"cudf.DataFrame"
    if dataframe_type == pd.DataFrame:
        return s+"pandas.DataFrame"
    return s+"?"


df_types_fixture_params = utils.genFixtureParamsProduct((df_types, df_type_id))


@pytest.fixture(scope="module", params=df_types_fixture_params)
def dataset1_PropertyGraph(request):
    """
    Fixture which returns an instance of a PropertyGraph with vertex and edge
    data added from dataset1, parameterized for different DataFrame types.
    """
    dataframe_type = request.param[0]
    from cugraph.experimental import PropertyGraph

    (merchants, users, taxpayers,
     transactions, relationships, referrals) = dataset1.values()

    pG = PropertyGraph()

    # Vertex and edge data is added as one or more DataFrames; either a Pandas
    # DataFrame to keep data on the CPU, a cuDF DataFrame to keep data on GPU,
    # or a dask_cudf DataFrame to keep data on distributed GPUs.

    # For dataset1: vertices are merchants and users, edges are transactions,
    # relationships, and referrals.

    # property_columns=None (the default) means all columns except
    # vertex_col_name will be used as properties for the vertices/edges.

    pG.add_vertex_data(dataframe_type(columns=merchants[0],
                                      data=merchants[1]),
                       type_name="merchants",
                       vertex_col_name="merchant_id",
                       property_columns=None)
    pG.add_vertex_data(dataframe_type(columns=users[0],
                                      data=users[1]),
                       type_name="users",
                       vertex_col_name="user_id",
                       property_columns=None)
    # Do not add taxpayers since that may now be considered invalid input (it
    # adds the same vertices under different types, which leads to the same
    # vertex ID appearing in the internal vertex prop table.
    #
    # FIXME: determine if this should be allowed or not then either remove
    # "taxpayers" or uncomment it.
    """
    pG.add_vertex_data(dataframe_type(columns=taxpayers[0],
                                      data=taxpayers[1]),
                       type_name="taxpayers",
                       vertex_col_name="payer_id",
                       property_columns=None)
    """
    pG.add_edge_data(dataframe_type(columns=transactions[0],
                                    data=transactions[1]),
                     type_name="transactions",
                     vertex_col_names=("user_id", "merchant_id"),
                     property_columns=None)
    pG.add_edge_data(dataframe_type(columns=relationships[0],
                                    data=relationships[1]),
                     type_name="relationships",
                     vertex_col_names=("user_id_1", "user_id_2"),
                     property_columns=None)
    pG.add_edge_data(dataframe_type(columns=referrals[0],
                                    data=referrals[1]),
                     type_name="referrals",
                     vertex_col_names=("user_id_1",
                                       "user_id_2"),
                     property_columns=None)

    assert type_is_categorical(pG)
    return (pG, dataset1)


@pytest.fixture(scope="module", params=df_types_fixture_params)
def dataset2_simple_PropertyGraph(request):
    """
    Fixture which returns an instance of a PropertyGraph with only edge
    data added from dataset2, parameterized for different DataFrame types.
    """
    dataframe_type = request.param[0]
    from cugraph.experimental import PropertyGraph

    dataframe_type = cudf.DataFrame
    simple = dataset2["simple"]
    pG = PropertyGraph()
    df = dataframe_type(columns=simple[0], data=simple[1])

    pG.add_edge_data(df, vertex_col_names=("src", "dst"))

    assert type_is_categorical(pG)
    return (pG, simple)


@pytest.fixture(scope="module", params=df_types_fixture_params)
def cyber_PropertyGraph(request):
    """
    Fixture which returns an instance of a PropertyGraph with vertex and edge
    data added from the cyber.csv dataset, parameterized for different
    DataFrame types.
    """
    from cugraph.experimental import PropertyGraph

    dataframe_type = request.param[0]
    cyber_csv = utils.RAPIDS_DATASET_ROOT_DIR_PATH/"cyber.csv"
    source_col_name = "srcip"
    dest_col_name = "dstip"

    if dataframe_type is pd.DataFrame:
        read_csv = pd.read_csv
    else:
        read_csv = cudf.read_csv
    df = read_csv(cyber_csv, delimiter=",",
                  dtype={"idx": "int32",
                         source_col_name: "str",
                         dest_col_name: "str"},
                  header=0)

    pG = PropertyGraph()
    pG.add_edge_data(df, (source_col_name, dest_col_name))

    assert type_is_categorical(pG)
    return pG


@pytest.fixture(scope="module", params=df_types_fixture_params)
def rmat_PropertyGraph():
    """
    Fixture which uses the RMAT generator to generate a cuDF DataFrame
    edgelist, then uses it to add vertex and edge data to a PropertyGraph
    instance, then returns the (PropertyGraph, DataFrame) instances in a tuple.
    """
    from cugraph.experimental import PropertyGraph

    source_col_name = "src"
    dest_col_name = "dst"
    weight_col_name = "weight"
    scale = 20
    edgefactor = 16
    seed = 42
    df = rmat(scale,
              (2**scale)*edgefactor,
              0.57,  # from Graph500
              0.19,  # from Graph500
              0.19,  # from Graph500
              seed,
              clip_and_flip=False,
              scramble_vertex_ids=True,
              create_using=None,  # None == return edgelist
              mg=False
              )
    rng = np.random.default_rng(seed)
    df[weight_col_name] = rng.random(size=len(df))

    pG = PropertyGraph()
    pG.add_edge_data(df, (source_col_name, dest_col_name))

    assert type_is_categorical(pG)
    return (pG, df)


# =============================================================================
# Tests
# =============================================================================
@pytest.mark.parametrize("df_type", df_types, ids=df_type_id)
def test_add_vertex_data(df_type):
    """
    add_vertex_data() on "merchants" table, all properties.
    """
    from cugraph.experimental import PropertyGraph

    merchants = dataset1["merchants"]
    merchants_df = df_type(columns=merchants[0],
                           data=merchants[1])

    pG = PropertyGraph()
    pG.add_vertex_data(merchants_df,
                       type_name="merchants",
                       vertex_col_name="merchant_id",
                       property_columns=None)
    assert pG.get_num_vertices() == 5
    assert pG.get_num_vertices('merchants') == 5
    assert pG.get_num_edges() == 0
    expected_props = set(merchants[0].copy()) - {'merchant_id'}
    assert sorted(pG.vertex_property_names) == sorted(expected_props)
    assert type_is_categorical(pG)


@pytest.mark.parametrize("df_type", df_types, ids=df_type_id)
def test_num_vertices(df_type):
    """
    Ensures get_num_vertices is correct after various additions of data.
    """
    from cugraph.experimental import PropertyGraph

    merchants = dataset1["merchants"]
    merchants_df = df_type(columns=merchants[0],
                           data=merchants[1])

    pG = PropertyGraph()
    assert pG.get_num_vertices() == 0
    assert pG.get_num_vertices('unknown_type') == 0
    assert pG.get_num_edges('unknown_type') == 0
    pG.add_vertex_data(merchants_df,
                       type_name="merchants",
                       vertex_col_name="merchant_id",
                       property_columns=None)

    # Test caching - the second retrieval should always be faster
    st = time.time()
    assert pG.get_num_vertices() == 5
    compute_time = time.time() - st
    assert pG.get_num_edges() == 0

    st = time.time()
    assert pG.get_num_vertices() == 5
    cache_retrieval_time = time.time() - st
    assert cache_retrieval_time < compute_time

    users = dataset1["users"]
    users_df = df_type(columns=users[0], data=users[1])

    pG.add_vertex_data(users_df,
                       type_name="users",
                       vertex_col_name="user_id",
                       property_columns=None)

    assert pG.get_num_vertices() == 9
    assert pG.get_num_vertices('merchants') == 5
    assert pG.get_num_vertices('users') == 4
    assert pG.get_num_edges() == 0

    # The taxpayers table does not add new unique vertices, it only adds
    # properties to vertices already present in the merchants and users
    # tables.
    taxpayers = dataset1["taxpayers"]
    taxpayers_df = df_type(columns=taxpayers[0],
                           data=taxpayers[1])

    pG.add_vertex_data(taxpayers_df,
                       type_name="taxpayers",
                       vertex_col_name="payer_id",
                       property_columns=None)

    assert pG.get_num_vertices() == 9
    assert pG.get_num_vertices('merchants') == 5
    assert pG.get_num_vertices('users') == 4
    assert pG.get_num_vertices('unknown_type') == 0
    assert pG.get_num_edges() == 0
    assert type_is_categorical(pG)


@pytest.mark.parametrize("df_type", df_types, ids=df_type_id)
def test_type_names(df_type):
    from cugraph.experimental import PropertyGraph

    pG = PropertyGraph()
    assert pG.edge_types == set()
    assert pG.vertex_types == set()

    df = df_type({"src": [99, 98, 97],
                  "dst": [22, 34, 56],
                  "some_property": ["a", "b", "c"],
                  })
    pG.add_edge_data(df, vertex_col_names=("src", "dst"))
    assert pG.edge_types == set([""])
    assert pG.vertex_types == set([""])

    df = df_type({"vertex": [98, 97],
                  "some_property": ["a", "b"],
                  })
    pG.add_vertex_data(df, type_name="vtype", vertex_col_name="vertex")
    assert pG.edge_types == set([""])
    assert pG.vertex_types == set(["", "vtype"])

    df = df_type({"src": [199, 98, 197],
                  "dst": [22, 134, 56],
                  "some_property": ["a", "b", "c"],
                  })
    pG.add_edge_data(df, type_name="etype", vertex_col_names=("src", "dst"))
    assert pG.edge_types == set(["", "etype"])
    assert pG.vertex_types == set(["", "vtype"])
    assert type_is_categorical(pG)


@pytest.mark.parametrize("df_type", df_types, ids=df_type_id)
def test_num_vertices_include_edge_data(df_type):
    """
    Ensures get_num_vertices is correct after various additions of data.
    """
    from cugraph.experimental import PropertyGraph

    (merchants, users, taxpayers,
     transactions, relationships, referrals) = dataset1.values()

    pG = PropertyGraph()
    assert pG.get_num_vertices(include_edge_data=False) == 0
    assert pG.get_num_vertices("", include_edge_data=False) == 0

    pG.add_edge_data(df_type(columns=transactions[0],
                             data=transactions[1]),
                     type_name="transactions",
                     vertex_col_names=("user_id", "merchant_id"),
                     property_columns=None)

    assert pG.get_num_vertices(include_edge_data=False) == 0
    assert pG.get_num_vertices("", include_edge_data=False) == 0
    assert pG.get_num_vertices(include_edge_data=True) == 7
    assert pG.get_num_vertices("", include_edge_data=True) == 7
    pG.add_vertex_data(df_type(columns=merchants[0],
                               data=merchants[1]),
                       # type_name="merchants",  # Use default!
                       vertex_col_name="merchant_id",
                       property_columns=None)
    assert pG.get_num_vertices(include_edge_data=False) == 5
    assert pG.get_num_vertices("", include_edge_data=False) == 5
    assert pG.get_num_vertices(include_edge_data=True) == 9
    assert pG.get_num_vertices("", include_edge_data=True) == 9
    pG.add_vertex_data(df_type(columns=users[0],
                               data=users[1]),
                       type_name="users",
                       vertex_col_name="user_id",
                       property_columns=None)
    assert pG.get_num_vertices(include_edge_data=False) == 9
    assert pG.get_num_vertices("", include_edge_data=False) == 5
    assert pG.get_num_vertices("users", include_edge_data=False) == 4
    # All vertices now have vertex data, so this should match
    assert pG.get_num_vertices(include_edge_data=True) == 9
    assert pG.get_num_vertices("", include_edge_data=True) == 5
    assert pG.get_num_vertices("users", include_edge_data=True) == 4


@pytest.mark.parametrize("df_type", df_types, ids=df_type_id)
def test_num_vertices_with_properties(df_type):
    """
    Checks that the num_vertices_with_properties attr is set to the number of
    vertices that have properties, as opposed to just num_vertices which also
    includes all verts in the graph edgelist.
    """
    from cugraph.experimental import PropertyGraph

    pG = PropertyGraph()
    df = df_type({"src": [99, 98, 97],
                  "dst": [22, 34, 56],
                  "some_property": ["a", "b", "c"],
                  })
    pG.add_edge_data(df, vertex_col_names=("src", "dst"))

    assert pG.get_num_vertices() == 6
    assert pG.get_num_vertices(include_edge_data=False) == 0

    df = df_type({"vertex": [98, 97],
                  "some_property": ["a", "b"],
                  })
    pG.add_vertex_data(df, vertex_col_name="vertex")

    assert pG.get_num_vertices() == 6
    assert pG.get_num_vertices(include_edge_data=False) == 2


def test_edges_attr(dataset2_simple_PropertyGraph):
    """
    Ensure the edges attr returns the src, dst, edge_id columns properly.
    """
    (pG, data) = dataset2_simple_PropertyGraph

    # create a DF without the properties (ie. the last column)
    expected_edges = cudf.DataFrame(columns=[pG.src_col_name, pG.dst_col_name],
                                    data=[(i, j) for (i, j, k) in data[1]])
    actual_edges = pG.edges[[pG.src_col_name, pG.dst_col_name]]

    assert_frame_equal(expected_edges.sort_values(by=pG.src_col_name,
                                                  ignore_index=True),
                       actual_edges.sort_values(by=pG.src_col_name,
                                                ignore_index=True))
    edge_ids = pG.edges[pG.edge_id_col_name]
    expected_num_edges = len(data[1])
    assert len(edge_ids) == expected_num_edges
    assert edge_ids.nunique() == expected_num_edges


#@pytest.mark.skip(reason="This is failing in 22.10 CI with the following "
#                         "error: TypeError: only list-like objects are "
#                         "allowed to be passed to isin(), you passed a [int]")
def test_get_vertex_data(dataset1_PropertyGraph):
    """
    Ensure PG.get_vertex_data() returns the correct data based on vertex IDs
    passed in.
    """
    (pG, data) = dataset1_PropertyGraph

    # Ensure the generated vertex IDs are unique
    all_vertex_data = pG.get_vertex_data()
    assert all_vertex_data[pG.vertex_col_name].nunique() == \
        len(all_vertex_data)

    # Test getting a subset of data
    # Use the appropriate series type based on input
    # FIXME: do not use the debug _vertex_prop_dataframe to determine type
    if isinstance(pG._vertex_prop_dataframe, cudf.DataFrame):
        vert_ids = cudf.Series([11, 4, 21])
    else:
        vert_ids = pd.Series([11, 4, 21])

    some_vertex_data = pG.get_vertex_data(vert_ids)
    actual_vertex_ids = some_vertex_data[pG.vertex_col_name]
    if hasattr(actual_vertex_ids, "values_host"):
        actual_vertex_ids = actual_vertex_ids.values_host
    if hasattr(vert_ids, "values_host"):
        vert_ids = vert_ids.values_host
    assert sorted(actual_vertex_ids) == sorted(vert_ids)

    expected_columns = set([pG.vertex_col_name, pG.type_col_name])
    for d in ["merchants", "users"]:
        for name in data[d][0]:
            expected_columns.add(name)
    expected_columns -= {'merchant_id', 'user_id'}
    actual_columns = set(some_vertex_data.columns)
    assert actual_columns == expected_columns

    # Test with specific columns and types
    vert_type = "merchants"
    columns = ["merchant_location", "merchant_size"]

    some_vertex_data = pG.get_vertex_data(types=[vert_type], columns=columns)
    # Ensure the returned df is the right length and includes only the
    # vert/type + specified columns
    standard_vert_columns = [pG.vertex_col_name, pG.type_col_name]
    assert len(some_vertex_data) == len(data[vert_type][1])
    assert (
        sorted(some_vertex_data.columns) ==
        sorted(columns + standard_vert_columns)
    )

    # Test with all params specified
    vert_ids = [11, 4, 21]
    vert_type = "merchants"
    columns = ["merchant_location", "merchant_size"]

    some_vertex_data = pG.get_vertex_data(vertex_ids=vert_ids,
                                          types=[vert_type],
                                          columns=columns)
    # Ensure the returned df is the right length and includes at least the
    # specified columns.
    assert len(some_vertex_data) == len(vert_ids)
    assert set(columns) - set(some_vertex_data.columns) == set()

    # Allow a single vertex type and single vertex id to be passed in
    df1 = pG.get_vertex_data(vertex_ids=[11], types=[vert_type])
    df2 = pG.get_vertex_data(vertex_ids=11, types=vert_type)
    assert len(df1) == 1
    assert df1.shape == df2.shape
    # assert_frame_equal(df1, df2, check_like=True)


#@pytest.mark.skip(reason="This is failing in 22.10 CI with the following "
#                         "error: TypeError: only list-like objects are "
#                         "allowed to be passed to isin(), you passed a [int]")
def test_get_edge_data(dataset1_PropertyGraph):
    """
    Ensure PG.get_edge_data() returns the correct data based on edge IDs passed
    in.
    """
    (pG, data) = dataset1_PropertyGraph

    # Ensure the generated edge IDs are unique
    all_edge_data = pG.get_edge_data()
    assert all_edge_data[pG.edge_id_col_name].nunique() == len(all_edge_data)

    # Test with specific edge IDs
    edge_ids = [4, 5, 6]
    some_edge_data = pG.get_edge_data(edge_ids)
    actual_edge_ids = some_edge_data[pG.edge_id_col_name]
    if hasattr(actual_edge_ids, "values_host"):
        actual_edge_ids = actual_edge_ids.values_host
    assert sorted(actual_edge_ids) == sorted(edge_ids)

    # Create a list of expected column names from the three input tables
    expected_columns = set([pG.src_col_name, pG.dst_col_name,
                            pG.edge_id_col_name, pG.type_col_name])
    for d in ["transactions", "relationships", "referrals"]:
        for name in data[d][0]:
            expected_columns.add(name)
    expected_columns -= {'user_id', 'user_id_1', 'user_id_2'}

    actual_columns = set(some_edge_data.columns)

    assert actual_columns == expected_columns

    # Test with specific columns and types
    edge_type = "transactions"
    columns = ["card_num", "card_type"]

    some_edge_data = pG.get_edge_data(types=[edge_type], columns=columns)
    # Ensure the returned df is the right length and includes only the
    # src/dst/id/type + specified columns
    standard_edge_columns = [pG.src_col_name, pG.dst_col_name,
                             pG.edge_id_col_name, pG.type_col_name]
    assert len(some_edge_data) == len(data[edge_type][1])
    assert (
        sorted(some_edge_data.columns) ==
        sorted(columns + standard_edge_columns)
    )

    # Test with all params specified
    # FIXME: since edge IDs are generated, assume that these are correct based
    # on the intended edges being the first three added.
    edge_ids = [0, 1, 2]
    edge_type = "transactions"
    columns = ["card_num", "card_type"]
    some_edge_data = pG.get_edge_data(edge_ids=edge_ids,
                                      types=[edge_type],
                                      columns=columns)
    # Ensure the returned df is the right length and includes at least the
    # specified columns.
    assert len(some_edge_data) == len(edge_ids)
    assert set(columns) - set(some_edge_data.columns) == set()

    # Allow a single edge type and single edge id to be passed in
    df1 = pG.get_edge_data(edge_ids=[1], types=[edge_type])
    df2 = pG.get_edge_data(edge_ids=1, types=edge_type)
    assert len(df1) == 1
    assert df1.shape == df2.shape
    # assert_frame_equal(df1, df2, check_like=True)


@pytest.mark.parametrize("df_type", df_types, ids=df_type_id)
def test_null_data(df_type):
    """
    test for null data
    """
    from cugraph.experimental import PropertyGraph

    pG = PropertyGraph()

    assert pG.get_num_vertices() == 0
    assert pG.get_num_edges() == 0
    assert sorted(pG.vertex_property_names) == sorted([])
    assert type_is_categorical(pG)


@pytest.mark.parametrize("df_type", df_types, ids=df_type_id)
def test_add_vertex_data_prop_columns(df_type):
    """
    add_vertex_data() on "merchants" table, subset of properties.
    """
    from cugraph.experimental import PropertyGraph

    merchants = dataset1["merchants"]
    merchants_df = df_type(columns=merchants[0],
                           data=merchants[1])
    expected_props = ["merchant_name", "merchant_sales", "merchant_location"]

    pG = PropertyGraph()
    pG.add_vertex_data(merchants_df,
                       type_name="merchants",
                       vertex_col_name="merchant_id",
                       property_columns=expected_props)

    assert pG.get_num_vertices() == 5
    assert pG.get_num_vertices('merchants') == 5
    assert pG.get_num_edges() == 0
    assert sorted(pG.vertex_property_names) == sorted(expected_props)
    assert type_is_categorical(pG)


def test_add_vertex_data_bad_args():
    """
    add_vertex_data() with various bad args, checks that proper exceptions are
    raised.
    """
    from cugraph.experimental import PropertyGraph

    merchants = dataset1["merchants"]
    merchants_df = cudf.DataFrame(columns=merchants[0],
                                  data=merchants[1])

    pG = PropertyGraph()
    with pytest.raises(TypeError):
        pG.add_vertex_data(42,
                           type_name="merchants",
                           vertex_col_name="merchant_id",
                           property_columns=None)
    with pytest.raises(TypeError):
        pG.add_vertex_data(merchants_df,
                           type_name=42,
                           vertex_col_name="merchant_id",
                           property_columns=None)
    with pytest.raises(ValueError):
        pG.add_vertex_data(merchants_df,
                           type_name="merchants",
                           vertex_col_name="bad_column_name",
                           property_columns=None)
    with pytest.raises(ValueError):
        pG.add_vertex_data(merchants_df,
                           type_name="merchants",
                           vertex_col_name="merchant_id",
                           property_columns=["bad_column_name",
                                             "merchant_name"])
    with pytest.raises(TypeError):
        pG.add_vertex_data(merchants_df,
                           type_name="merchants",
                           vertex_col_name="merchant_id",
                           property_columns="merchant_name")


@pytest.mark.parametrize("df_type", df_types, ids=df_type_id)
def test_add_edge_data(df_type):
    """
    add_edge_data() on "transactions" table, all properties.
    """
    from cugraph.experimental import PropertyGraph

    transactions = dataset1["transactions"]
    transactions_df = df_type(columns=transactions[0],
                              data=transactions[1])

    pG = PropertyGraph()
    pG.add_edge_data(transactions_df,
                     type_name="transactions",
                     vertex_col_names=("user_id", "merchant_id"),
                     property_columns=None)

    assert pG.get_num_vertices() == 7
    # 'transactions' is edge type, not vertex type
    assert pG.get_num_vertices('transactions') == 0
    assert pG.get_num_edges() == 4
    assert pG.get_num_edges('transactions') == 4
    # Original SRC and DST columns no longer include "merchant_id", "user_id"
    expected_props = ["volume", "time", "card_num", "card_type"]
    assert sorted(pG.edge_property_names) == sorted(expected_props)
    assert type_is_categorical(pG)


@pytest.mark.parametrize("df_type", df_types, ids=df_type_id)
def test_add_edge_data_prop_columns(df_type):
    """
    add_edge_data() on "transactions" table, subset of properties.
    """
    from cugraph.experimental import PropertyGraph

    transactions = dataset1["transactions"]
    transactions_df = df_type(columns=transactions[0],
                              data=transactions[1])
    expected_props = ["card_num", "card_type"]

    pG = PropertyGraph()
    pG.add_edge_data(transactions_df,
                     type_name="transactions",
                     vertex_col_names=("user_id", "merchant_id"),
                     property_columns=expected_props)

    assert pG.get_num_vertices() == 7
    # 'transactions' is edge type, not vertex type
    assert pG.get_num_vertices('transactions') == 0
    assert pG.get_num_edges() == 4
    assert pG.get_num_edges('transactions') == 4
    assert sorted(pG.edge_property_names) == sorted(expected_props)
    assert type_is_categorical(pG)


def test_add_edge_data_bad_args():
    """
    add_edge_data() with various bad args, checks that proper exceptions are
    raised.
    """
    from cugraph.experimental import PropertyGraph

    transactions = dataset1["transactions"]
    transactions_df = cudf.DataFrame(columns=transactions[0],
                                     data=transactions[1])

    pG = PropertyGraph()
    with pytest.raises(TypeError):
        pG.add_edge_data(42,
                         type_name="transactions",
                         vertex_col_names=("user_id", "merchant_id"),
                         property_columns=None)
    with pytest.raises(TypeError):
        pG.add_edge_data(transactions_df,
                         type_name=42,
                         vertex_col_names=("user_id", "merchant_id"),
                         property_columns=None)
    with pytest.raises(ValueError):
        pG.add_edge_data(transactions_df,
                         type_name="transactions",
                         vertex_col_names=("user_id", "bad_column"),
                         property_columns=None)
    with pytest.raises(ValueError):
        pG.add_edge_data(transactions_df,
                         type_name="transactions",
                         vertex_col_names=("user_id", "merchant_id"),
                         property_columns=["bad_column_name", "time"])
    with pytest.raises(TypeError):
        pG.add_edge_data(transactions_df,
                         type_name="transactions",
                         vertex_col_names=("user_id", "merchant_id"),
                         property_columns="time")


def test_extract_subgraph_vertex_prop_condition_only(dataset1_PropertyGraph):

    (pG, data) = dataset1_PropertyGraph

    # This should result in two users: 78634 and 89216
    selection = pG.select_vertices(
        f"({pG.type_col_name}=='users') "
        "& ((user_location<78750) | ((user_location==78757) & (vertical==1)))")
    G = pG.extract_subgraph(selection=selection,
                            create_using=DiGraph_inst,
                            edge_weight_property="relationship_type",
                            default_edge_weight=99)
    # Should result in two edges, one a "relationship", the other a "referral"
    expected_edgelist = cudf.DataFrame({"src": [89216, 78634],
                                        "dst": [78634, 89216],
                                        "weights": [99, 8]})
    actual_edgelist = G.unrenumber(G.edgelist.edgelist_df, "src",
                                   preserve_order=True)
    actual_edgelist = G.unrenumber(actual_edgelist, "dst",
                                   preserve_order=True)

    assert G.is_directed()
    # check_like=True ignores differences in column/index ordering
    assert_frame_equal(expected_edgelist, actual_edgelist, check_like=True)


def test_extract_subgraph_vertex_edge_prop_condition(dataset1_PropertyGraph):
    from cugraph.experimental import PropertyGraph

    (pG, data) = dataset1_PropertyGraph
    tcn = PropertyGraph.type_col_name

    selection = pG.select_vertices("(user_location==47906) | "
                                   "(user_location==78750)")
    selection += pG.select_edges(f"{tcn}=='referrals'")
    G = pG.extract_subgraph(selection=selection,
                            create_using=DiGraph_inst,
                            edge_weight_property="stars")

    expected_edgelist = cudf.DataFrame({"src": [78634], "dst": [32431],
                                        "weights": [4]})
    actual_edgelist = G.unrenumber(G.edgelist.edgelist_df, "src",
                                   preserve_order=True)
    actual_edgelist = G.unrenumber(actual_edgelist, "dst",
                                   preserve_order=True)

    assert G.is_directed()
    assert_frame_equal(expected_edgelist, actual_edgelist, check_like=True)


def test_extract_subgraph_edge_prop_condition_only(dataset1_PropertyGraph):
    from cugraph.experimental import PropertyGraph

    (pG, data) = dataset1_PropertyGraph
    tcn = PropertyGraph.type_col_name

    selection = pG.select_edges(f"{tcn} =='transactions'")
    G = pG.extract_subgraph(selection=selection,
                            create_using=DiGraph_inst)

    # last item is the DataFrame rows
    transactions = dataset1["transactions"][-1]
    (srcs, dsts) = zip(*[(t[0], t[1]) for t in transactions])
    expected_edgelist = cudf.DataFrame({"src": srcs, "dst": dsts})
    expected_edgelist = expected_edgelist.sort_values(by="src",
                                                      ignore_index=True)

    actual_edgelist = G.unrenumber(G.edgelist.edgelist_df, "src",
                                   preserve_order=True)
    actual_edgelist = G.unrenumber(actual_edgelist, "dst",
                                   preserve_order=True)
    actual_edgelist = actual_edgelist.sort_values(by="src", ignore_index=True)

    assert G.is_directed()
    assert_frame_equal(expected_edgelist, actual_edgelist, check_like=True)


def test_extract_subgraph_unweighted(dataset1_PropertyGraph):
    """
    Ensure a subgraph is unweighted if the edge_weight_property is None.
    """
    from cugraph.experimental import PropertyGraph

    (pG, data) = dataset1_PropertyGraph
    tcn = PropertyGraph.type_col_name

    selection = pG.select_edges(f"{tcn} == 'transactions'")
    G = pG.extract_subgraph(selection=selection,
                            create_using=DiGraph_inst)

    assert G.is_weighted() is False


def test_extract_subgraph_specific_query(dataset1_PropertyGraph):
    """
    Graph of only transactions after time 1639085000 for merchant_id 4 (should
    be a graph of 2 vertices, 1 edge)
    """
    from cugraph.experimental import PropertyGraph

    (pG, data) = dataset1_PropertyGraph
    tcn = PropertyGraph.type_col_name

    # _DST_ below used to be referred to as merchant_id
    selection = pG.select_edges(f"({tcn}=='transactions') & "
                                "(_DST_==4) & "
                                "(time>1639085000)")
    G = pG.extract_subgraph(selection=selection,
                            create_using=DiGraph_inst,
                            edge_weight_property="card_num")

    expected_edgelist = cudf.DataFrame({"src": [89216], "dst": [4],
                                        "weights": [8832]})
    actual_edgelist = G.unrenumber(G.edgelist.edgelist_df, "src",
                                   preserve_order=True)
    actual_edgelist = G.unrenumber(actual_edgelist, "dst",
                                   preserve_order=True)

    assert G.is_directed()
    assert_frame_equal(expected_edgelist, actual_edgelist, check_like=True)


def test_select_vertices_from_previous_selection(dataset1_PropertyGraph):
    """
    Ensures that the intersection of vertices of multiple types (only vertices
    that are both type A and type B) can be selected.
    """
    from cugraph.experimental import PropertyGraph

    (pG, data) = dataset1_PropertyGraph
    tcn = PropertyGraph.type_col_name

    # Select referrals from only users 89216 and 78634 using an intentionally
    # awkward query with separate select calls to test from_previous_selection
    selection = pG.select_vertices(f"{tcn} == 'users'")
    selection = pG.select_vertices(
        "((user_location == 78757) & (vertical == 1)) "
        "| (user_location == 47906)",
        from_previous_selection=selection)
    selection += pG.select_edges(f"{tcn} == 'referrals'")
    G = pG.extract_subgraph(create_using=DiGraph_inst, selection=selection)

    expected_edgelist = cudf.DataFrame({"src": [89216], "dst": [78634]})
    actual_edgelist = G.unrenumber(G.edgelist.edgelist_df, "src",
                                   preserve_order=True)
    actual_edgelist = G.unrenumber(actual_edgelist, "dst",
                                   preserve_order=True)

    assert G.is_directed()
    assert_frame_equal(expected_edgelist, actual_edgelist, check_like=True)


def test_extract_subgraph_graph_without_vert_props():
    """
    Ensure a subgraph can be extracted from a PropertyGraph that does not have
    vertex properties.
    """
    from cugraph.experimental import PropertyGraph

    transactions = dataset1["transactions"]
    relationships = dataset1["relationships"]

    pG = PropertyGraph()

    pG.add_edge_data(cudf.DataFrame(columns=transactions[0],
                                    data=transactions[1]),
                     type_name="transactions",
                     vertex_col_names=("user_id", "merchant_id"),
                     property_columns=None)
    pG.add_edge_data(cudf.DataFrame(columns=relationships[0],
                                    data=relationships[1]),
                     type_name="relationships",
                     vertex_col_names=("user_id_1", "user_id_2"),
                     property_columns=None)

    scn = PropertyGraph.src_col_name
    G = pG.extract_subgraph(selection=pG.select_edges(f"{scn} == 89216"),
                            create_using=DiGraph_inst,
                            edge_weight_property="relationship_type",
                            default_edge_weight=0)

    expected_edgelist = cudf.DataFrame({"src": [89216, 89216, 89216],
                                        "dst": [4, 89021, 32431],
                                        "weights": [0, 9, 9]})
    actual_edgelist = G.unrenumber(G.edgelist.edgelist_df, "src",
                                   preserve_order=True)
    actual_edgelist = G.unrenumber(actual_edgelist, "dst",
                                   preserve_order=True)

    assert G.is_directed()
    assert_frame_equal(expected_edgelist, actual_edgelist, check_like=True)


def test_extract_subgraph_no_edges(dataset1_PropertyGraph):
    """
    Valid query that only matches a single vertex.
    """
    (pG, data) = dataset1_PropertyGraph

    # "merchant_id" column is no longer saved; use as "_VERTEX_"
    with pytest.raises(NameError, match="merchant_id"):
        selection = pG.select_vertices(
            "(_TYPE_=='merchants') & (merchant_id==86)"
        )

    selection = pG.select_vertices("(_TYPE_=='merchants') & (_VERTEX_==86)")
    G = pG.extract_subgraph(selection=selection)
    assert G.is_directed()

    assert len(G.edgelist.edgelist_df) == 0


def test_extract_subgraph_no_query(dataset1_PropertyGraph):
    """
    Call extract with no args, should result in the entire property graph.
    """
    (pG, data) = dataset1_PropertyGraph

    G = pG.extract_subgraph(create_using=DiGraph_inst, allow_multi_edges=True)

    num_edges = \
        len(dataset1["transactions"][-1]) + \
        len(dataset1["relationships"][-1]) + \
        len(dataset1["referrals"][-1])
    # referrals has 3 edges with the same src/dst, so subtract 2 from
    # the total count since this is not creating a multigraph..
    num_edges -= 2
    assert len(G.edgelist.edgelist_df) == num_edges


def test_extract_subgraph_multi_edges(dataset1_PropertyGraph):
    """
    Ensure an exception is thrown if a graph is attempted to be extracted with
    multi edges.
    NOTE: an option to allow multi edges when create_using is
    MultiGraph will be provided in the future.
    """
    from cugraph.experimental import PropertyGraph

    (pG, data) = dataset1_PropertyGraph
    tcn = PropertyGraph.type_col_name

    # referrals has multiple edges
    selection = pG.select_edges(f"{tcn} == 'referrals'")

    # FIXME: use a better exception
    with pytest.raises(RuntimeError):
        pG.extract_subgraph(selection=selection,
                            create_using=DiGraph_inst)


def test_extract_subgraph_bad_args(dataset1_PropertyGraph):
    from cugraph.experimental import PropertyGraph

    (pG, data) = dataset1_PropertyGraph
    tcn = PropertyGraph.type_col_name

    # non-PropertySelection selection
    with pytest.raises(TypeError):
        pG.extract_subgraph(selection=78750,
                            create_using=DiGraph_inst,
                            edge_weight_property="stars",
                            default_edge_weight=1.0)

    selection = pG.select_edges(f"{tcn}=='referrals'")
    # bad create_using type
    with pytest.raises(TypeError):
        pG.extract_subgraph(selection=selection,
                            create_using=pytest,
                            edge_weight_property="stars",
                            default_edge_weight=1.0)
    # invalid column name
    with pytest.raises(ValueError):
        pG.extract_subgraph(selection=selection,
                            edge_weight_property="bad_column",
                            default_edge_weight=1.0)
    # column name has None value for all results in subgraph and
    # default_edge_weight is not set.
    with pytest.raises(ValueError):
        pG.extract_subgraph(selection=selection,
                            edge_weight_property="card_type")


def test_extract_subgraph_default_edge_weight(dataset1_PropertyGraph):
    """
    Ensure the default_edge_weight value is added to edges with missing
    properties used for weights.
    """
    from cugraph.experimental import PropertyGraph

    (pG, data) = dataset1_PropertyGraph
    tcn = PropertyGraph.type_col_name

    selection = pG.select_edges(f"{tcn}=='transactions'")
    G = pG.extract_subgraph(create_using=DiGraph_inst,
                            selection=selection,
                            edge_weight_property="volume",
                            default_edge_weight=99)

    # last item is the DataFrame rows
    transactions = dataset1["transactions"][-1]
    (srcs, dsts, weights) = zip(*[(t[0], t[1], t[2])
                                  for t in transactions])
    # replace None with the expected value (convert to a list to replace)
    weights_list = list(weights)
    weights_list[weights.index(None)] = 99.
    weights = tuple(weights_list)
    expected_edgelist = cudf.DataFrame({"src": srcs, "dst": dsts,
                                        "weights": weights})
    expected_edgelist = expected_edgelist.sort_values(by="src",
                                                      ignore_index=True)

    actual_edgelist = G.unrenumber(G.edgelist.edgelist_df, "src",
                                   preserve_order=True)
    actual_edgelist = G.unrenumber(actual_edgelist, "dst",
                                   preserve_order=True)
    actual_edgelist = actual_edgelist.sort_values(by="src",
                                                  ignore_index=True)

    assert G.is_directed()
    assert_frame_equal(expected_edgelist, actual_edgelist, check_like=True)


def test_extract_subgraph_default_edge_weight_no_property(
        dataset1_PropertyGraph):
    """
    Ensure default_edge_weight can be used to provide an edge value when a
    property for the edge weight is not specified.
    """
    (pG, data) = dataset1_PropertyGraph
    edge_weight = 99.2
    G = pG.extract_subgraph(allow_multi_edges=True,
                            default_edge_weight=edge_weight)
    assert (G.edgelist.edgelist_df["weights"] == edge_weight).all()


def test_extract_subgraph_nonrenumbered_noedgedata():
    """
    Ensure a subgraph can be extracted that is not renumbered and contains no
    edge_data.
    """
    from cugraph.experimental import PropertyGraph
    from cugraph import Graph

    pG = PropertyGraph()
    df = cudf.DataFrame({"src": [99, 98, 97],
                         "dst": [22, 34, 56],
                         "some_property": ["a", "b", "c"],
                         })
    pG.add_edge_data(df, vertex_col_names=("src", "dst"))

    G = pG.extract_subgraph(create_using=Graph(directed=True),
                            renumber_graph=False,
                            add_edge_data=False)

    expected_edgelist = cudf.DataFrame({"src": [99, 98, 97],
                                        "dst": [22, 34, 56],
                                        })
    assert_frame_equal(expected_edgelist.sort_values(by="src",
                                                     ignore_index=True),
                       G.edgelist.edgelist_df.sort_values(by="src",
                                                          ignore_index=True))
    assert hasattr(G, "edge_data") is False


def test_graph_edge_data_added(dataset1_PropertyGraph):
    """
    Ensures the subgraph returned from extract_subgraph() has the edge_data
    attribute added which contains the proper edge IDs.
    """
    from cugraph.experimental import PropertyGraph

    (pG, data) = dataset1_PropertyGraph
    eicn = PropertyGraph.edge_id_col_name

    expected_num_edges = \
        len(dataset1["transactions"][-1]) + \
        len(dataset1["relationships"][-1]) + \
        len(dataset1["referrals"][-1])

    assert pG.get_num_edges() == expected_num_edges
    assert (
        pG.get_num_edges("transactions") == len(dataset1["transactions"][-1])
    )
    assert (
        pG.get_num_edges("relationships") == len(dataset1["relationships"][-1])
    )
    assert pG.get_num_edges("referrals") == len(dataset1["referrals"][-1])
    assert pG.get_num_edges("unknown_type") == 0

    # extract_subgraph() should return a directed Graph object with additional
    # meta-data, which includes edge IDs.
    G = pG.extract_subgraph(create_using=DiGraph_inst, allow_multi_edges=True)

    # G.edge_data should be set to a DataFrame with rows for each graph edge.
    assert len(G.edge_data) == expected_num_edges
    edge_ids = sorted(G.edge_data[eicn].values)

    assert edge_ids[0] == 0
    assert edge_ids[-1] == (expected_num_edges - 1)


def test_annotate_dataframe(dataset1_PropertyGraph):
    """
    FIXME: Add tests for:
    properties list
    properties list with 1 or more bad props
    copy=False
    invalid args raise correct exceptions
    """
    (pG, data) = dataset1_PropertyGraph

    selection = pG.select_edges("(_TYPE_ == 'referrals') & (stars > 3)")
    G = pG.extract_subgraph(selection=selection,
                            create_using=DiGraph_inst)

    df_type = type(pG._edge_prop_dataframe)
    # Create an arbitrary DataFrame meant to represent an algo result,
    # containing vertex IDs present in pG.
    #
    # Drop duplicate edges since actual results from a Graph object would not
    # have them.
    (srcs, dsts, mids, stars) = zip(*(dataset1["referrals"][1]))
    algo_result = df_type({"from": srcs, "to": dsts,
                           "result": range(len(srcs))})
    algo_result.drop_duplicates(subset=["from", "to"],
                                inplace=True, ignore_index=True)

    new_algo_result = pG.annotate_dataframe(
        algo_result, G, edge_vertex_col_names=("from", "to"))
    expected_algo_result = df_type({"from": srcs, "to": dsts,
                                    "result": range(len(srcs)),
                                    "merchant_id": mids,
                                    "stars": stars})
    # The integer dtypes of annotated properties are nullable integer dtypes,
    # so convert for proper comparison.
    expected_algo_result["merchant_id"] = \
        expected_algo_result["merchant_id"].astype("Int64")
    expected_algo_result["stars"] = \
        expected_algo_result["stars"].astype("Int64")

    expected_algo_result.drop_duplicates(subset=["from", "to"],
                                         inplace=True, ignore_index=True)

    if df_type is cudf.DataFrame:
        ase = assert_series_equal
    else:
        ase = pd.testing.assert_series_equal
    # For now, the result will include extra columns from edge types not
    # included in the df being annotated, so just check for known columns.
    for col in ["from", "to", "result", "merchant_id", "stars"]:
        ase(new_algo_result[col], expected_algo_result[col])


def test_different_vertex_edge_input_dataframe_types():
    """
    Ensures that a PropertyGraph initialized with one DataFrame type cannot be
    extended with another.
    """
    df = cudf.DataFrame({"a": [1, 2, 3], "b": [4, 5, 6]})
    pdf = pd.DataFrame({"a": [1, 2, 3], "b": [4, 5, 6]})

    from cugraph.experimental import PropertyGraph

    pG = PropertyGraph()
    pG.add_vertex_data(df, type_name="foo", vertex_col_name="a")
    with pytest.raises(TypeError):
        pG.add_edge_data(pdf, type_name="bar", vertex_col_names=("a", "b"))

    pG = PropertyGraph()
    pG.add_vertex_data(pdf, type_name="foo", vertex_col_name="a")
    with pytest.raises(TypeError):
        pG.add_edge_data(df, type_name="bar", vertex_col_names=("a", "b"))

    # Different order
    pG = PropertyGraph()
    pG.add_edge_data(df, type_name="bar", vertex_col_names=("a", "b"))
    with pytest.raises(TypeError):
        pG.add_vertex_data(pdf, type_name="foo", vertex_col_name="a")

    # Same API call, different types
    pG = PropertyGraph()
    pG.add_vertex_data(df, type_name="foo", vertex_col_name="a")
    with pytest.raises(TypeError):
        pG.add_vertex_data(pdf, type_name="foo", vertex_col_name="a")

    pG = PropertyGraph()
    pG.add_edge_data(df, type_name="bar", vertex_col_names=("a", "b"))
    with pytest.raises(TypeError):
        pG.add_edge_data(pdf, type_name="bar", vertex_col_names=("a", "b"))


def test_get_vertices(dataset1_PropertyGraph):
    """
    Test that get_vertices() returns the correct set of vertices without
    duplicates.
    """
    (pG, data) = dataset1_PropertyGraph

    (merchants, users, taxpayers,
     transactions, relationships, referrals) = dataset1.values()

    expected_vertices = set([t[0] for t in merchants[1]] +
                            [t[0] for t in users[1]] +
                            [t[0] for t in taxpayers[1]])

    assert sorted(pG.get_vertices().values) == sorted(expected_vertices)


def test_get_edges(dataset1_PropertyGraph):
    """
    Test that get_edges() returns the correct set of edges (as src/dst
    columns).
    """
    from cugraph.experimental import PropertyGraph

    (pG, data) = dataset1_PropertyGraph

    (merchants, users, taxpayers,
     transactions, relationships, referrals) = dataset1.values()

    expected_edges = \
        [(src, dst) for (src, dst, _, _, _, _) in transactions[1]] + \
        [(src, dst) for (src, dst, _) in relationships[1]] + \
        [(src, dst) for (src, dst, _, _) in referrals[1]]

    actual_edges = pG.edges

    assert len(expected_edges) == len(actual_edges)
    for i in range(len(expected_edges)):
        src = actual_edges[PropertyGraph.src_col_name].iloc[i]
        dst = actual_edges[PropertyGraph.dst_col_name].iloc[i]
        assert (src, dst) in expected_edges


def test_property_names_attrs(dataset1_PropertyGraph):
    """
    Ensure the correct number of user-visible properties for vertices and edges
    are returned. This should exclude the internal bookkeeping properties.
    """
    (pG, data) = dataset1_PropertyGraph

    # _VERTEX_ columns: "merchant_id", "user_id"
    expected_vert_prop_names = ["merchant_location", "merchant_size",
                                "merchant_sales", "merchant_num_employees",
                                "user_location", "merchant_name", "vertical"]
    # _SRC_ and _DST_ columns: "user_id", "user_id_1", "user_id_2"
    # Note that "merchant_id" is a property in for type "transactions"
    expected_edge_prop_names = ["merchant_id", "volume", "time", "card_num",
                                "card_type", "relationship_type", "stars"]

    # Extracting a subgraph with weights has/had a side-effect of adding a
    # weight column, so call extract_subgraph() to ensure the internal weight
    # column name is not present.
    pG.extract_subgraph(default_edge_weight=1.0, allow_multi_edges=True)

    actual_vert_prop_names = pG.vertex_property_names
    actual_edge_prop_names = pG.edge_property_names

    assert sorted(actual_vert_prop_names) == sorted(expected_vert_prop_names)
    assert sorted(actual_edge_prop_names) == sorted(expected_edge_prop_names)


@pytest.mark.skip(reason="unfinished")
def test_extract_subgraph_with_vertex_ids():
    """
    FIXME: add a PropertyGraph API that makes it easy to support the common use
    case of extracting a subgraph containing only specific vertex IDs. This is
    currently done in the bench_extract_subgraph_for_* tests below, but could
    be made easier for users to do.
    """
    raise NotImplementedError


def test_get_data_empty_graphs():
    """
    Ensures that calls to pG.get_*_data() on an empty pG are handled correctly.
    """
    from cugraph.experimental import PropertyGraph

    pG = PropertyGraph()

    assert pG.get_vertex_data() is None
    assert pG.get_vertex_data([0, 1, 2]) is None
    assert pG.get_edge_data() is None
    assert pG.get_edge_data([0, 1, 2]) is None


def test_renumber_vertices_by_type(dataset1_PropertyGraph):
    from cugraph.experimental import PropertyGraph

    (pG, data) = dataset1_PropertyGraph
    df_id_ranges = pG.renumber_vertices_by_type()
    expected = {
        "merchants": [0, 4],  # stop is inclusive
        "users": [5, 8],
    }
    for key, (start, stop) in expected.items():
        assert df_id_ranges.loc[key, "start"] == start
        assert df_id_ranges.loc[key, "stop"] == stop
        df = pG.get_vertex_data(types=[key])
        assert len(df) == stop - start + 1
        assert (df["_VERTEX_"] == list(range(start, stop + 1))).all()

    # Make sure we renumber vertex IDs in edge data too
    df = pG.get_edge_data()
    assert 0 <= df[pG.src_col_name].min() < df[pG.src_col_name].max() < 9
    assert 0 <= df[pG.dst_col_name].min() < df[pG.dst_col_name].max() < 9

    empty_pG = PropertyGraph()
    assert empty_pG.renumber_vertices_by_type() is None

    # Test when vertex IDs only exist in edge data
    df = type(df)({"src": [99998], "dst": [99999]})
    empty_pG.add_edge_data(df, ["src", "dst"])
    with pytest.raises(NotImplementedError, match="only exist in edge"):
        empty_pG.renumber_vertices_by_type()


def test_renumber_edges_by_type(dataset1_PropertyGraph):
    from cugraph.experimental import PropertyGraph

    (pG, data) = dataset1_PropertyGraph
    df_id_ranges = pG.renumber_edges_by_type()
    expected = {
<<<<<<< HEAD
        "transactions": [0, 3], # stop is inclusive
        "relationships": [4, 7],
        "referrals": [8, 13],
=======
        "transactions": [0, 3],  # stop is inclusive
        "relationships": [4, 7],
        "referrals": [8, 13],
        # Results are no longer alphabetical b/c use of categoricals for types
        # "referrals": [0, 5],  # stop is inclusive
        # "relationships": [6, 9],
        # "transactions": [10, 13],
>>>>>>> 82b9922c
    }
    for key, (start, stop) in expected.items():
        assert df_id_ranges.loc[key, "start"] == start
        assert df_id_ranges.loc[key, "stop"] == stop
        df = pG.get_edge_data(types=[key])
        assert len(df) == stop - start + 1
        assert (df[pG.edge_id_col_name] == list(range(start, stop + 1))).all()
        

    empty_pG = PropertyGraph()
    assert empty_pG.renumber_edges_by_type() is None


# =============================================================================
# Benchmarks
# =============================================================================
def bench_num_vertices(gpubenchmark, dataset1_PropertyGraph):
    (pG, data) = dataset1_PropertyGraph

    assert gpubenchmark(pG.get_num_vertices) == 9


def bench_get_vertices(gpubenchmark, dataset1_PropertyGraph):
    (pG, data) = dataset1_PropertyGraph

    gpubenchmark(pG.get_vertices)


def bench_extract_subgraph_for_cyber(gpubenchmark, cyber_PropertyGraph):
    from cugraph.experimental import PropertyGraph

    pG = cyber_PropertyGraph
    scn = PropertyGraph.src_col_name
    dcn = PropertyGraph.dst_col_name

    # Create a Graph containing only specific src or dst vertices
    verts = ["10.40.182.3", "10.40.182.255", "59.166.0.9", "59.166.0.8"]
    selected_edges = \
        pG.select_edges(f"{scn}.isin({verts}) | {dcn}.isin({verts})")
    gpubenchmark(pG.extract_subgraph,
                 create_using=cugraph.Graph(directed=True),
                 selection=selected_edges,
                 default_edge_weight=1.0,
                 allow_multi_edges=True)


def bench_extract_subgraph_for_cyber_detect_duplicate_edges(
        gpubenchmark, cyber_PropertyGraph):
    from cugraph.experimental import PropertyGraph

    pG = cyber_PropertyGraph
    scn = PropertyGraph.src_col_name
    dcn = PropertyGraph.dst_col_name

    # Create a Graph containing only specific src or dst vertices
    verts = ["10.40.182.3", "10.40.182.255", "59.166.0.9", "59.166.0.8"]
    selected_edges = \
        pG.select_edges(f"{scn}.isin({verts}) | {dcn}.isin({verts})")

    def func():
        with pytest.raises(RuntimeError):
            pG.extract_subgraph(create_using=cugraph.Graph(directed=True),
                                selection=selected_edges,
                                default_edge_weight=1.0,
                                allow_multi_edges=False)

    gpubenchmark(func)


def bench_extract_subgraph_for_rmat(gpubenchmark, rmat_PropertyGraph):
    from cugraph.experimental import PropertyGraph

    (pG, generated_df) = rmat_PropertyGraph
    scn = PropertyGraph.src_col_name
    dcn = PropertyGraph.dst_col_name

    verts = []
    for i in range(0, 10000, 10):
        verts.append(generated_df["src"].iloc[i])

    selected_edges = \
        pG.select_edges(f"{scn}.isin({verts}) | {dcn}.isin({verts})")
    gpubenchmark(pG.extract_subgraph,
                 create_using=cugraph.Graph(directed=True),
                 selection=selected_edges,
                 default_edge_weight=1.0,
                 allow_multi_edges=True)


# This test runs for *minutes* with the current implementation, and since
# benchmarking can call it multiple times per run, the overall time for this
# test can be ~20 minutes.
@pytest.mark.slow
def bench_extract_subgraph_for_rmat_detect_duplicate_edges(
        gpubenchmark, rmat_PropertyGraph):
    from cugraph.experimental import PropertyGraph

    (pG, generated_df) = rmat_PropertyGraph
    scn = PropertyGraph.src_col_name
    dcn = PropertyGraph.dst_col_name

    verts = []
    for i in range(0, 10000, 10):
        verts.append(generated_df["src"].iloc[i])

    selected_edges = \
        pG.select_edges(f"{scn}.isin({verts}) | {dcn}.isin({verts})")

    def func():
        with pytest.raises(RuntimeError):
            pG.extract_subgraph(create_using=cugraph.Graph(directed=True),
                                selection=selected_edges,
                                default_edge_weight=1.0,
                                allow_multi_edges=False)

    gpubenchmark(func)<|MERGE_RESOLUTION|>--- conflicted
+++ resolved
@@ -1495,11 +1495,6 @@
     (pG, data) = dataset1_PropertyGraph
     df_id_ranges = pG.renumber_edges_by_type()
     expected = {
-<<<<<<< HEAD
-        "transactions": [0, 3], # stop is inclusive
-        "relationships": [4, 7],
-        "referrals": [8, 13],
-=======
         "transactions": [0, 3],  # stop is inclusive
         "relationships": [4, 7],
         "referrals": [8, 13],
@@ -1507,7 +1502,6 @@
         # "referrals": [0, 5],  # stop is inclusive
         # "relationships": [6, 9],
         # "transactions": [10, 13],
->>>>>>> 82b9922c
     }
     for key, (start, stop) in expected.items():
         assert df_id_ranges.loc[key, "start"] == start
