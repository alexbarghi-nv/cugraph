# Copyright (c) 2021-2022, NVIDIA CORPORATION.
# Licensed under the Apache License, Version 2.0 (the "License");
# you may not use this file except in compliance with the License.
# You may obtain a copy of the License at
#
#     http://www.apache.org/licenses/LICENSE-2.0
#
# Unless required by applicable law or agreed to in writing, software
# distributed under the License is distributed on an "AS IS" BASIS,
# WITHOUT WARRANTIES OR CONDITIONS OF ANY KIND, either express or implied.
# See the License for the specific language governing permissions and
# limitations under the License.

import gc

import dask_cudf
import pytest
import pandas as pd
import cudf
import cupy as cp
import numpy as np
from cudf.testing import assert_frame_equal, assert_series_equal
from cupy.testing import assert_array_equal

import cugraph.dask as dcg
from cugraph.experimental.datasets import cyber
from cugraph.testing.utils import RAPIDS_DATASET_ROOT_DIR_PATH
from cugraph.testing import utils

# If the rapids-pytest-benchmark plugin is installed, the "gpubenchmark"
# fixture will be available automatically. Check that this fixture is available
# by trying to import rapids_pytest_benchmark, and if that fails, set
# "gpubenchmark" to the standard "benchmark" fixture provided by
# pytest-benchmark.
try:
    import rapids_pytest_benchmark  # noqa: F401
except ImportError:
    import pytest_benchmark

    gpubenchmark = pytest_benchmark.plugin.benchmark

import cugraph


def type_is_categorical(pG):
    return (
        pG._vertex_prop_dataframe is None
        or pG._vertex_prop_dataframe.dtypes[pG.type_col_name] == "category"
    ) and (
        pG._edge_prop_dataframe is None
        or pG._edge_prop_dataframe.dtypes[pG.type_col_name] == "category"
    )


# =============================================================================
# Test data
# =============================================================================

dataset1 = {
    "merchants": [
        [
            "merchant_id",
            "merchant_location",
            "merchant_size",
            "merchant_sales",
            "merchant_num_employees",
            "merchant_name",
        ],
        [
            (11, 78750, 44, 123.2, 12, "north"),
            (4, 78757, 112, 234.99, 18, "south"),
            (21, 44145, 83, 992.1, 27, "east"),
            (16, 47906, 92, 32.43, 5, "west"),
            (86, 47906, 192, 2.43, 51, "west"),
        ],
    ],
    "users": [
        ["user_id", "user_location", "vertical"],
        [
            (89021, 78757, 0),
            (32431, 78750, 1),
            (89216, 78757, 1),
            (78634, 47906, 0),
        ],
    ],
    "transactions": [
        ["user_id", "merchant_id", "volume", "time", "card_num", "card_type"],
        [
            (89021, 11, 33.2, 1639084966.5513437, 123456, "MC"),
            (89216, 4, None, 1639085163.481217, 8832, "CASH"),
            (78634, 16, 72.0, 1639084912.567394, 4321, "DEBIT"),
            (32431, 4, 103.2, 1639084721.354346, 98124, "V"),
        ],
    ],
    "relationships": [
        ["user_id_1", "user_id_2", "relationship_type"],
        [
            (89216, 89021, 9),
            (89216, 32431, 9),
            (32431, 78634, 8),
            (78634, 89216, 8),
        ],
    ],
    "referrals": [
        ["user_id_1", "user_id_2", "merchant_id", "stars"],
        [
            (89216, 78634, 11, 5),
            (89021, 89216, 4, 4),
            (89021, 89216, 21, 3),
            (89021, 89216, 11, 3),
            (89021, 78634, 21, 4),
            (78634, 32431, 11, 4),
        ],
    ],
}


dataset2 = {
    "simple": [
        ["src", "dst", "some_property"],
        [
            (99, 22, "a"),
            (98, 34, "b"),
            (97, 56, "c"),
            (96, 88, "d"),
        ],
    ],
}

# Placeholder for a directed Graph instance. This is not constructed here in
# order to prevent cuGraph code from running on import, which would prevent
# proper pytest collection if an exception is raised. See setup_function().
DiGraph_inst = None


# =============================================================================
# Pytest Setup / Teardown - called for each test function
# =============================================================================
def setup_function():
    global DiGraph_inst

    gc.collect()
    # Set the global DiGraph_inst. This is used for calls that require a Graph
    # type or instance to be provided for tests that use a directed graph.
    DiGraph_inst = cugraph.Graph(directed=True)


# =============================================================================
# Pytest fixtures
# =============================================================================
df_types = [cudf.DataFrame]


def df_type_id(dataframe_type):
    """
    Return a string that describes the dataframe_type, used for test output.
    """
    s = "df_type="
    if dataframe_type == cudf.DataFrame:
        return s + "cudf.DataFrame"
    if dataframe_type == pd.DataFrame:
        return s + "pandas.DataFrame"
    if dataframe_type == dask_cudf.core.DataFrame:
        return s + "dask_cudf.core.DataFrame"
    return s + "?"


df_types_fixture_params = utils.genFixtureParamsProduct((df_types, df_type_id))


@pytest.fixture(scope="module", params=df_types_fixture_params)
def net_PropertyGraph(request):
    """
    Fixture which returns an instance of a PropertyGraph with vertex and edge
    data added from the netscience.csv dataset, parameterized for different
    DataFrame types.
    """
    from cugraph.experimental import PropertyGraph

    dataframe_type = request.param[0]
    netscience_csv = utils.RAPIDS_DATASET_ROOT_DIR_PATH / "netscience.csv"
    source_col_name = "src"
    dest_col_name = "dst"

    if dataframe_type is pd.DataFrame:
        read_csv = pd.read_csv
    else:
        read_csv = cudf.read_csv
    df = read_csv(
        netscience_csv,
        delimiter=" ",
        names=["src", "dst", "value"],
        dtype=["int32", "int32", "float32"],
    )

    pG = PropertyGraph()
    pG.add_edge_data(df, (source_col_name, dest_col_name))

    return pG


@pytest.fixture(scope="module", params=df_types_fixture_params)
def dataset1_PropertyGraph(request):
    """
    Fixture which returns an instance of a PropertyGraph with vertex and edge
    data added from dataset1, parameterized for different DataFrame types.
    """
    dataframe_type = request.param[0]
    from cugraph.experimental import PropertyGraph

    (merchants, users, transactions, relationships, referrals) = dataset1.values()

    pG = PropertyGraph()

    # Vertex and edge data is added as one or more DataFrames; either a Pandas
    # DataFrame to keep data on the CPU, a cuDF DataFrame to keep data on GPU,
    # or a dask_cudf DataFrame to keep data on distributed GPUs.

    # For dataset1: vertices are merchants and users, edges are transactions,
    # relationships, and referrals.

    # property_columns=None (the default) means all columns except
    # vertex_col_name will be used as properties for the vertices/edges.

    pG.add_vertex_data(
        dataframe_type(columns=merchants[0], data=merchants[1]),
        type_name="merchants",
        vertex_col_name="merchant_id",
        property_columns=None,
    )
    pG.add_vertex_data(
        dataframe_type(columns=users[0], data=users[1]),
        type_name="users",
        vertex_col_name="user_id",
        property_columns=None,
    )

    pG.add_edge_data(
        dataframe_type(columns=transactions[0], data=transactions[1]),
        type_name="transactions",
        vertex_col_names=("user_id", "merchant_id"),
        property_columns=None,
    )
    pG.add_edge_data(
        dataframe_type(columns=relationships[0], data=relationships[1]),
        type_name="relationships",
        vertex_col_names=("user_id_1", "user_id_2"),
        property_columns=None,
    )
    pG.add_edge_data(
        dataframe_type(columns=referrals[0], data=referrals[1]),
        type_name="referrals",
        vertex_col_names=("user_id_1", "user_id_2"),
        property_columns=None,
    )
    assert type_is_categorical(pG)
    return (pG, dataset1)


@pytest.fixture(scope="module")
def dataset1_MGPropertyGraph(dask_client):
    """
    Fixture which returns an instance of a PropertyGraph with vertex and edge
    data added from dataset1, parameterized for different DataFrame types.
    """
    dataframe_type = cudf.DataFrame
    (merchants, users, transactions, relationships, referrals) = dataset1.values()
    from cugraph.experimental import MGPropertyGraph

    mpG = MGPropertyGraph()

    # Vertex and edge data is added as one or more DataFrames; either a Pandas
    # DataFrame to keep data on the CPU, a cuDF DataFrame to keep data on GPU,
    # or a dask_cudf DataFrame to keep data on distributed GPUs.

    # For dataset1: vertices are merchants and users, edges are transactions,
    # relationships, and referrals.

    # property_columns=None (the default) means all columns except
    # vertex_col_name will be used as properties for the vertices/edges.

    sg_df = dataframe_type(columns=merchants[0], data=merchants[1])
    mg_df = dask_cudf.from_cudf(sg_df, npartitions=2)
    mpG.add_vertex_data(
        mg_df,
        type_name="merchants",
        vertex_col_name="merchant_id",
        property_columns=None,
    )

    sg_df = dataframe_type(columns=users[0], data=users[1])
    mg_df = dask_cudf.from_cudf(sg_df, npartitions=2)
    mpG.add_vertex_data(
        mg_df, type_name="users", vertex_col_name="user_id", property_columns=None
    )

    sg_df = dataframe_type(columns=transactions[0], data=transactions[1])
    mg_df = dask_cudf.from_cudf(sg_df, npartitions=2)
    mpG.add_edge_data(
        mg_df,
        type_name="transactions",
        vertex_col_names=("user_id", "merchant_id"),
        property_columns=None,
    )

    sg_df = dataframe_type(columns=relationships[0], data=relationships[1])
    mg_df = dask_cudf.from_cudf(sg_df, npartitions=2)
    mpG.add_edge_data(
        mg_df,
        type_name="relationships",
        vertex_col_names=("user_id_1", "user_id_2"),
        property_columns=None,
    )

    sg_df = dataframe_type(columns=referrals[0], data=referrals[1])
    mg_df = dask_cudf.from_cudf(sg_df, npartitions=2)
    mpG.add_edge_data(
        mg_df,
        type_name="referrals",
        vertex_col_names=("user_id_1", "user_id_2"),
        property_columns=None,
    )

    assert type_is_categorical(mpG)
    return (mpG, dataset1)


@pytest.fixture(scope="module")
def dataset2_simple_MGPropertyGraph(dask_client):
    from cugraph.experimental import MGPropertyGraph

    dataframe_type = cudf.DataFrame
    simple = dataset2["simple"]
    mpG = MGPropertyGraph()

    sg_df = dataframe_type(columns=simple[0], data=simple[1])
    mgdf = dask_cudf.from_cudf(sg_df, npartitions=2)

    mpG.add_edge_data(mgdf, vertex_col_names=("src", "dst"))

    assert type_is_categorical(mpG)
    return (mpG, simple)


@pytest.fixture(scope="module")
def dataset2_MGPropertyGraph(dask_client):
    from cugraph.experimental import MGPropertyGraph

    dataframe_type = cudf.DataFrame
    simple = dataset2["simple"]
    mpG = MGPropertyGraph()

    sg_df = dataframe_type(columns=simple[0], data=simple[1])
    mgdf = dask_cudf.from_cudf(sg_df, npartitions=2)

    mpG.add_edge_data(mgdf, vertex_col_names=("src", "dst"))

    assert type_is_categorical(mpG)
    return (mpG, simple)


@pytest.fixture(scope="module", params=df_types_fixture_params)
def net_MGPropertyGraph(dask_client):
    """
    Fixture which returns an instance of a PropertyGraph with vertex and edge
    data added from the netscience.csv dataset, parameterized for different
    DataFrame types.
    """
    from cugraph.experimental import MGPropertyGraph

    input_data_path = (RAPIDS_DATASET_ROOT_DIR_PATH / "netscience.csv").as_posix()
    print(f"dataset={input_data_path}")
    chunksize = dcg.get_chunksize(input_data_path)
    ddf = dask_cudf.read_csv(
        input_data_path,
        chunksize=chunksize,
        delimiter=" ",
        names=["src", "dst", "value"],
        dtype=["int32", "int32", "float32"],
    )

    dpG = MGPropertyGraph()
    dpG.add_edge_data(ddf, ("src", "dst"))
    assert type_is_categorical(dpG)
    return dpG


@pytest.mark.skip(reason="Skipping tests because it is a work in progress")
def test_extract_subgraph_no_query(net_MGPropertyGraph, net_PropertyGraph):
    """
    Call extract with no args, should result in the entire property graph.
    """
    dpG = net_MGPropertyGraph
    pG = net_PropertyGraph
    assert pG.get_num_edges() == dpG.get_num_edges()
    assert pG.get_num_vertices() == dpG.get_num_vertices()
    # tests that the edges are the same in the sg and mg property graph
    sg_df = pG.edges.sort_values(by=["_SRC_", "_DST_"]).reset_index(drop=True)
    mg_df = dpG.edges.compute().sort_values(by=["_SRC_", "_DST_"])
    mg_df = mg_df.reset_index(drop=True)
    assert sg_df.equals(mg_df)
    subgraph = pG.extract_subgraph()
    dask_subgraph = dpG.extract_subgraph()
    sg_subgraph_df = subgraph.edge_data.sort_values(by=list(subgraph.edge_data.columns))
    sg_subgraph_df = sg_subgraph_df.reset_index(drop=True)
    mg_subgraph_df = dask_subgraph.edge_data.compute()
    mg_subgraph_df = mg_subgraph_df.sort_values(by=list(mg_subgraph_df.columns))
    mg_subgraph_df = mg_subgraph_df.reset_index(drop=True)
    assert sg_subgraph_df[["_SRC_", "_DST_"]].equals(mg_subgraph_df[["_SRC_", "_DST_"]])
    assert sg_subgraph_df.dtypes["_TYPE_"] == "category"
    assert mg_subgraph_df.dtypes["_TYPE_"] == "category"


@pytest.mark.skip(reason="Skipping tests because it is a work in progress")
def test_adding_fixture(dataset1_PropertyGraph, dataset1_MGPropertyGraph):
    (sgpG, _) = dataset1_PropertyGraph
    (mgPG, _) = dataset1_MGPropertyGraph
    subgraph = sgpG.extract_subgraph()
    dask_subgraph = mgPG.extract_subgraph()
    sg_subgraph_df = subgraph.edge_data.sort_values(by=list(subgraph.edge_data.columns))
    sg_subgraph_df = sg_subgraph_df.reset_index(drop=True)
    mg_subgraph_df = dask_subgraph.edge_data.compute()
    mg_subgraph_df = mg_subgraph_df.sort_values(by=list(mg_subgraph_df.columns))
    mg_subgraph_df = mg_subgraph_df.reset_index(drop=True)
    assert sg_subgraph_df[["_SRC_", "_DST_"]].equals(mg_subgraph_df[["_SRC_", "_DST_"]])
    assert sg_subgraph_df.dtypes["_TYPE_"] == "category"
    assert mg_subgraph_df.dtypes["_TYPE_"] == "category"


@pytest.mark.skip(reason="Skipping tests because it is a work in progress")
def test_frame_data(dataset1_PropertyGraph, dataset1_MGPropertyGraph):
    (sgpG, _) = dataset1_PropertyGraph
    (mgpG, _) = dataset1_MGPropertyGraph

    edge_sort_col = ["_SRC_", "_DST_", "_TYPE_"]
    vert_sort_col = ["_VERTEX_", "_TYPE_"]
    # vertex_prop_dataframe
    sg_vp_df = sgpG._vertex_prop_dataframe.sort_values(by=vert_sort_col).reset_index(
        drop=True
    )
    mg_vp_df = (
        mgpG._vertex_prop_dataframe.compute()
        .sort_values(by=vert_sort_col)
        .reset_index(drop=True)
    )
    assert sg_vp_df["_VERTEX_"].equals(mg_vp_df["_VERTEX_"])

    # get_edge_prop_dataframe
    sg_ep_df = sgpG._edge_prop_dataframe.sort_values(by=edge_sort_col).reset_index(
        drop=True
    )
    mg_ep_df = (
        mgpG._edge_prop_dataframe.compute()
        .sort_values(by=edge_sort_col)
        .reset_index(drop=True)
    )
    assert sg_ep_df["_SRC_"].equals(mg_ep_df["_SRC_"])
    assert sg_ep_df.dtypes["_TYPE_"] == "category"
    assert mg_ep_df.dtypes["_TYPE_"] == "category"


def test_add_edge_data_with_ids(dask_client):
    """
    add_edge_data() on "transactions" table, all properties.
    """
    from cugraph.experimental import MGPropertyGraph

    transactions = dataset1["transactions"]
    transactions_df = cudf.DataFrame(columns=transactions[0], data=transactions[1])
    transactions_df["edge_id"] = list(range(10, 10 + len(transactions_df)))
    transactions_df = dask_cudf.from_cudf(transactions_df, npartitions=2)

    pG = MGPropertyGraph()
    pG.add_edge_data(
        transactions_df,
        type_name="transactions",
        edge_id_col_name="edge_id",
        vertex_col_names=("user_id", "merchant_id"),
        property_columns=None,
    )

    assert pG.get_num_vertices() == 7
    # 'transactions' is edge type, not vertex type
    assert pG.get_num_vertices("transactions") == 0
    assert pG.get_num_edges() == 4
    assert pG.get_num_edges("transactions") == 4
    # Original SRC and DST columns no longer include "merchant_id", "user_id"
    expected_props = ["volume", "time", "card_num", "card_type"]
    assert sorted(pG.edge_property_names) == sorted(expected_props)

    relationships = dataset1["relationships"]
    relationships_df = cudf.DataFrame(columns=relationships[0], data=relationships[1])

    # user-provided, then auto-gen (not allowed)
    with pytest.raises(NotImplementedError):
        pG.add_edge_data(
            dask_cudf.from_cudf(relationships_df, npartitions=2),
            type_name="relationships",
            vertex_col_names=("user_id_1", "user_id_2"),
            property_columns=None,
        )

    relationships_df["edge_id"] = list(range(30, 30 + len(relationships_df)))
    relationships_df = dask_cudf.from_cudf(relationships_df, npartitions=2)

    pG.add_edge_data(
        relationships_df,
        type_name="relationships",
        edge_id_col_name="edge_id",
        vertex_col_names=("user_id_1", "user_id_2"),
        property_columns=None,
    )

    df = pG.get_edge_data(types="transactions").compute()
    assert_series_equal(
        df[pG.edge_id_col_name].sort_values().reset_index(drop=True),
        transactions_df["edge_id"].compute(),
        check_names=False,
    )
    df = pG.get_edge_data(types="relationships").compute()
    assert_series_equal(
        df[pG.edge_id_col_name].sort_values().reset_index(drop=True),
        relationships_df["edge_id"].compute(),
        check_names=False,
    )

    # auto-gen, then user-provided (not allowed)
    pG = MGPropertyGraph()
    pG.add_edge_data(
        transactions_df,
        type_name="transactions",
        vertex_col_names=("user_id", "merchant_id"),
        property_columns=None,
    )
    with pytest.raises(NotImplementedError):
        pG.add_edge_data(
            relationships_df,
            type_name="relationships",
            edge_id_col_name="edge_id",
            vertex_col_names=("user_id_1", "user_id_2"),
            property_columns=None,
        )


def test_property_names_attrs(dataset1_MGPropertyGraph):
    """
    Ensure the correct number of user-visible properties for vertices and edges
    are returned. This should exclude the internal bookkeeping properties.
    """
    (pG, data) = dataset1_MGPropertyGraph

    # _VERTEX_ columns: "merchant_id", "user_id"
    expected_vert_prop_names = [
        "merchant_location",
        "merchant_size",
        "merchant_sales",
        "merchant_num_employees",
        "user_location",
        "merchant_name",
        "vertical",
    ]
    # _SRC_ and _DST_ columns: "user_id", "user_id_1", "user_id_2"
    # Note that "merchant_id" is a property in for type "transactions"
    expected_edge_prop_names = [
        "merchant_id",
        "volume",
        "time",
        "card_num",
        "card_type",
        "relationship_type",
        "stars",
    ]

    # Extracting a subgraph with weights has/had a side-effect of adding a
    # weight column, so call extract_subgraph() to ensure the internal weight
    # column name is not present.
    pG.extract_subgraph(default_edge_weight=1.0)

    actual_vert_prop_names = pG.vertex_property_names
    actual_edge_prop_names = pG.edge_property_names

    assert sorted(actual_vert_prop_names) == sorted(expected_vert_prop_names)
    assert sorted(actual_edge_prop_names) == sorted(expected_edge_prop_names)


def test_extract_subgraph_nonrenumbered_noedgedata(dataset2_simple_MGPropertyGraph):
    """
    Ensure a subgraph can be extracted that contains no edge_data.  Also ensure
    renumber cannot be False since that is currently not allowed for MG.
    """
    from cugraph import Graph

    (pG, data) = dataset2_simple_MGPropertyGraph

    # renumber=False is currently not allowed for MG.
    with pytest.raises(ValueError):
        G = pG.extract_subgraph(
            create_using=Graph(directed=True), renumber_graph=False, add_edge_data=False
        )

    G = pG.extract_subgraph(create_using=Graph(directed=True), add_edge_data=False)

    actual_edgelist = G.edgelist.edgelist_df.compute()

    src_col_name = pG.src_col_name
    dst_col_name = pG.dst_col_name

    # create a DF without the properties (ie. the last column)
    expected_edgelist = cudf.DataFrame(
        columns=[src_col_name, dst_col_name], data=[(i, j) for (i, j, k) in data[1]]
    )

    assert_frame_equal(
        expected_edgelist.sort_values(by=src_col_name, ignore_index=True),
        actual_edgelist.sort_values(by=src_col_name, ignore_index=True),
    )
    assert hasattr(G, "edge_data") is False


def test_num_vertices_with_properties(dataset2_simple_MGPropertyGraph):
    """
    Checks that the num_vertices_with_properties attr is set to the number of
    vertices that have properties, as opposed to just num_vertices which also
    includes all verts in the graph edgelist.
    """
    (pG, data) = dataset2_simple_MGPropertyGraph

    # assume no repeated vertices
    assert pG.get_num_vertices() == len(data[1]) * 2
    assert pG.get_num_vertices(include_edge_data=False) == 0

    df = cudf.DataFrame(
        {
            "vertex": [98, 97],
            "some_property": ["a", "b"],
        }
    )
    mgdf = dask_cudf.from_cudf(df, npartitions=2)
    pG.add_vertex_data(mgdf, vertex_col_name="vertex")

    # assume no repeated vertices
    assert pG.get_num_vertices() == len(data[1]) * 2
    assert pG.get_num_vertices(include_edge_data=False) == 2
    assert type_is_categorical(pG)


def test_edges_attr(dataset2_simple_MGPropertyGraph):
    """
    Ensure the edges attr returns the src, dst, edge_id columns properly.
    """
    (pG, data) = dataset2_simple_MGPropertyGraph

    # create a DF without the properties (ie. the last column)
    expected_edges = cudf.DataFrame(
        columns=[pG.src_col_name, pG.dst_col_name],
        data=[(i, j) for (i, j, k) in data[1]],
    )
    actual_edges = pG.edges[[pG.src_col_name, pG.dst_col_name]].compute()

    assert_frame_equal(
        expected_edges.sort_values(by=pG.src_col_name, ignore_index=True),
        actual_edges.sort_values(by=pG.src_col_name, ignore_index=True),
    )
    edge_ids = pG.edges[pG.edge_id_col_name].compute()
    expected_num_edges = len(data[1])
    assert len(edge_ids) == expected_num_edges
    assert edge_ids.nunique() == expected_num_edges


def test_get_vertex_data(dataset1_MGPropertyGraph):
    """
    Ensure PG.get_vertex_data() returns the correct data based on vertex IDs
    passed in.
    """
    (pG, data) = dataset1_MGPropertyGraph

    # Ensure the generated vertex IDs are unique
    all_vertex_data = pG.get_vertex_data()
    assert all_vertex_data[pG.vertex_col_name].nunique().compute() == len(
        all_vertex_data
    )

    # Test with specific columns and types
    vert_type = "merchants"
    columns = ["merchant_location", "merchant_size"]

    some_vertex_data = pG.get_vertex_data(types=[vert_type], columns=columns)
    # Ensure the returned df is the right length and includes only the
    # vert/type + specified columns
    standard_vert_columns = [pG.vertex_col_name, pG.type_col_name]
    assert len(some_vertex_data) == len(data[vert_type][1])
    assert sorted(some_vertex_data.columns) == sorted(columns + standard_vert_columns)
    assert some_vertex_data.dtypes["_TYPE_"] == "category"

    # Test with all params specified
    vert_ids = [11, 4, 21]
    vert_type = "merchants"
    columns = ["merchant_location", "merchant_size"]

    some_vertex_data = pG.get_vertex_data(
        vertex_ids=vert_ids, types=[vert_type], columns=columns
    )
    # Ensure the returned df is the right length and includes at least the
    # specified columns.
    assert len(some_vertex_data) == len(vert_ids)
    assert set(columns) - set(some_vertex_data.columns) == set()
    assert some_vertex_data.dtypes["_TYPE_"] == "category"

    # Allow a single vertex type and single vertex id to be passed in
    df1 = pG.get_vertex_data(vertex_ids=[11], types=[vert_type]).compute()
    df2 = pG.get_vertex_data(vertex_ids=11, types=vert_type).compute()
    assert len(df1) == 1
    assert df1.shape == df2.shape
    assert_frame_equal(df1, df2, check_like=True)


def test_get_vertex_data_repeated(dask_client):
    from cugraph.experimental import MGPropertyGraph

    df = cudf.DataFrame({"vertex": [2, 3, 4, 1], "feat": [0, 1, 2, 3]})
    df = dask_cudf.from_cudf(df, npartitions=2)
    pG = MGPropertyGraph()
    pG.add_vertex_data(df, "vertex")
    df1 = pG.get_vertex_data(vertex_ids=[2, 1, 3, 1], columns=["feat"])
    df1 = df1.compute()
    expected = cudf.DataFrame(
        {
            pG.vertex_col_name: [2, 1, 3, 1],
            pG.type_col_name: ["", "", "", ""],
            "feat": [0, 3, 1, 3],
        }
    )
    df1[pG.type_col_name] = df1[pG.type_col_name].astype(str)  # Undo category
    assert_frame_equal(df1, expected)


def test_get_edge_data(dataset1_MGPropertyGraph):
    """
    Ensure PG.get_edge_data() returns the correct data based on edge IDs passed
    in.
    """
    (pG, data) = dataset1_MGPropertyGraph

    # Ensure the generated edge IDs are unique
    all_edge_data = pG.get_edge_data()
    assert all_edge_data[pG.edge_id_col_name].nunique().compute() == len(all_edge_data)

    # Test with specific edge IDs
    edge_ids = [4, 5, 6]
    some_edge_data = pG.get_edge_data(edge_ids)
    actual_edge_ids = some_edge_data[pG.edge_id_col_name].compute()
    if hasattr(actual_edge_ids, "values_host"):
        actual_edge_ids = actual_edge_ids.values_host
    assert sorted(actual_edge_ids) == sorted(edge_ids)
    assert some_edge_data.dtypes["_TYPE_"] == "category"

    # Create a list of expected column names from the three input tables
    expected_columns = set(
        [pG.src_col_name, pG.dst_col_name, pG.edge_id_col_name, pG.type_col_name]
    )
    for d in ["transactions", "relationships", "referrals"]:
        for name in data[d][0]:
            expected_columns.add(name)
    expected_columns -= {"user_id", "user_id_1", "user_id_2"}

    actual_columns = set(some_edge_data.columns)

    assert actual_columns == expected_columns

    # Test with specific columns and types
    edge_type = "transactions"
    columns = ["card_num", "card_type"]

    some_edge_data = pG.get_edge_data(types=[edge_type], columns=columns)
    # Ensure the returned df is the right length and includes only the
    # src/dst/id/type + specified columns
    standard_edge_columns = [
        pG.src_col_name,
        pG.dst_col_name,
        pG.edge_id_col_name,
        pG.type_col_name,
    ]
    assert len(some_edge_data) == len(data[edge_type][1])
    assert sorted(some_edge_data.columns) == sorted(columns + standard_edge_columns)
    assert some_edge_data.dtypes["_TYPE_"] == "category"

    # Test with all params specified
    # FIXME: since edge IDs are generated, assume that these are correct based
    # on the intended edges being the first three added.
    edge_ids = [0, 1, 2]
    edge_type = "transactions"
    columns = ["card_num", "card_type"]
    some_edge_data = pG.get_edge_data(
        edge_ids=edge_ids, types=[edge_type], columns=columns
    )
    # Ensure the returned df is the right length and includes at least the
    # specified columns.
    assert len(some_edge_data) == len(edge_ids)
    assert set(columns) - set(some_edge_data.columns) == set()
    assert some_edge_data.dtypes["_TYPE_"] == "category"

    # Allow a single edge type and single edge id to be passed in
    df1 = pG.get_edge_data(edge_ids=[1], types=[edge_type]).compute()
    df2 = pG.get_edge_data(edge_ids=1, types=edge_type).compute()
    assert len(df1) == 1
    assert df1.shape == df2.shape
    assert_frame_equal(df1, df2, check_like=True)


def test_get_edge_data_repeated(dask_client):
    from cugraph.experimental import MGPropertyGraph

    df = cudf.DataFrame(
        {"src": [1, 1, 1, 2], "dst": [2, 3, 4, 1], "edge_feat": [0, 1, 2, 3]}
    )
    df = dask_cudf.from_cudf(df, npartitions=2)
    pG = MGPropertyGraph()
    pG.add_edge_data(df, vertex_col_names=["src", "dst"])
    df1 = pG.get_edge_data(edge_ids=[2, 1, 3, 1], columns=["edge_feat"])
    df1 = df1.compute()
    expected = cudf.DataFrame(
        {
            pG.edge_id_col_name: [2, 1, 3, 1],
            pG.src_col_name: [1, 1, 2, 1],
            pG.dst_col_name: [4, 3, 1, 3],
            pG.type_col_name: ["", "", "", ""],
            "edge_feat": [2, 1, 3, 1],
        }
    )
    df1[pG.type_col_name] = df1[pG.type_col_name].astype(str)  # Undo category

    # Order and indices don't matter
    df1 = df1.sort_values(df1.columns).reset_index(drop=True)
    expected = expected.sort_values(df1.columns).reset_index(drop=True)
    assert_frame_equal(df1, expected)


def test_get_data_empty_graphs(dask_client):
    """
    Ensures that calls to pG.get_*_data() on an empty pG are handled correctly.
    """
    from cugraph.experimental import MGPropertyGraph

    pG = MGPropertyGraph()

    assert pG.get_vertex_data() is None
    assert pG.get_vertex_data([0, 1, 2]) is None
    assert pG.get_edge_data() is None
    assert pG.get_edge_data([0, 1, 2]) is None


def test_renumber_vertices_by_type(dataset1_MGPropertyGraph):
    from cugraph.experimental import MGPropertyGraph

    (pG, data) = dataset1_MGPropertyGraph
    df_id_ranges = pG.renumber_vertices_by_type()
    expected = {
        "merchants": [0, 4],  # stop is inclusive
        "users": [5, 8],
    }
    for key, (start, stop) in expected.items():
        assert df_id_ranges.loc[key, "start"] == start
        assert df_id_ranges.loc[key, "stop"] == stop
        df = pG.get_vertex_data(types=[key]).compute()
        assert len(df) == stop - start + 1
        assert (df["_VERTEX_"] == list(range(start, stop + 1))).all()

    # Make sure we renumber vertex IDs in edge data too
    df = pG.get_edge_data().compute()
    assert 0 <= df[pG.src_col_name].min() < df[pG.src_col_name].max() < 9
    assert 0 <= df[pG.dst_col_name].min() < df[pG.dst_col_name].max() < 9

    empty_pG = MGPropertyGraph()
    assert empty_pG.renumber_vertices_by_type() is None

    # Test when vertex IDs only exist in edge data
    df = cudf.DataFrame({"src": [99998], "dst": [99999]})
    df = dask_cudf.from_cudf(df, npartitions=1)
    empty_pG.add_edge_data(df, ["src", "dst"])
    with pytest.raises(NotImplementedError, match="only exist in edge"):
        empty_pG.renumber_vertices_by_type()


def test_renumber_edges_by_type(dataset1_MGPropertyGraph):
    from cugraph.experimental import MGPropertyGraph

    (pG, data) = dataset1_MGPropertyGraph
    df_id_ranges = pG.renumber_edges_by_type()
    expected = {
        "referrals": [0, 5],  # stop is inclusive
        "relationships": [6, 9],
        "transactions": [10, 13],
    }
    for key, (start, stop) in expected.items():
        assert df_id_ranges.loc[key, "start"] == start
        assert df_id_ranges.loc[key, "stop"] == stop
        df = pG.get_edge_data(types=[key]).compute()
        assert len(df) == stop - start + 1
        assert (df[pG.edge_id_col_name] == list(range(start, stop + 1))).all()

    empty_pG = MGPropertyGraph()
    assert empty_pG.renumber_edges_by_type() is None


def test_add_data_noncontiguous(dask_client):
    from cugraph.experimental import MGPropertyGraph

    df = cudf.DataFrame(
        {
            "src": [0, 0, 1, 2, 2, 3, 3, 1, 2, 4],
            "dst": [1, 2, 4, 3, 3, 1, 2, 4, 4, 3],
            "edge_type": [
                "pig",
                "dog",
                "cat",
                "pig",
                "cat",
                "pig",
                "dog",
                "pig",
                "cat",
                "dog",
            ],
        }
    )
    counts = df["edge_type"].value_counts()
    df = dask_cudf.from_cudf(df, npartitions=2)

    pG = MGPropertyGraph()
    for edge_type in ["cat", "dog", "pig"]:
        pG.add_edge_data(
            df[df.edge_type == edge_type],
            vertex_col_names=["src", "dst"],
            type_name=edge_type,
        )
    for edge_type in ["cat", "dog", "pig"]:
        cur_df = pG.get_edge_data(types=edge_type).compute()
        assert len(cur_df) == counts[edge_type]
        assert_series_equal(
            cur_df[pG.type_col_name].astype(str),
            cur_df["edge_type"],
            check_names=False,
        )

    df["vertex"] = (
        100 * df["src"]
        + df["dst"]
        + df["edge_type"].map({"pig": 0, "dog": 10, "cat": 20})
    )
    pG = MGPropertyGraph()
    for edge_type in ["cat", "dog", "pig"]:
        pG.add_vertex_data(
            df[df.edge_type == edge_type], vertex_col_name="vertex", type_name=edge_type
        )
    for edge_type in ["cat", "dog", "pig"]:
        cur_df = pG.get_vertex_data(types=edge_type).compute()
        assert len(cur_df) == counts[edge_type]
        assert_series_equal(
            cur_df[pG.type_col_name].astype(str),
            cur_df["edge_type"],
            check_names=False,
        )


<<<<<<< HEAD
=======
def test_vertex_vector_property(dask_client):
    from cugraph.experimental import MGPropertyGraph

    (merchants, users, transactions, relationships, referrals) = dataset1.values()

    pG = MGPropertyGraph()
    m_df = cudf.DataFrame(columns=merchants[0], data=merchants[1])
    merchants_df = dask_cudf.from_cudf(m_df, npartitions=2)
    with pytest.raises(ValueError):
        # Column doesn't exist
        pG.add_vertex_data(
            merchants_df,
            type_name="merchants",
            vertex_col_name="merchant_id",
            vector_properties={"vec1": ["merchant_location", "BAD_NAME"]},
        )
    with pytest.raises(ValueError):
        # Using reserved name
        pG.add_vertex_data(
            merchants_df,
            type_name="merchants",
            vertex_col_name="merchant_id",
            vector_properties={
                pG.type_col_name: ["merchant_location", "merchant_size"]
            },
        )
    with pytest.raises(TypeError):
        # String value invalid
        pG.add_vertex_data(
            merchants_df,
            type_name="merchants",
            vertex_col_name="merchant_id",
            vector_properties={"vec1": "merchant_location"},
        )
    with pytest.raises(ValueError):
        # Length-0 vector not allowed
        pG.add_vertex_data(
            merchants_df,
            type_name="merchants",
            vertex_col_name="merchant_id",
            vector_properties={"vec1": []},
        )
    pG.add_vertex_data(
        merchants_df,
        type_name="merchants",
        vertex_col_name="merchant_id",
        vector_properties={
            "vec1": ["merchant_location", "merchant_size", "merchant_num_employees"]
        },
    )
    df = pG.get_vertex_data()
    expected_columns = {
        pG.vertex_col_name,
        pG.type_col_name,
        "merchant_sales",
        "merchant_name",
        "vec1",
    }
    assert set(df.columns) == expected_columns
    expected = m_df[
        ["merchant_location", "merchant_size", "merchant_num_employees"]
    ].values
    expected = expected[np.lexsort(expected.T)]  # may be jumbled, so sort

    vec1 = pG.vertex_vector_property_to_array(df, "vec1").compute()
    vec1 = vec1[np.lexsort(vec1.T)]  # may be jumbled, so sort
    assert_array_equal(expected, vec1)
    vec1 = pG.vertex_vector_property_to_array(df, "vec1", missing="error").compute()
    vec1 = vec1[np.lexsort(vec1.T)]  # may be jumbled, so sort
    assert_array_equal(expected, vec1)
    with pytest.raises(ValueError):
        pG.vertex_vector_property_to_array(df, "BAD_NAME")

    u_df = cudf.DataFrame(columns=users[0], data=users[1])
    users_df = dask_cudf.from_cudf(u_df, npartitions=2)
    with pytest.raises(ValueError):
        # Length doesn't match existing vector
        pG.add_vertex_data(
            users_df,
            type_name="users",
            vertex_col_name="user_id",
            property_columns=["vertical"],
            vector_properties={"vec1": ["user_location", "vertical"]},
        )
    with pytest.raises(ValueError):
        # Can't assign property to existing vector column
        pG.add_vertex_data(
            users_df.assign(vec1=users_df["user_id"]),
            type_name="users",
            vertex_col_name="user_id",
            property_columns=["vec1"],
        )

    pG.add_vertex_data(
        users_df,
        type_name="users",
        vertex_col_name="user_id",
        property_columns=["vertical"],
        vector_properties={"vec2": ["user_location", "vertical"]},
    )
    expected_columns.update({"vec2", "vertical"})
    df = pG.get_vertex_data()
    assert set(df.columns) == expected_columns
    vec1 = pG.vertex_vector_property_to_array(df, "vec1").compute()
    vec1 = vec1[np.lexsort(vec1.T)]  # may be jumbled, so sort
    assert_array_equal(expected, vec1)
    with pytest.raises(RuntimeError):
        pG.vertex_vector_property_to_array(df, "vec1", missing="error").compute()

    pGusers = MGPropertyGraph()
    pGusers.add_vertex_data(
        users_df,
        type_name="users",
        vertex_col_name="user_id",
        vector_property="vec3",
    )
    vec2 = pG.vertex_vector_property_to_array(df, "vec2").compute()
    vec2 = vec2[np.lexsort(vec2.T)]  # may be jumbled, so sort
    df2 = pGusers.get_vertex_data()
    assert set(df2.columns) == {pG.vertex_col_name, pG.type_col_name, "vec3"}
    vec3 = pGusers.vertex_vector_property_to_array(df2, "vec3").compute()
    vec3 = vec3[np.lexsort(vec3.T)]  # may be jumbled, so sort
    assert_array_equal(vec2, vec3)

    vec1filled = pG.vertex_vector_property_to_array(
        df, "vec1", 0, missing="error"
    ).compute()
    vec1filled = vec1filled[np.lexsort(vec1filled.T)]  # may be jumbled, so sort
    expectedfilled = np.concatenate([cp.zeros((4, 3), int), expected])
    assert_array_equal(expectedfilled, vec1filled)

    vec1filled = pG.vertex_vector_property_to_array(df, "vec1", [0, 0, 0]).compute()
    vec1filled = vec1filled[np.lexsort(vec1filled.T)]  # may be jumbled, so sort
    assert_array_equal(expectedfilled, vec1filled)

    with pytest.raises(ValueError, match="expected 3"):
        pG.vertex_vector_property_to_array(df, "vec1", [0, 0]).compute()

    vec2 = pG.vertex_vector_property_to_array(df, "vec2").compute()
    vec2 = vec2[np.lexsort(vec2.T)]  # may be jumbled, so sort
    expected = u_df[["user_location", "vertical"]].values
    expected = expected[np.lexsort(expected.T)]  # may be jumbled, so sort
    assert_array_equal(expected, vec2)
    with pytest.raises(TypeError):
        # Column is wrong type to be a vector
        pG.vertex_vector_property_to_array(
            df.rename(columns={"vec1": "vertical", "vertical": "vec1"}), "vec1"
        )
    with pytest.raises(ValueError):
        # Vector column doesn't exist in dataframe
        pG.vertex_vector_property_to_array(df.rename(columns={"vec1": "moved"}), "vec1")
    with pytest.raises(TypeError):
        # Bad type
        pG.vertex_vector_property_to_array(42, "vec1")


def test_edge_vector_property(dask_client):
    from cugraph.experimental import MGPropertyGraph

    df1 = cudf.DataFrame(
        {
            "src": [0, 1],
            "dst": [1, 2],
            "feat_0": [1, 2],
            "feat_1": [10, 20],
            "feat_2": [10, 20],
        }
    )
    dd1 = dask_cudf.from_cudf(df1, npartitions=2)
    df2 = cudf.DataFrame(
        {
            "src": [2, 3],
            "dst": [1, 2],
            "feat_0": [0.5, 0.2],
            "feat_1": [1.5, 1.2],
        }
    )
    dd2 = dask_cudf.from_cudf(df2, npartitions=2)
    pG = MGPropertyGraph()
    pG.add_edge_data(
        dd1, ("src", "dst"), vector_properties={"vec1": ["feat_0", "feat_1", "feat_2"]}
    )
    df = pG.get_edge_data()
    expected_columns = {
        pG.edge_id_col_name,
        pG.src_col_name,
        pG.dst_col_name,
        pG.type_col_name,
        "vec1",
    }
    assert set(df.columns) == expected_columns
    expected = df1[["feat_0", "feat_1", "feat_2"]].values
    expected = expected[np.lexsort(expected.T)]  # may be jumbled, so sort

    pGalt = MGPropertyGraph()
    pGalt.add_edge_data(dd1, ("src", "dst"), vector_property="vec1")
    dfalt = pG.get_edge_data()

    for cur_pG, cur_df in [(pG, df), (pGalt, dfalt)]:
        vec1 = cur_pG.edge_vector_property_to_array(cur_df, "vec1").compute()
        vec1 = vec1[np.lexsort(vec1.T)]  # may be jumbled, so sort
        assert_array_equal(vec1, expected)
        vec1 = cur_pG.edge_vector_property_to_array(
            cur_df, "vec1", missing="error"
        ).compute()
        vec1 = vec1[np.lexsort(vec1.T)]  # may be jumbled, so sort
        assert_array_equal(vec1, expected)

    pG.add_edge_data(
        dd2, ("src", "dst"), vector_properties={"vec2": ["feat_0", "feat_1"]}
    )
    df = pG.get_edge_data()
    expected_columns.add("vec2")
    assert set(df.columns) == expected_columns
    expected = df2[["feat_0", "feat_1"]].values
    expected = expected[np.lexsort(expected.T)]  # may be jumbled, so sort
    vec2 = pG.edge_vector_property_to_array(df, "vec2").compute()
    vec2 = vec2[np.lexsort(vec2.T)]  # may be jumbled, so sort
    assert_array_equal(vec2, expected)
    with pytest.raises(RuntimeError):
        pG.edge_vector_property_to_array(df, "vec2", missing="error").compute()


>>>>>>> 5e1baf1c
def test_fillna_vertices():
    from cugraph.experimental import MGPropertyGraph

    df_edgelist = dask_cudf.from_cudf(
        cudf.DataFrame(
            {
                "src": [0, 7, 2, 0, 1, 3, 1, 4, 5, 6],
                "dst": [1, 1, 1, 3, 2, 1, 6, 5, 6, 7],
                "val": [1, None, 2, None, 3, None, 4, None, 5, None],
            }
        ),
        npartitions=2,
    )

    df_props = dask_cudf.from_cudf(
        cudf.DataFrame(
            {
                "id": [0, 1, 2, 3, 4, 5, 6, 7],
                "a": [0, 1, None, 2, None, 4, 1, 8],
                "b": [None, 1, None, 2, None, 3, 8, 9],
            }
        ),
        npartitions=2,
    )

    pG = MGPropertyGraph()
    pG.add_edge_data(df_edgelist, vertex_col_names=["src", "dst"])
    pG.add_vertex_data(df_props, vertex_col_name="id")

    pG.fillna_vertices({"a": 2, "b": 3})

    assert not pG.get_vertex_data(columns=["a", "b"]).compute().isna().any().any()
    assert pG.get_edge_data(columns=["val"]).compute().isna().any().any()

    expected_values_prop_a = [
        0,
        1,
        2,
        2,
        2,
        4,
        1,
        8,
    ]
    assert pG.get_vertex_data(columns=["a"])["a"].compute().values_host.tolist() == (
        expected_values_prop_a
    )

    expected_values_prop_b = [
        3,
        1,
        3,
        2,
        3,
        3,
        8,
        9,
    ]
    assert pG.get_vertex_data(columns=["b"])["b"].compute().values_host.tolist() == (
        expected_values_prop_b
    )


def test_fillna_edges():
    from cugraph.experimental import MGPropertyGraph

    df_edgelist = dask_cudf.from_cudf(
        cudf.DataFrame(
            {
                "src": [0, 7, 2, 0, 1, 3, 1, 4, 5, 6],
                "dst": [1, 1, 1, 3, 2, 1, 6, 5, 6, 7],
                "val": [1, None, 2, None, 3, None, 4, None, 5, None],
            }
        ),
        npartitions=2,
    )

    df_props = dask_cudf.from_cudf(
        cudf.DataFrame(
            {
                "id": [0, 1, 2, 3, 4, 5, 6, 7],
                "a": [0, 1, None, 2, None, 4, 1, 8],
                "b": [None, 1, None, 2, None, 3, 8, 9],
            }
        ),
        npartitions=2,
    )

    pG = MGPropertyGraph()
    pG.add_edge_data(df_edgelist, vertex_col_names=["src", "dst"])
    pG.add_vertex_data(df_props, vertex_col_name="id")

    pG.fillna_edges(2)

    assert not pG.get_edge_data(columns=["val"]).compute().isna().any().any()
    assert pG.get_vertex_data(columns=["a", "b"]).compute().isna().any().any()

    expected_values_prop_val = [
        1,
        2,
        2,
        2,
        3,
        2,
        4,
        2,
        5,
        2,
    ]
    assert pG.get_edge_data(columns=["val"])["val"].compute().values_host.tolist() == (
        expected_values_prop_val
    )


# =============================================================================
# Benchmarks
# =============================================================================


@pytest.mark.slow
@pytest.mark.parametrize("N", [1, 3, 10, 30])
def bench_add_edges_cyber(gpubenchmark, dask_client, N):
    from cugraph.experimental import MGPropertyGraph

    # Partition the dataframe to add in chunks
    cyber_df = cyber.get_edgelist()
    chunk = (len(cyber_df) + N - 1) // N
    dfs = [
        dask_cudf.from_cudf(cyber_df.iloc[i * chunk : (i + 1) * chunk], npartitions=2)
        for i in range(N)
    ]

    def func():
        mpG = MGPropertyGraph()
        for df in dfs:
            mpG.add_edge_data(df, ("srcip", "dstip"))
        df = mpG.get_edge_data().compute()
        assert len(df) == len(cyber_df)

    gpubenchmark(func)<|MERGE_RESOLUTION|>--- conflicted
+++ resolved
@@ -962,8 +962,6 @@
         )
 
 
-<<<<<<< HEAD
-=======
 def test_vertex_vector_property(dask_client):
     from cugraph.experimental import MGPropertyGraph
 
@@ -1187,7 +1185,6 @@
         pG.edge_vector_property_to_array(df, "vec2", missing="error").compute()
 
 
->>>>>>> 5e1baf1c
 def test_fillna_vertices():
     from cugraph.experimental import MGPropertyGraph
 
