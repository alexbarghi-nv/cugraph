# Copyright (c) 2023, NVIDIA CORPORATION.
# Licensed under the Apache License, Version 2.0 (the "License");
# you may not use this file except in compliance with the License.
# You may obtain a copy of the License at
#
#     http://www.apache.org/licenses/LICENSE-2.0
#
# Unless required by applicable law or agreed to in writing, software
# distributed under the License is distributed on an "AS IS" BASIS,
# WITHOUT WARRANTIES OR CONDITIONS OF ANY KIND, either express or implied.
# See the License for the specific language governing permissions and
# limitations under the License.

import os
import shutil

import pytest

import cupy
import cudf
from cugraph.gnn.data_loading.bulk_sampler_io import write_samples
from cugraph.utilities.utils import create_directory_with_overwrite


@pytest.mark.sg
def test_bulk_sampler_io(scratch_dir):
    results = cudf.DataFrame(
        {
            "sources": [0, 0, 1, 2, 2, 2, 3, 4, 5, 5, 6, 7],
            "destinations": [1, 2, 3, 3, 3, 4, 1, 1, 6, 7, 2, 3],
            "edge_id": None,
            "edge_type": None,
            "weight": None,
            "hop_id": [0, 0, 1, 1, 0, 0, 1, 1, 0, 0, 1, 1],
        }
    )

    assert len(results) == 12

    offsets = cudf.DataFrame({"offsets": [0, 8, 12], "batch_id": [0, 1, None]})

    samples_path = os.path.join(scratch_dir, "test_bulk_sampler_io")
    create_directory_with_overwrite(samples_path)

    write_samples(results, offsets, None, 1, samples_path)

    assert len(os.listdir(samples_path)) == 2

    df = cudf.read_parquet(os.path.join(samples_path, "batch=0-0.parquet"))
    assert len(df) == 8

    assert (
        df.sources.values_host.tolist()
        == results.sources.iloc[0:8].values_host.tolist()
    )
    assert (
        df.destinations.values_host.tolist()
        == results.destinations.iloc[0:8].values_host.tolist()
    )
    assert (
        df.hop_id.values_host.tolist() == results.hop_id.iloc[0:8].values_host.tolist()
    )
    assert (df.batch_id == 0).all()

    df = cudf.read_parquet(os.path.join(samples_path, "batch=1-1.parquet"))
    assert len(df) == 4
    assert (
        df.sources.values_host.tolist()
        == results.sources.iloc[8:12].values_host.tolist()
    )
    assert (
        df.destinations.values_host.tolist()
        == results.destinations.iloc[8:12].values_host.tolist()
    )
    assert (
        df.hop_id.values_host.tolist() == results.hop_id.iloc[8:12].values_host.tolist()
    )
    assert (df.batch_id == 1).all()

    shutil.rmtree(samples_path)


@pytest.mark.sg
def test_bulk_sampler_io_empty_batch(scratch_dir):
    sources_array = [
        0,
        0,
        1,
        2,
        2,
        2,
        3,
        4,
        5,
        5,
        6,
        7,
        9,
        9,
        12,
        13,
        29,
        29,
        31,
        14,
    ]

    destinations_array = [
        1,
        2,
        3,
        3,
        3,
        4,
        1,
        1,
        6,
        7,
        2,
        3,
        12,
        13,
        18,
        19,
        31,
        14,
        15,
        16,
    ]

    hops_array = [0, 0, 1, 1, 0, 0, 1, 1, 0, 0, 1, 1, 0, 0, 1, 1, 0, 0, 1, 1]

    results = cudf.DataFrame(
        {
            "sources": sources_array,
            "destinations": destinations_array,
            "edge_id": None,
            "edge_type": None,
            "weight": None,
            "hop_id": hops_array,
        }
    )

<<<<<<< HEAD
    # some batches are missing
    offsets = cudf.DataFrame({"offsets": [0, 8, 12, 16], "batch_id": [0, 3, 4, 10]})
=======
    assert len(results) == 20

    # some batches are missing
    offsets = cudf.DataFrame(
        {"offsets": [0, 8, 12, 16, 20], "batch_id": [0, 3, 4, 10, None]}
    )
>>>>>>> b4e6d069

    samples_path = os.path.join(scratch_dir, "test_bulk_sampler_io_empty_batch")
    create_directory_with_overwrite(samples_path)

    write_samples(results, offsets, None, 2, samples_path)

    files = os.listdir(samples_path)
    assert len(files) == 2

    df0 = cudf.read_parquet(os.path.join(samples_path, "batch=0-1.parquet"))

    assert df0.batch_id.min() == 0
    assert df0.batch_id.max() == 1

    df1 = cudf.read_parquet(os.path.join(samples_path, "batch=4-5.parquet"))
    assert df1.batch_id.min() == 4
<<<<<<< HEAD
    assert df1.batch_id.max() == 5
=======
    assert df1.batch_id.max() == 5

    shutil.rmtree(samples_path)


@pytest.mark.sg
def test_bulk_sampler_io_mock_csr(scratch_dir):
    major_offsets_array = cudf.Series([0, 5, 10, 15])
    minors_array = cudf.Series([1, 2, 3, 4, 8, 9, 1, 3, 4, 5, 3, 0, 4, 9, 1])
    edge_ids = cudf.Series(cupy.arange(len(minors_array)))

    # 2 hops
    label_hop_offsets = cudf.Series([0, 1, 3])

    # map
    renumber_map = cudf.Series(cupy.arange(10))
    renumber_map_offsets = cudf.Series([0, 10])

    results_df = cudf.DataFrame()
    results_df["minors"] = minors_array
    results_df["major_offsets"] = major_offsets_array
    results_df["edge_id"] = edge_ids
    results_df["edge_type"] = None
    results_df["weight"] = None

    offsets_df = cudf.DataFrame()
    offsets_df["offsets"] = label_hop_offsets
    offsets_df["renumber_map_offsets"] = renumber_map_offsets
    offsets_df["batch_id"] = cudf.Series([0])

    renumber_df = cudf.DataFrame()
    renumber_df["map"] = renumber_map

    samples_path = os.path.join(scratch_dir, "test_bulk_sampler_io_mock_csr")
    create_directory_with_overwrite(samples_path)

    write_samples(results_df, offsets_df, renumber_df, 1, samples_path)

    result = cudf.read_parquet(os.path.join(samples_path, "batch=0-0.parquet"))

    assert (
        result.minors.dropna().values_host.tolist() == minors_array.values_host.tolist()
    )
    assert (
        result.major_offsets.dropna().values_host.tolist()
        == major_offsets_array.values_host.tolist()
    )
    assert result.edge_id.dropna().values_host.tolist() == edge_ids.values_host.tolist()
    assert (
        result.renumber_map_offsets.dropna().values_host.tolist()
        == renumber_map_offsets.values_host.tolist()
    )
    assert result.map.dropna().values_host.tolist() == renumber_map.values_host.tolist()
    assert (
        result.label_hop_offsets.dropna().values_host.tolist()
        == label_hop_offsets.values_host.tolist()
    )

    shutil.rmtree(samples_path)
>>>>>>> b4e6d069
<|MERGE_RESOLUTION|>--- conflicted
+++ resolved
@@ -141,17 +141,12 @@
         }
     )
 
-<<<<<<< HEAD
-    # some batches are missing
-    offsets = cudf.DataFrame({"offsets": [0, 8, 12, 16], "batch_id": [0, 3, 4, 10]})
-=======
     assert len(results) == 20
 
     # some batches are missing
     offsets = cudf.DataFrame(
         {"offsets": [0, 8, 12, 16, 20], "batch_id": [0, 3, 4, 10, None]}
     )
->>>>>>> b4e6d069
 
     samples_path = os.path.join(scratch_dir, "test_bulk_sampler_io_empty_batch")
     create_directory_with_overwrite(samples_path)
@@ -168,9 +163,6 @@
 
     df1 = cudf.read_parquet(os.path.join(samples_path, "batch=4-5.parquet"))
     assert df1.batch_id.min() == 4
-<<<<<<< HEAD
-    assert df1.batch_id.max() == 5
-=======
     assert df1.batch_id.max() == 5
 
     shutil.rmtree(samples_path)
@@ -229,5 +221,4 @@
         == label_hop_offsets.values_host.tolist()
     )
 
-    shutil.rmtree(samples_path)
->>>>>>> b4e6d069
+    shutil.rmtree(samples_path)