# Copyright (c) 2019-2022, NVIDIA CORPORATION.
# Licensed under the Apache License, Version 2.0 (the "License");
# you may not use this file except in compliance with the License.
# You may obtain a copy of the License at
#
#     http://www.apache.org/licenses/LICENSE-2.0
#
# Unless required by applicable law or agreed to in writing, software
# distributed under the License is distributed on an "AS IS" BASIS,
# WITHOUT WARRANTIES OR CONDITIONS OF ANY KIND, either express or implied.
# See the License for the specific language governing permissions and
# limitations under the License.

from pylibcugraph import (ResourceHandle,
                          GraphProperties,
<<<<<<< HEAD
                          SGGraph
                          )
from pylibcugraph.experimental import katz_centrality as pylibcugraph_katz
=======
                          SGGraph,
                          katz_centrality as pylibcugraph_katz
                          )
>>>>>>> 5ae30cc9
from cugraph.utilities import (ensure_cugraph_obj_for_nx,
                               df_score_to_dictionary
                               )
import cudf


def katz_centrality(
    G, alpha=None, beta=None, max_iter=100, tol=1.0e-6,
    nstart=None, normalized=True
):
    """
    Compute the Katz centrality for the nodes of the graph G. This
    implementation is based on a relaxed version of Katz defined by Foster
    with a reduced computational complexity of O(n+m)

    On a directed graph, cuGraph computes the out-edge Katz centrality score.
    This is opposite of NetworkX which compute the in-edge Katz centrality
    score by default.  You can flip the NetworkX edges, using G.reverse,
    so that the results match cuGraph.

    References
    ----------
    Foster, K.C., Muth, S.Q., Potterat, J.J. et al.
    Computational & Mathematical Organization Theory (2001) 7: 275.
    https://doi.org/10.1023/A:1013470632383

    Katz, L. (1953). A new status index derived from sociometric analysis.
    Psychometrika, 18(1), 39-43.

    Parameters
    ----------
    G : cuGraph.Graph or networkx.Graph
        cuGraph graph descriptor with connectivity information. The graph can
        contain either directed or undirected edges.

    alpha : float, optional (default=None)
        Attenuation factor defaulted to None. If alpha is not specified then
        it is internally calculated as 1/(degree_max) where degree_max is the
        maximum out degree.

        NOTE:
            The maximum acceptable value of alpha for convergence
            alpha_max = 1/(lambda_max) where lambda_max is the largest
            eigenvalue of the graph.
            Since lambda_max is always lesser than or equal to degree_max for a
            graph, alpha_max will always be greater than or equal to
            (1/degree_max). Therefore, setting alpha to (1/degree_max) will
            guarantee that it will never exceed alpha_max thus in turn
            fulfilling the requirement for convergence.

    beta : float, optional (default=None)
        Weight scalar added to each vertex's new Katz Centrality score in every
        iteration. If beta is not specified then it is set as 1.0.

    max_iter : int, optional (default=100)
        The maximum number of iterations before an answer is returned. This can
        be used to limit the execution time and do an early exit before the
        solver reaches the convergence tolerance.

    tol : float, optional (default=1.0e-6)
        Set the tolerance the approximation, this parameter should be a small
        magnitude value.
        The lower the tolerance the better the approximation. If this value is
        0.0f, cuGraph will use the default value which is 1.0e-6.
        Setting too small a tolerance can lead to non-convergence due to
        numerical roundoff. Usually values between 1e-2 and 1e-6 are
        acceptable.

    nstart : cudf.Dataframe, optional (default=None)
        GPU Dataframe containing the initial guess for katz centrality.

        nstart['vertex'] : cudf.Series
            Contains the vertex identifiers
        nstart['values'] : cudf.Series
            Contains the katz centrality values of vertices

    normalized : bool, optional, default=True
        If True normalize the resulting katz centrality values

    Returns
    -------
    df : cudf.DataFrame or Dictionary if using NetworkX
        GPU data frame containing two cudf.Series of size V: the vertex
        identifiers and the corresponding katz centrality values.
        df['vertex'] : cudf.Series
            Contains the vertex identifiers
        df['katz_centrality'] : cudf.Series
            Contains the katz centrality of vertices

    Examples
    --------
    >>> gdf = cudf.read_csv(datasets_path / 'karate.csv', delimiter=' ',
    ...                     dtype=['int32', 'int32', 'float32'], header=None)
    >>> G = cugraph.Graph()
    >>> G.from_cudf_edgelist(gdf, source='0', destination='1')
    >>> kc = cugraph.katz_centrality(G)

    """
    if (alpha is not None) and (alpha <= 0.0):
        raise ValueError(f"'alpha' must be a positive float or None, "
                         f"got: {alpha}")
    if beta is None:
        beta = 1.0
    elif (not isinstance(beta, float)) or (beta <= 0.0):
        raise ValueError(f"'beta' must be a positive float or None, "
                         f"got: {beta}")
    if (not isinstance(max_iter, int)) or (max_iter <= 0):
        raise ValueError(f"'max_iter' must be a positive integer"
                         f", got: {max_iter}")
    if (not isinstance(tol, float)) or (tol <= 0.0):
        raise ValueError(f"'tol' must be a positive float, got: {tol}")

    G, isNx = ensure_cugraph_obj_for_nx(G)

    srcs = G.edgelist.edgelist_df['src']
    dsts = G.edgelist.edgelist_df['dst']
    if 'weights' in G.edgelist.edgelist_df.columns:
        weights = G.edgelist.edgelist_df['weights']
    else:
        # FIXME: If weights column is not imported, a weights column of 1s
        # with type hardcoded to float32 is passed into wrapper
        weights = cudf.Series((srcs + 1) / (srcs + 1), dtype="float32")

    if alpha is None:
        largest_out_degree = G.degrees().nlargest(n=1, columns="out_degree")
        largest_out_degree = largest_out_degree["out_degree"].iloc[0]
        alpha = 1 / (largest_out_degree + 1)

    if nstart is not None:
        if G.renumbered is True:
            if len(G.renumber_map.implementation.col_names) > 1:
                cols = nstart.columns[:-1].to_list()
            else:
                cols = 'vertex'
            nstart = G.add_internal_vertex_id(nstart, 'vertex', cols)
            nstart = nstart[nstart.columns[0]]

    resource_handle = ResourceHandle()
    graph_props = GraphProperties(is_multigraph=G.is_multigraph())
    store_transposed = False
    renumber = False
    do_expensive_check = False

    sg = SGGraph(resource_handle, graph_props, srcs, dsts, weights,
                 store_transposed, renumber, do_expensive_check)

    vertices, values = pylibcugraph_katz(resource_handle, sg, nstart, alpha,
                                         beta, tol, max_iter,
                                         do_expensive_check)

    vertices = cudf.Series(vertices)
    values = cudf.Series(values)

    df = cudf.DataFrame()
    df["vertex"] = vertices
    df["katz_centrality"] = values

    if G.renumbered:
        df = G.unrenumber(df, "vertex")

    if isNx is True:
        dict = df_score_to_dictionary(df, "katz_centrality")
        return dict
    else:
        return df<|MERGE_RESOLUTION|>--- conflicted
+++ resolved
@@ -13,15 +13,9 @@
 
 from pylibcugraph import (ResourceHandle,
                           GraphProperties,
-<<<<<<< HEAD
-                          SGGraph
-                          )
-from pylibcugraph.experimental import katz_centrality as pylibcugraph_katz
-=======
                           SGGraph,
                           katz_centrality as pylibcugraph_katz
                           )
->>>>>>> 5ae30cc9
 from cugraph.utilities import (ensure_cugraph_obj_for_nx,
                                df_score_to_dictionary
                                )
