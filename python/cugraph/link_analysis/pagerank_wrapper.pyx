--- conflicted
+++ resolved
@@ -40,13 +40,8 @@
     if not input_graph.transposedadjlist:
         input_graph.view_transposed_adj_list()
 
-<<<<<<< HEAD
     [offsets, indices] = graph_wrapper.datatype_cast([input_graph.transposedadjlist.offsets, input_graph.transposedadjlist.indices], [np.int32])
     [weights] = graph_wrapper.datatype_cast([input_graph.transposedadjlist.weights], [np.float32, np.float64])
-=======
-    [offsets, indices] = graph_wrapper.datatype_cast([input_graph.transposedadjlist.offsets,
-                                                      input_graph.transposedadjlist.indices], [np.int32])
->>>>>>> ffb96bba
 
     num_verts = input_graph.number_of_vertices()
     num_edges = len(indices)
@@ -80,13 +75,8 @@
     cdef uintptr_t c_indices = indices.__cuda_array_interface__['data'][0]
     cdef uintptr_t c_weights = <uintptr_t>NULL
 
-<<<<<<< HEAD
     if weights is not None:
         c_weights = weights.__cuda_array_interface__['data'][0]
-=======
-    if input_graph.transposedadjlist.weights is not None:
-        c_weights = input_graph.transposedadjlist.weights.__cuda_array_interface__['data'][0]
->>>>>>> ffb96bba
 
     cdef GraphCSC[int,int,float] graph_float
     cdef GraphCSC[int,int,double] graph_double
