# Copyright (c) 2021-2022, NVIDIA CORPORATION.
# Licensed under the Apache License, Version 2.0 (the "License");
# you may not use this file except in compliance with the License.
# You may obtain a copy of the License at
#
#     http://www.apache.org/licenses/LICENSE-2.0
#
# Unless required by applicable law or agreed to in writing, software
# distributed under the License is distributed on an "AS IS" BASIS,
# WITHOUT WARRANTIES OR CONDITIONS OF ANY KIND, either express or implied.
# See the License for the specific language governing permissions and
# limitations under the License.

import os
from pathlib import Path
from itertools import product

import pytest

RAPIDS_DATASET_ROOT_DIR = os.getenv(
    "RAPIDS_DATASET_ROOT_DIR", os.path.join(os.path.dirname(__file__), "../datasets")
)
RAPIDS_DATASET_ROOT_DIR_PATH = Path(RAPIDS_DATASET_ROOT_DIR)


def gen_fixture_params(*param_values):
    """
    Returns a list of pytest.param objects suitable for use as fixture
    parameters created by merging the values in each tuple into individual
    pytest.param objects.

    Each tuple can contain multiple values or pytest.param objects. If pytest.param
    objects are given, the marks and ids are also merged.

    If ids is specicified, it must either be a list of string ids for each
    combination passed in, or a callable that accepts a list of values and
    returns a string.

    gen_fixture_params( (pytest.param(True, marks=[pytest.mark.A_good], id="A=True"),
                         pytest.param(False, marks=[pytest.mark.B_bad], id="B=False")),
                        (pytest.param(False, marks=[pytest.mark.A_bad], id="A=False"),
                         pytest.param(True, marks=[pytest.mark.B_good], id="B=True")),
                       )

<<<<<<< HEAD
def gen_fixture_params(*param_values):
    """
    Returns a list of pytest.param objects suitable for use as fixture
    parameters created by merging the values in each tuple into individual
    pytest.param objects.

    Each tuple can contain multiple values or pytest.param objects. If pytest.param
    objects are given, the marks and ids are also merged.

    If ids is specicified, it must either be a list of string ids for each
    combination passed in, or a callable that accepts a list of values and
    returns a string.

    gen_fixture_params( (pytest.param(True, marks=[pytest.mark.A_good], id="A=True"),
                         pytest.param(False, marks=[pytest.mark.B_bad], id="B=False")),
                        (pytest.param(False, marks=[pytest.mark.A_bad], id="A=False"),
                         pytest.param(True, marks=[pytest.mark.B_good], id="B=True")),
                       )

=======
>>>>>>> python-sampling-edge-info
    results in fixture param combinations:

    True, False  - marks=[A_good, B_bad]  - id="A=True,B=False"
    False, False - marks=[A_bad, B_bad]   - id="A=False,B=True"
    """
    fixture_params = []
    param_type = pytest.param().__class__  #

    for vals in param_values:
        new_param_values = []
        new_param_marks = []
        new_param_ids = []
        for val in vals:
            if isinstance(val, param_type):
                new_param_values += val.values
                new_param_marks += val.marks
                new_param_ids.append(val.id)
            else:
                new_param_values += val
                new_param_ids.append(str(val))
        fixture_params.append(
            pytest.param(
                new_param_values, marks=new_param_marks, id="-".join(new_param_ids)
            )
        )
    return fixture_params


def gen_fixture_params_product(*args):
    """
    Returns the cartesian product of the param lists passed in. The lists must
    be flat lists of pytest.param objects, and the result will be a flat list
    of pytest.param objects with values and meta-data combined accordingly. A
    flat list of pytest.param objects is required for pytest fixtures to
    properly recognize the params. The combinations also include ids generated
    from the param values and id names associated with each list. For example:

    gen_fixture_params_product( ([pytest.param(True, marks=[pytest.mark.A_good]),
                                  pytest.param(False, marks=[pytest.mark.A_bad])],
                                 "A"),
                                ([pytest.param(True, marks=[pytest.mark.B_good]),
                                  pytest.param(False, marks=[pytest.mark.B_bad])],
                                 "B") )

    results in fixture param combinations:

    True, True   - marks=[A_good, B_good] - id="A=True,B=True"
    True, False  - marks=[A_good, B_bad]  - id="A=True,B=False"
    False, True  - marks=[A_bad, B_good]  - id="A=False,B=True"
    False, False - marks=[A_bad, B_bad]   - id="A=False,B=False"

    Simply using itertools.product on the lists would result in a list of
    sublists of individual param objects (ie. not "merged"), which would not be
    recognized properly as params for a fixture by pytest.

    NOTE: This function is only needed for parameterized fixtures.
    Tests/benchmarks will automatically get this behavior when specifying
    multiple @pytest.mark.parameterize(param_name, param_value_list)
    decorators.
    """
    # Ensure each arg is a list of pytest.param objs, then separate the params
    # and IDs.
    paramLists = []
    ids = []
    paramType = pytest.param().__class__
    for (paramList, paramId) in args:
        paramListCopy = paramList[:]  # do not modify the incoming lists!
        for i in range(len(paramList)):
            if not isinstance(paramList[i], paramType):
                paramListCopy[i] = pytest.param(paramList[i])
        paramLists.append(paramListCopy)
        ids.append(paramId)

    retList = []
    for paramCombo in product(*paramLists):
        values = [p.values[0] for p in paramCombo]
        marks = [m for p in paramCombo for m in p.marks]
        id_strings = []
        for (p, paramId) in zip(paramCombo, ids):
            # Assume paramId is either a string or a callable
            if isinstance(paramId, str):
                id_strings.append("%s=%s" % (paramId, p.values[0]))
            else:
                id_strings.append(paramId(p.values[0]))
        comboid = ",".join(id_strings)
        retList.append(pytest.param(values, marks=marks, id=comboid))
    return retList<|MERGE_RESOLUTION|>--- conflicted
+++ resolved
@@ -42,28 +42,7 @@
                          pytest.param(True, marks=[pytest.mark.B_good], id="B=True")),
                        )
 
-<<<<<<< HEAD
-def gen_fixture_params(*param_values):
-    """
-    Returns a list of pytest.param objects suitable for use as fixture
-    parameters created by merging the values in each tuple into individual
-    pytest.param objects.
 
-    Each tuple can contain multiple values or pytest.param objects. If pytest.param
-    objects are given, the marks and ids are also merged.
-
-    If ids is specicified, it must either be a list of string ids for each
-    combination passed in, or a callable that accepts a list of values and
-    returns a string.
-
-    gen_fixture_params( (pytest.param(True, marks=[pytest.mark.A_good], id="A=True"),
-                         pytest.param(False, marks=[pytest.mark.B_bad], id="B=False")),
-                        (pytest.param(False, marks=[pytest.mark.A_bad], id="A=False"),
-                         pytest.param(True, marks=[pytest.mark.B_good], id="B=True")),
-                       )
-
-=======
->>>>>>> python-sampling-edge-info
     results in fixture param combinations:
 
     True, False  - marks=[A_good, B_bad]  - id="A=True,B=False"
