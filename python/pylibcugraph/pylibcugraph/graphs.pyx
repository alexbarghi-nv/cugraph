# Copyright (c) 2022-2023, NVIDIA CORPORATION.
# Licensed under the Apache License, Version 2.0 (the "License");
# you may not use this file except in compliance with the License.
# You may obtain a copy of the License at
#
#     http://www.apache.org/licenses/LICENSE-2.0
#
# Unless required by applicable law or agreed to in writing, software
# distributed under the License is distributed on an "AS IS" BASIS,
# WITHOUT WARRANTIES OR CONDITIONS OF ANY KIND, either express or implied.
# See the License for the specific language governing permissions and
# limitations under the License.

# Have cython use python 3 syntax
# cython: language_level = 3

from libc.stdint cimport uintptr_t

from pylibcugraph._cugraph_c.resource_handle cimport (
    bool_t,
    cugraph_resource_handle_t,
    data_type_id_t,
)
from pylibcugraph._cugraph_c.error cimport (
    cugraph_error_code_t,
    cugraph_error_t,
)
from pylibcugraph._cugraph_c.array cimport (
    cugraph_type_erased_device_array_view_t,
    cugraph_type_erased_device_array_view_create,
    cugraph_type_erased_device_array_view_free,
)
from pylibcugraph._cugraph_c.graph cimport (
    cugraph_graph_t,
    cugraph_sg_graph_create,
    cugraph_mg_graph_create,
    cugraph_sg_graph_create_from_csr,
    cugraph_graph_properties_t,
    cugraph_sg_graph_free,
    cugraph_mg_graph_free,
)
from pylibcugraph._cugraph_c.graph cimport (
    cugraph_graph_t,
    cugraph_mg_graph_create,
    cugraph_graph_properties_t,
    cugraph_mg_graph_free,
)
from pylibcugraph.resource_handle cimport (
    ResourceHandle,
)
from pylibcugraph.graph_properties cimport (
    GraphProperties,
)
from pylibcugraph.utils cimport (
    assert_success,
    assert_CAI_type,
    get_c_type_from_numpy_type,
    create_cugraph_type_erased_device_array_view_from_py_obj,
)


cdef class SGGraph(_GPUGraph):
    """
    RAII-stye Graph class for use with single-GPU APIs that manages the
    individual create/free calls and the corresponding cugraph_graph_t pointer.

    Parameters
    ----------
    resource_handle : ResourceHandle
        Handle to the underlying device resources needed for referencing data
        and running algorithms.

    graph_properties : GraphProperties
        Object defining intended properties for the graph.

    src_or_offset_array : device array type
        Device array containing either the vertex identifiers of the source of 
        each directed edge if represented in COO format or the offset if
        CSR format. In the case of a COO, the order of the array corresponds to
        the ordering of the dst_or_index_array, where the ith item in
        src_offset_array and the ith item in dst_index_array define the ith edge
        of the graph.

    dst_or_index_array : device array type
        Device array containing the vertex identifiers of the destination of
        each directed edge if represented in COO format or the index if
        CSR format. In the case of a COO, The order of the array corresponds to
        the ordering of the src_offset_array, where the ith item in src_offset_array
        and the ith item in dst_index_array define the ith edge of the graph.

    weight_array : device array type
        Device array containing the weight values of each directed edge. The
        order of the array corresponds to the ordering of the src_array and
        dst_array arrays, where the ith item in weight_array is the weight value
        of the ith edge of the graph.

    store_transposed : bool
        Set to True if the graph should be transposed. This is required for some
        algorithms, such as pagerank.

    renumber : bool
        Set to True to indicate the vertices used in src_array and dst_array are
        not appropriate for use as internal array indices, and should be mapped
        to continuous integers starting from 0.

    do_expensive_check : bool
        If True, performs more extensive tests on the inputs to ensure
        validitity, at the expense of increased run time.
    
    edge_id_array : device array type
        Device array containing the edge ids of each directed edge.  Must match
        the ordering of the src/dst arrays.  Optional (may be null).  If
        provided, edge_type_array must also be provided.
    
    edge_type_array : device array type
        Device array containing the edge types of each directed edge.  Must
        match the ordering of the src/dst/edge_id arrays.  Optional (may be
        null).  If provided, edge_id_array must be provided.
    
    input_array_format: str, optional (default='COO')
        Input representation used to construct a graph
            COO: arrays represent src_array and dst_array
            CSR: arrays represent offset_array and index_array
    
    Examples
    ---------
    >>> import pylibcugraph, cupy, numpy
    >>> srcs = cupy.asarray([0, 1, 2], dtype=numpy.int32)
    >>> dsts = cupy.asarray([1, 2, 3], dtype=numpy.int32)
    >>> seeds = cupy.asarray([0, 0, 1], dtype=numpy.int32)
    >>> weights = cupy.asarray([1.0, 1.0, 1.0], dtype=numpy.float32)
    >>> resource_handle = pylibcugraph.ResourceHandle()
    >>> graph_props = pylibcugraph.GraphProperties(
    ...     is_symmetric=False, is_multigraph=False)
    >>> G = pylibcugraph.SGGraph(
    ...     resource_handle, graph_props, srcs, dsts, weights,
    ...     store_transposed=False, renumber=False, do_expensive_check=False)

    """
    def __cinit__(self,
                  ResourceHandle resource_handle,
                  GraphProperties graph_properties,
                  src_or_offset_array,
                  dst_or_index_array,
                  weight_array,
                  store_transposed=False,
                  renumber=False,
                  do_expensive_check=False,
                  edge_id_array=None,
                  edge_type_array=None,
                  input_array_format="COO"):

        # FIXME: add tests for these
        if not(isinstance(store_transposed, (int, bool))):
            raise TypeError("expected int or bool for store_transposed, got "
                            f"{type(store_transposed)}")
        if not(isinstance(renumber, (int, bool))):
            raise TypeError("expected int or bool for renumber, got "
                            f"{type(renumber)}")
        if not(isinstance(do_expensive_check, (int, bool))):
            raise TypeError("expected int or bool for do_expensive_check, got "
                            f"{type(do_expensive_check)}")
        assert_CAI_type(src_or_offset_array, "src_or_offset_array")
        assert_CAI_type(dst_or_index_array, "dst_or_index_array")
        assert_CAI_type(weight_array, "weight_array", True)
        if edge_id_array is not None:
            assert_CAI_type(edge_id_array, "edge_id_array")
        if edge_type_array is not None:
            assert_CAI_type(edge_type_array, "edge_type_array")

        # FIXME: assert that src_or_offset_array and dst_or_index_array have the same type

        cdef cugraph_error_t* error_ptr
        cdef cugraph_error_code_t error_code

        cdef cugraph_type_erased_device_array_view_t* srcs_or_offsets_view_ptr = \
            create_cugraph_type_erased_device_array_view_from_py_obj(
                src_or_offset_array
            )
        cdef cugraph_type_erased_device_array_view_t* dsts_or_indices_view_ptr = \
            create_cugraph_type_erased_device_array_view_from_py_obj(
                dst_or_index_array
            )
        cdef cugraph_type_erased_device_array_view_t* weights_view_ptr = \
            create_cugraph_type_erased_device_array_view_from_py_obj(
                weight_array
            )
        cdef cugraph_type_erased_device_array_view_t* edge_id_view_ptr = \
            create_cugraph_type_erased_device_array_view_from_py_obj(
                edge_id_array
            )
        cdef cugraph_type_erased_device_array_view_t* edge_type_view_ptr = \
            create_cugraph_type_erased_device_array_view_from_py_obj(
                edge_type_array
            )

        if input_array_format == "COO":
            error_code = cugraph_sg_graph_create(
                resource_handle.c_resource_handle_ptr,
                &(graph_properties.c_graph_properties),
                srcs_or_offsets_view_ptr,
                dsts_or_indices_view_ptr,
                weights_view_ptr,
                edge_id_view_ptr,
                edge_type_view_ptr,
                store_transposed,
                renumber,
                do_expensive_check,
                &(self.c_graph_ptr),
                &error_ptr)

            assert_success(error_code, error_ptr,
                       "cugraph_sg_graph_create()")

        elif input_array_format == "CSR":
            error_code = cugraph_sg_graph_create_from_csr(
                resource_handle.c_resource_handle_ptr,
                &(graph_properties.c_graph_properties),
                srcs_or_offsets_view_ptr,
                dsts_or_indices_view_ptr,
                weights_view_ptr,
                edge_id_view_ptr,
                edge_type_view_ptr,
                store_transposed,
                renumber,
                do_expensive_check,
                &(self.c_graph_ptr),
                &error_ptr)

            assert_success(error_code, error_ptr,
                       "cugraph_sg_graph_create_from_csr()")
        
        else:
            raise ValueError("invalid 'input_array_format'. Only "
                "'COO' and 'CSR' format are supported."
            )

        cugraph_type_erased_device_array_view_free(srcs_or_offsets_view_ptr)
        cugraph_type_erased_device_array_view_free(dsts_or_indices_view_ptr)
        cugraph_type_erased_device_array_view_free(weights_view_ptr)
        if edge_id_view_ptr is not NULL:
            cugraph_type_erased_device_array_view_free(edge_id_view_ptr)
        if edge_type_view_ptr is not NULL:
            cugraph_type_erased_device_array_view_free(edge_type_view_ptr)

    def __dealloc__(self):
        if self.c_graph_ptr is not NULL:
            cugraph_sg_graph_free(self.c_graph_ptr)


cdef class MGGraph(_GPUGraph):
    """
    RAII-stye Graph class for use with multi-GPU APIs that manages the
    individual create/free calls and the corresponding cugraph_graph_t pointer.

    Parameters
    ----------
    resource_handle : ResourceHandle
        Handle to the underlying device resources needed for referencing data
        and running algorithms.

    graph_properties : GraphProperties
        Object defining intended properties for the graph.

    src_array : device array type
        Device array containing the vertex identifiers of the source of each
        directed edge. The order of the array corresponds to the ordering of the
        dst_array, where the ith item in src_array and the ith item in dst_array
        define the ith edge of the graph.

    dst_array : device array type
        Device array containing the vertex identifiers of the destination of
        each directed edge. The order of the array corresponds to the ordering
        of the src_array, where the ith item in src_array and the ith item in
        dst_array define the ith edge of the graph.

    weight_array : device array type
        Device array containing the weight values of each directed edge. The
        order of the array corresponds to the ordering of the src_array and
        dst_array arrays, where the ith item in weight_array is the weight value
        of the ith edge of the graph.

    store_transposed : bool
        Set to True if the graph should be transposed. This is required for some
        algorithms, such as pagerank.
    
    num_edges : int
        Number of edges
    
    do_expensive_check : bool
        If True, performs more extensive tests on the inputs to ensure
        validitity, at the expense of increased run time.

    edge_id_array : device array type
        Device array containing the edge ids of each directed edge.  Must match
        the ordering of the src/dst arrays.  Optional (may be null).  If
        provided, edge_type_array must also be provided.
    
    edge_type_array : device array type
        Device array containing the edge types of each directed edge.  Must
        match the ordering of the src/dst/edge_id arrays.  Optional (may be
        null).  If provided, edge_id_array must be provided.
    """
    def __cinit__(self,
                  ResourceHandle resource_handle,
                  GraphProperties graph_properties,
                  src_array,
                  dst_array,
                  weight_array,
                  store_transposed=False,
                  num_edges=-1,
                  do_expensive_check=False,
                  edge_id_array=None,
                  edge_type_array=None):

        # FIXME: add tests for these
        if not(isinstance(store_transposed, (int, bool))):
            raise TypeError("expected int or bool for store_transposed, got "
                            f"{type(store_transposed)}")
        if not(isinstance(num_edges, (int))):
            raise TypeError("expected int for num_edges, got "
                            f"{type(num_edges)}")
        if num_edges < 0:
            raise TypeError("num_edges must be > 0")
        if not(isinstance(do_expensive_check, (int, bool))):
            raise TypeError("expected int or bool for do_expensive_check, got "
                            f"{type(do_expensive_check)}")
        assert_CAI_type(src_array, "src_array")
        assert_CAI_type(dst_array, "dst_array")
        assert_CAI_type(weight_array, "weight_array", True)
<<<<<<< HEAD
        if edge_id_array is not None:
            assert_CAI_type(edge_id_array, "edge_id_array")
            if len(edge_id_array) != len(src_array):
                raise ValueError('Edge id array must be same length as edgelist')
        if edge_type_array is not None:
            assert_CAI_type(edge_type_array, "edge_type_array")
            if len(edge_type_array) != len(src_array):
                raise ValueError('Edge type array must be same length as edgelist')
=======

        assert_CAI_type(edge_id_array, "edge_id_array", True)
        if edge_id_array is not None and len(edge_id_array) != len(src_array):
            raise ValueError('Edge id array must be same length as edgelist')
        
        assert_CAI_type(edge_type_array, "edge_type_array", True)
        if edge_type_array is not None and len(edge_type_array) != len(src_array):
            raise ValueError('Edge type array must be same length as edgelist')
>>>>>>> 749482c4

        # FIXME: assert that src_array and dst_array have the same type

        cdef cugraph_error_t* error_ptr
        cdef cugraph_error_code_t error_code

        cdef cugraph_type_erased_device_array_view_t* srcs_view_ptr = \
            create_cugraph_type_erased_device_array_view_from_py_obj(
                src_array
            )
        cdef cugraph_type_erased_device_array_view_t* dsts_view_ptr = \
            create_cugraph_type_erased_device_array_view_from_py_obj(
                dst_array
            )
        cdef cugraph_type_erased_device_array_view_t* weights_view_ptr = \
            create_cugraph_type_erased_device_array_view_from_py_obj(
                weight_array
            )
        cdef cugraph_type_erased_device_array_view_t* edge_id_view_ptr = NULL
        if edge_id_array is not None:
            edge_id_view_ptr = \
                create_cugraph_type_erased_device_array_view_from_py_obj(
                    edge_id_array
                )
        cdef cugraph_type_erased_device_array_view_t* edge_type_view_ptr = NULL
        if edge_type_array is not None:
            edge_type_view_ptr = \
                create_cugraph_type_erased_device_array_view_from_py_obj(
                    edge_type_array
                )

        error_code = cugraph_mg_graph_create(
            resource_handle.c_resource_handle_ptr,
            &(graph_properties.c_graph_properties),
            srcs_view_ptr,
            dsts_view_ptr,
            weights_view_ptr,
            edge_id_view_ptr,
            edge_type_view_ptr,
            store_transposed,
            num_edges,
            do_expensive_check,
            &(self.c_graph_ptr),
            &error_ptr)

        assert_success(error_code, error_ptr,
                       "cugraph_mg_graph_create()")

        cugraph_type_erased_device_array_view_free(srcs_view_ptr)
        cugraph_type_erased_device_array_view_free(dsts_view_ptr)
        cugraph_type_erased_device_array_view_free(weights_view_ptr)
        if edge_id_view_ptr is not NULL:
            cugraph_type_erased_device_array_view_free(edge_id_view_ptr)
        if edge_type_view_ptr is not NULL:
            cugraph_type_erased_device_array_view_free(edge_type_view_ptr)

    def __dealloc__(self):
        if self.c_graph_ptr is not NULL:
            cugraph_mg_graph_free(self.c_graph_ptr)<|MERGE_RESOLUTION|>--- conflicted
+++ resolved
@@ -328,16 +328,6 @@
         assert_CAI_type(src_array, "src_array")
         assert_CAI_type(dst_array, "dst_array")
         assert_CAI_type(weight_array, "weight_array", True)
-<<<<<<< HEAD
-        if edge_id_array is not None:
-            assert_CAI_type(edge_id_array, "edge_id_array")
-            if len(edge_id_array) != len(src_array):
-                raise ValueError('Edge id array must be same length as edgelist')
-        if edge_type_array is not None:
-            assert_CAI_type(edge_type_array, "edge_type_array")
-            if len(edge_type_array) != len(src_array):
-                raise ValueError('Edge type array must be same length as edgelist')
-=======
 
         assert_CAI_type(edge_id_array, "edge_id_array", True)
         if edge_id_array is not None and len(edge_id_array) != len(src_array):
@@ -346,7 +336,6 @@
         assert_CAI_type(edge_type_array, "edge_type_array", True)
         if edge_type_array is not None and len(edge_type_array) != len(src_array):
             raise ValueError('Edge type array must be same length as edgelist')
->>>>>>> 749482c4
 
         # FIXME: assert that src_array and dst_array have the same type
 
