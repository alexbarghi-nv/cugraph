# Copyright (c) 2022-2023, NVIDIA CORPORATION.
# Licensed under the Apache License, Version 2.0 (the "License");
# you may not use this file except in compliance with the License.
# You may obtain a copy of the License at
#
#     http://www.apache.org/licenses/LICENSE-2.0
#
# Unless required by applicable law or agreed to in writing, software
# distributed under the License is distributed on an "AS IS" BASIS,
# WITHOUT WARRANTIES OR CONDITIONS OF ANY KIND, either express or implied.
# See the License for the specific language governing permissions and
# limitations under the License.

from cugraph_pyg.sampler import CuGraphSampler

import cudf
import cupy

import pytest

from cugraph_pyg.data import CuGraphStore

from cugraph.utilities.utils import import_optional, MissingModule

torch = import_optional("torch")


@pytest.mark.cugraph_ops
@pytest.mark.skipif(isinstance(torch, MissingModule), reason="torch not available")
def test_neighbor_sample(basic_graph_1):
    F, G, N = basic_graph_1
    cugraph_store = CuGraphStore(F, G, N)

    sampler = CuGraphSampler(
        (cugraph_store, cugraph_store),
        num_neighbors=[-1],
        replace=True,
        directed=True,
        edge_types=[v.edge_type for v in cugraph_store._edge_types_to_attrs.values()],
    )

    out_dict = sampler.sample_from_nodes(
        (
            torch.arange(6, dtype=torch.int64),
            torch.tensor([0, 1, 2, 3, 4], dtype=torch.int64),
            None,
        )
    )

    if isinstance(out_dict, dict):
        noi_groups, row_dict, col_dict, _ = out_dict["out"]
        metadata = out_dict["metadata"]
    else:
        noi_groups = out_dict.node
        row_dict = out_dict.row
        col_dict = out_dict.col
        metadata = out_dict.metadata

    assert metadata.tolist() == list(range(6))

    for node_type, node_ids in noi_groups.items():
        actual_vertex_ids = torch.arange(N[node_type])

<<<<<<< HEAD
        assert list(node_ids) == list(actual_vertex_ids)
=======
        assert node_ids.tolist() == actual_vertex_ids.tolist()
>>>>>>> a414574a

    for edge_type, ei in G.items():
        expected_df = cudf.DataFrame(
            {
                "src": cupy.asarray(ei[0]),
                "dst": cupy.asarray(ei[1]),
            }
        )

        results_df = cudf.DataFrame(
            {
                "src": cupy.asarray(row_dict[edge_type]),
                "dst": cupy.asarray(col_dict[edge_type]),
            }
        )

        expected_df = expected_df.drop_duplicates().sort_values(by=["src", "dst"])
        results_df = results_df.drop_duplicates().sort_values(by=["src", "dst"])
        assert (
            expected_df.src.values_host.tolist() == results_df.src.values_host.tolist()
        )
        assert (
            expected_df.dst.values_host.tolist() == results_df.dst.values_host.tolist()
        )


@pytest.mark.cugraph_ops
@pytest.mark.skipif(isinstance(torch, MissingModule), reason="torch not available")
def test_neighbor_sample_multi_vertex(multi_edge_multi_vertex_graph_1):
    F, G, N = multi_edge_multi_vertex_graph_1
    cugraph_store = CuGraphStore(F, G, N)

    sampler = CuGraphSampler(
        (cugraph_store, cugraph_store),
        num_neighbors=[-1],
        replace=True,
        directed=True,
        edge_types=[v.edge_type for v in cugraph_store._edge_types_to_attrs.values()],
    )

    out_dict = sampler.sample_from_nodes(
        (
            torch.arange(6, dtype=torch.int64),
            torch.tensor([0, 1, 2, 3, 4], dtype=torch.int64),
            None,
        )
    )

    if isinstance(out_dict, dict):
        noi_groups, row_dict, col_dict, _ = out_dict["out"]
        metadata = out_dict["metadata"]
    else:
        noi_groups = out_dict.node
        row_dict = out_dict.row
        col_dict = out_dict.col
        metadata = out_dict.metadata

    assert metadata.tolist() == list(range(6))

    for node_type, node_ids in noi_groups.items():
        actual_vertex_ids = torch.arange(N[node_type])

<<<<<<< HEAD
=======
        assert node_ids.tolist() == actual_vertex_ids.tolist()

>>>>>>> a414574a
    for edge_type, ei in G.items():
        expected_df = cudf.DataFrame(
            {
                "src": cupy.asarray(ei[0]),
                "dst": cupy.asarray(ei[1]),
            }
        )

        results_df = cudf.DataFrame(
            {
                "src": cupy.asarray(row_dict[edge_type]),
                "dst": cupy.asarray(col_dict[edge_type]),
            }
        )

        expected_df = expected_df.drop_duplicates().sort_values(by=["src", "dst"])
        results_df = results_df.drop_duplicates().sort_values(by=["src", "dst"])
        assert (
            expected_df.src.values_host.tolist() == results_df.src.values_host.tolist()
        )
        assert (
            expected_df.dst.values_host.tolist() == results_df.dst.values_host.tolist()
        )<|MERGE_RESOLUTION|>--- conflicted
+++ resolved
@@ -61,11 +61,7 @@
     for node_type, node_ids in noi_groups.items():
         actual_vertex_ids = torch.arange(N[node_type])
 
-<<<<<<< HEAD
-        assert list(node_ids) == list(actual_vertex_ids)
-=======
         assert node_ids.tolist() == actual_vertex_ids.tolist()
->>>>>>> a414574a
 
     for edge_type, ei in G.items():
         expected_df = cudf.DataFrame(
@@ -128,11 +124,8 @@
     for node_type, node_ids in noi_groups.items():
         actual_vertex_ids = torch.arange(N[node_type])
 
-<<<<<<< HEAD
-=======
         assert node_ids.tolist() == actual_vertex_ids.tolist()
 
->>>>>>> a414574a
     for edge_type, ei in G.items():
         expected_df = cudf.DataFrame(
             {
