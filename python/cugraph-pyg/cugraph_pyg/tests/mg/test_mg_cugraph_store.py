# Copyright (c) 2022-2023, NVIDIA CORPORATION.
# Licensed under the Apache License, Version 2.0 (the "License");
# you may not use this file except in compliance with the License.
# You may obtain a copy of the License at
#
#     http://www.apache.org/licenses/LICENSE-2.0
#
# Unless required by applicable law or agreed to in writing, software
# distributed under the License is distributed on an "AS IS" BASIS,
# WITHOUT WARRANTIES OR CONDITIONS OF ANY KIND, either express or implied.
# See the License for the specific language governing permissions and
# limitations under the License.

import cugraph
from cugraph_pyg.data.cugraph_store import (
    CuGraphTensorAttr,
    CuGraphEdgeAttr,
    EdgeLayout,
)
from cugraph_pyg.data import CuGraphStore

import cudf
import dask_cudf
import cupy
import numpy as np

from cugraph.utilities.utils import import_optional, MissingModule

import pytest


torch = import_optional("torch")
torch_geometric = import_optional("torch_geometric")


@pytest.mark.skipif(isinstance(torch, MissingModule), reason="torch not available")
def test_tensor_attr():
    ta = CuGraphTensorAttr("group0", "property1")
    assert not ta.is_fully_specified()
    assert not ta.is_set("index")

    ta.fully_specify()
    assert ta.is_fully_specified()

    other_ta = CuGraphTensorAttr(index=[1, 2, 3])
    ta.update(other_ta)
    assert ta.index == [1, 2, 3]

    casted_ta1 = CuGraphTensorAttr.cast(ta)
    assert casted_ta1 == ta

    casted_ta2 = CuGraphTensorAttr.cast(index=[1, 2, 3])
    assert casted_ta2.index == [1, 2, 3]
    assert not casted_ta2.is_fully_specified()

    casted_ta3 = CuGraphTensorAttr.cast(
        "group2",
        "property2",
        [1, 2, 3],
    )
    assert casted_ta3.group_name == "group2"
    assert casted_ta3.attr_name == "property2"
    assert casted_ta3.index == [1, 2, 3]


@pytest.mark.skipif(isinstance(torch, MissingModule), reason="torch not available")
def test_edge_attr():
    ea = CuGraphEdgeAttr("type0", EdgeLayout.COO, False, 10)
    assert ea.edge_type == "type0"
    assert ea.layout == EdgeLayout.COO
    assert not ea.is_sorted
    assert ea.size == 10

    ea = CuGraphEdgeAttr(edge_type="type1", layout="csr", is_sorted=True)
    assert ea.size is None

    ea = CuGraphEdgeAttr.cast("type0", EdgeLayout.COO, False, 10)
    assert ea.edge_type == "type0"
    assert ea.layout == EdgeLayout.COO
    assert not ea.is_sorted
    assert ea.size == 10


@pytest.fixture(
    params=[
        "basic_graph_1",
        "multi_edge_graph_1",
        "multi_edge_multi_vertex_graph_1",
    ]
)
def graph(request):
    return request.getfixturevalue(request.param)


@pytest.fixture(params=["basic_graph_1", "multi_edge_graph_1"])
def single_vertex_graph(request):
    return request.getfixturevalue(request.param)


@pytest.mark.skipif(isinstance(torch, MissingModule), reason="torch not available")
@pytest.mark.parametrize(
    "edge_index_type", ["numpy", "torch-cpu", "torch-gpu", "cudf", "dask-cudf"]
)
def test_get_edge_index(graph, edge_index_type, dask_client):
    F, G, N = graph
    if "torch" in edge_index_type:
        if edge_index_type == "torch-cpu":
            device = "cpu"
        else:
            device = "cuda"
        for et in list(G.keys()):
            G[et][0] = torch.as_tensor(G[et][0], device=device)
            G[et][1] = torch.as_tensor(G[et][1], device=device)
    elif edge_index_type == "cudf":
        for et in list(G.keys()):
            G[et][0] = cudf.Series(G[et][0])
            G[et][1] = cudf.Series(G[et][1])
    elif edge_index_type == "dask-cudf":
        for et in list(G.keys()):
            G[et][0] = dask_cudf.from_cudf(cudf.Series(G[et][0]), npartitions=1)
            G[et][1] = dask_cudf.from_cudf(cudf.Series(G[et][1]), npartitions=1)

<<<<<<< HEAD
    cugraph_store = CuGraphStore(F, G, N, multi_gpu=True, order="CSC")
=======
    cugraph_store = CuGraphStore(F, G, N, order="CSC", multi_gpu=True)
>>>>>>> b9a9af38

    for pyg_can_edge_type in G:
        src, dst = cugraph_store.get_edge_index(
            edge_type=pyg_can_edge_type, layout="coo", is_sorted=False
        )

        if edge_index_type == "cudf":
            assert G[pyg_can_edge_type][0].values_host.tolist() == src.tolist()
            assert G[pyg_can_edge_type][1].values_host.tolist() == dst.tolist()
        elif edge_index_type == "dask-cudf":
            assert (
                G[pyg_can_edge_type][0].compute().values_host.tolist() == src.tolist()
            )
            assert (
                G[pyg_can_edge_type][1].compute().values_host.tolist() == dst.tolist()
            )
        else:
            assert G[pyg_can_edge_type][0].tolist() == src.tolist()
            assert G[pyg_can_edge_type][1].tolist() == dst.tolist()


@pytest.mark.skipif(isinstance(torch, MissingModule), reason="torch not available")
def test_edge_types(graph, dask_client):
    F, G, N = graph
    cugraph_store = CuGraphStore(F, G, N, multi_gpu=True)

    eta = cugraph_store._edge_types_to_attrs
    assert eta.keys() == G.keys()

    for attr_name, attr_repr in eta.items():
        src_size = N[attr_name[0]]
        dst_size = N[attr_name[-1]]
        assert src_size == attr_repr.size[0]
        assert dst_size == attr_repr.size[-1]
        assert attr_name == attr_repr.edge_type


@pytest.mark.skipif(isinstance(torch, MissingModule), reason="torch not available")
def test_get_subgraph(graph, dask_client):
    F, G, N = graph
    cugraph_store = CuGraphStore(F, G, N, multi_gpu=True)

    if len(G.keys()) > 1:
        for edge_type in G.keys():
            # Subgraphing is not implemented yet and should raise an error
            with pytest.raises(ValueError):
                sg = cugraph_store._subgraph([edge_type])

    sg = cugraph_store._subgraph(list(G.keys()))
    assert isinstance(sg, cugraph.MultiGraph)

    num_edges = sum([len(v[0]) for v in G.values()])
    assert sg.number_of_edges() == num_edges


@pytest.mark.skipif(isinstance(torch, MissingModule), reason="torch not available")
def test_renumber_vertices_basic(single_vertex_graph, dask_client):
    F, G, N = single_vertex_graph
    cugraph_store = CuGraphStore(F, G, N, multi_gpu=True)

    nodes_of_interest = torch.as_tensor(
        cupy.random.randint(0, sum(N.values()), 3), device="cuda"
    )

    index = cugraph_store._get_vertex_groups_from_sample(nodes_of_interest)
    assert index["vt1"].tolist() == nodes_of_interest.tolist()


@pytest.mark.skipif(isinstance(torch, MissingModule), reason="torch not available")
def test_renumber_vertices_multi_edge_multi_vertex(
    multi_edge_multi_vertex_graph_1, dask_client
):
    F, G, N = multi_edge_multi_vertex_graph_1
    cugraph_store = CuGraphStore(F, G, N, multi_gpu=True)

    nodes_of_interest = torch.as_tensor(
        cupy.random.randint(0, sum(N.values()), 3), device="cuda"
    ).unique()

    index = cugraph_store._get_vertex_groups_from_sample(nodes_of_interest)

    black_nodes = nodes_of_interest[nodes_of_interest <= 1]
    brown_nodes = nodes_of_interest[nodes_of_interest > 1] - 2

    if len(black_nodes) > 0:
        assert index["black"].tolist() == sorted(black_nodes.tolist())
    if len(brown_nodes) > 0:
        assert index["brown"].tolist() == sorted(brown_nodes.tolist())


@pytest.mark.skipif(isinstance(torch, MissingModule), reason="torch not available")
def test_renumber_edges(abc_graph, dask_client):
    F, G, N = abc_graph

    graph_store = CuGraphStore(F, G, N, multi_gpu=True, order="CSR")

    # let 0, 1 be the start vertices, fanout = [2, 1, 2, 3]
    mock_sampling_results = cudf.DataFrame(
        {
            "majors": cudf.Series([0, 0, 1, 2, 3, 3, 1, 3, 3, 3], dtype="int64"),
            "minors": cudf.Series([2, 3, 3, 8, 1, 7, 3, 1, 5, 7], dtype="int64"),
            "hop_id": cudf.Series([0, 0, 0, 1, 1, 1, 2, 3, 3, 3], dtype="int32"),
            "edge_type": cudf.Series([0, 0, 0, 2, 1, 2, 0, 1, 2, 2], dtype="int32"),
        }
    )

    mock_noi_index = {
        "A": torch.tensor([0, 1], device="cuda"),
        "B": torch.tensor([0, 1], device="cuda"),
        "C": torch.tensor([3, 2, 0], device="cuda"),
    }

    row_dict, col_dict = graph_store._get_renumbered_edge_groups_from_sample(
        mock_sampling_results, mock_noi_index
    )

    assert len(row_dict) == 3
    assert len(col_dict) == 3
    assert row_dict[("A", "ab", "B")].tolist() == [0, 0, 1, 1]
    assert col_dict[("A", "ab", "B")].tolist() == [0, 1, 1, 1]
    assert row_dict[("B", "bc", "C")].tolist() == [0, 1, 1, 1]
    assert col_dict[("B", "bc", "C")].tolist() == [0, 1, 2, 1]
    assert row_dict[("B", "ba", "A")].tolist() == [1, 1]
    assert col_dict[("B", "ba", "A")].tolist() == [1, 1]


@pytest.mark.skipif(isinstance(torch, MissingModule), reason="torch not available")
def test_get_tensor(graph, dask_client):
    F, G, N = graph
    cugraph_store = CuGraphStore(F, G, N, multi_gpu=True)

    for feature_name, feature_on_types in F.get_feature_list().items():
        for type_name in feature_on_types:
            v_ids = np.arange(N[type_name])
            base_series = F.get_data(
                v_ids,
                type_name=type_name,
                feat_name=feature_name,
            ).tolist()

            tsr = cugraph_store.get_tensor(
                type_name, feature_name, v_ids, None, cupy.int64
            ).tolist()

            assert tsr == base_series


@pytest.mark.skipif(isinstance(torch, MissingModule), reason="torch not available")
def test_get_tensor_empty_idx(karate_gnn, dask_client):
    F, G, N = karate_gnn
    cugraph_store = CuGraphStore(F, G, N, multi_gpu=True)

    t = cugraph_store.get_tensor(
        CuGraphTensorAttr(group_name="type0", attr_name="prop0", index=None)
    )
    assert t.tolist() == (torch.arange(17, dtype=torch.float32) * 31).tolist()


@pytest.mark.skipif(isinstance(torch, MissingModule), reason="torch not available")
def test_multi_get_tensor(graph, dask_client):
    F, G, N = graph
    cugraph_store = CuGraphStore(F, G, N, multi_gpu=True)

    for vertex_type in sorted(N.keys()):
        v_ids = np.arange(N[vertex_type])
        feat_names = list(F.get_feature_list().keys())
        base_series = None
        for feat_name in feat_names:
            if base_series is None:
                base_series = F.get_data(v_ids, vertex_type, feat_name)
            else:
                base_series = np.stack(
                    [base_series, F.get_data(v_ids, vertex_type, feat_name)]
                )

        tsr = cugraph_store.multi_get_tensor(
            [
                CuGraphTensorAttr(vertex_type, feat_name, v_ids)
                for feat_name in feat_names
            ]
        )

        assert torch.stack(tsr).tolist() == base_series.tolist()


@pytest.mark.skipif(isinstance(torch, MissingModule), reason="torch not available")
def test_get_all_tensor_attrs(graph, dask_client):
    F, G, N = graph
    cugraph_store = CuGraphStore(F, G, N, multi_gpu=True)

    tensor_attrs = []
    for vertex_type in sorted(N.keys()):
        for prop in ["prop1", "prop2"]:
            tensor_attrs.append(
                CuGraphTensorAttr(
                    vertex_type,
                    prop,
                    properties=None,
                    dtype=F.get_data([0], vertex_type, "prop1").dtype,
                )
            )

    assert sorted(tensor_attrs, key=lambda a: (a.group_name, a.attr_name)) == sorted(
        cugraph_store.get_all_tensor_attrs(), key=lambda a: (a.group_name, a.attr_name)
    )


@pytest.mark.skip("not implemented")
def test_get_tensor_spec_props(graph, dask_client):
    raise NotImplementedError("not implemented")


@pytest.mark.skip("not implemented")
def test_multi_get_tensor_spec_props(multi_edge_multi_vertex_graph_1, dask_client):
    raise NotImplementedError("not implemented")


@pytest.mark.skipif(isinstance(torch, MissingModule), reason="torch not available")
def test_get_tensor_from_tensor_attrs(graph, dask_client):
    F, G, N = graph
    cugraph_store = CuGraphStore(F, G, N, multi_gpu=True)

    tensor_attrs = cugraph_store.get_all_tensor_attrs()
    for tensor_attr in tensor_attrs:
        v_ids = np.arange(N[tensor_attr.group_name])
        data = F.get_data(v_ids, tensor_attr.group_name, tensor_attr.attr_name)

        tensor_attr.index = v_ids
        assert cugraph_store.get_tensor(tensor_attr).tolist() == data.tolist()


@pytest.mark.skipif(isinstance(torch, MissingModule), reason="torch not available")
def test_get_tensor_size(graph, dask_client):
    F, G, N = graph
    cugraph_store = CuGraphStore(F, G, N, multi_gpu=True)

    tensor_attrs = cugraph_store.get_all_tensor_attrs()
    for tensor_attr in tensor_attrs:
        sz = N[tensor_attr.group_name]

        tensor_attr.index = np.arange(sz)
        assert cugraph_store.get_tensor_size(tensor_attr) == torch.Size((sz,))


@pytest.mark.skipif(isinstance(torch, MissingModule), reason="torch not available")
@pytest.mark.skipif(
    isinstance(torch_geometric, MissingModule), reason="pyg not available"
)
def test_get_input_nodes(karate_gnn, dask_client):
    F, G, N = karate_gnn
    cugraph_store = CuGraphStore(F, G, N, multi_gpu=True)

    node_type, input_nodes = torch_geometric.loader.utils.get_input_nodes(
        (cugraph_store, cugraph_store), "type0"
    )

    assert node_type == "type0"
    assert input_nodes.tolist() == torch.arange(17, dtype=torch.int32).tolist()


@pytest.mark.skipif(isinstance(torch, MissingModule), reason="torch not available")
def test_mg_frame_handle(graph, dask_client):
    F, G, N = graph
    cugraph_store = CuGraphStore(F, G, N, multi_gpu=True)
    assert isinstance(cugraph_store._EXPERIMENTAL__CuGraphStore__graph._plc_graph, dict)


@pytest.mark.skipif(isinstance(torch, MissingModule), reason="torch not available")
def test_cugraph_loader_large_index(dask_client):
    large_index = (
        np.random.randint(0, 1_000_000, (100_000_000,)),
        np.random.randint(0, 1_000_000, (100_000_000,)),
    )

    large_features = np.random.randint(0, 50, (1_000_000,))
    F = cugraph.gnn.FeatureStore(backend="torch")
    F.add_data(large_features, "N", "f")

    store = CuGraphStore(
        F,
        {("N", "e", "N"): large_index},
        {"N": 1_000_000},
        multi_gpu=True,
    )

    graph = store._subgraph()
    assert isinstance(graph, cugraph.Graph)

    el = graph.view_edge_list().compute()
    assert (el["src"].values_host - large_index[0]).sum() == 0
    assert (el["dst"].values_host - large_index[1]).sum() == 0<|MERGE_RESOLUTION|>--- conflicted
+++ resolved
@@ -120,11 +120,7 @@
             G[et][0] = dask_cudf.from_cudf(cudf.Series(G[et][0]), npartitions=1)
             G[et][1] = dask_cudf.from_cudf(cudf.Series(G[et][1]), npartitions=1)
 
-<<<<<<< HEAD
-    cugraph_store = CuGraphStore(F, G, N, multi_gpu=True, order="CSC")
-=======
     cugraph_store = CuGraphStore(F, G, N, order="CSC", multi_gpu=True)
->>>>>>> b9a9af38
 
     for pyg_can_edge_type in G:
         src, dst = cugraph_store.get_edge_index(
