--- conflicted
+++ resolved
@@ -34,14 +34,6 @@
 def test_neighbor_sample(dask_client, basic_graph_1):
     F, G, N = basic_graph_1
     cugraph_store = CuGraphStore(F, G, N, multi_gpu=True, order="CSR")
-<<<<<<< HEAD
-
-    batches = cudf.DataFrame({
-        'start': cudf.Series([0, 1, 2, 3, 4], dtype="int64"),
-        'batch': cudf.Series(cupy.zeros(5, dtype="int32")),
-    })
-=======
->>>>>>> eed12230
 
     batches = cudf.DataFrame(
         {
@@ -106,14 +98,6 @@
 def test_neighbor_sample_multi_vertex(dask_client, multi_edge_multi_vertex_graph_1):
     F, G, N = multi_edge_multi_vertex_graph_1
     cugraph_store = CuGraphStore(F, G, N, multi_gpu=True, order="CSR")
-<<<<<<< HEAD
-
-    batches = cudf.DataFrame({
-        'start': cudf.Series([0, 1, 2, 3, 4], dtype="int64"),
-        'batches': cudf.Series(cupy.zeros(5, dtype="int32")),
-    })
-=======
->>>>>>> eed12230
 
     batches = cudf.DataFrame(
         {
