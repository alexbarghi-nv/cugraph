--- conflicted
+++ resolved
@@ -88,11 +88,7 @@
     cugraph_store = CuGraphStore(F, G, N, backend="cupy", multi_gpu=True)
 
     sampler = CuGraphSampler(
-<<<<<<< HEAD
-        (feature_store, graph_store),
-=======
         (cugraph_store, cugraph_store),
->>>>>>> e005d6d2
         num_neighbors=[-1],
         replace=True,
         directed=True,
@@ -142,12 +138,6 @@
             }
         )
 
-<<<<<<< HEAD
-    assert (
-        combined_df.drop_duplicates().values_host.tolist()
-        == base_df.values_host.tolist()
-    )
-=======
         expected_df = expected_df.drop_duplicates().sort_values(by=["src", "dst"])
         results_df = results_df.drop_duplicates().sort_values(by=["src", "dst"])
         assert (
@@ -156,7 +146,6 @@
         assert (
             expected_df.dst.values_host.tolist() == results_df.dst.values_host.tolist()
         )
->>>>>>> e005d6d2
 
 
 @pytest.mark.cugraph_ops
@@ -165,11 +154,7 @@
     cugraph_store = CuGraphStore(F, G, N, backend="cupy", multi_gpu=True)
 
     sampler = CuGraphSampler(
-<<<<<<< HEAD
-        (feature_store, graph_store),
-=======
         (cugraph_store, cugraph_store),
->>>>>>> e005d6d2
         num_neighbors=[-1],
         replace=True,
         directed=True,
@@ -185,11 +170,7 @@
     )
 
     if isinstance(out_dict, dict):
-<<<<<<< HEAD
-        _, row_dict, col_dict, _ = out_dict["out"]
-=======
         noi_groups, row_dict, col_dict, _ = out_dict["out"]
->>>>>>> e005d6d2
         metadata = out_dict["metadata"]
     else:
         noi_groups = out_dict.node
@@ -199,17 +180,6 @@
 
     assert metadata.get().tolist() == list(range(6))
 
-<<<<<<< HEAD
-    for pyg_can_edge_type, srcs in row_dict.items():
-        dsts = col_dict[pyg_can_edge_type]
-        num_unique_sampled_edges = len(
-            cudf.DataFrame({"src": srcs, "dst": dsts}).drop_duplicates()
-        )
-
-        cugraph_edge_type = pyg_can_edge_type[1]
-        num_edges = len(pG.get_edge_data(types=[cugraph_edge_type]).compute())
-        assert num_edges == num_unique_sampled_edges
-=======
     for node_type, node_ids in noi_groups.items():
         actual_vertex_ids = cupy.arange(N[node_type])
 
@@ -241,5 +211,4 @@
         )
         assert (
             expected_df.dst.values_host.tolist() == results_df.dst.values_host.tolist()
-        )
->>>>>>> e005d6d2
+        )