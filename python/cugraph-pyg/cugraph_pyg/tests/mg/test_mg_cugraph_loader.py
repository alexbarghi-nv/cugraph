# Copyright (c) 2023, NVIDIA CORPORATION.
# Licensed under the Apache License, Version 2.0 (the "License");
# you may not use this file except in compliance with the License.
# You may obtain a copy of the License at
#
#     http://www.apache.org/licenses/LICENSE-2.0
#
# Unless required by applicable law or agreed to in writing, software
# distributed under the License is distributed on an "AS IS" BASIS,
# WITHOUT WARRANTIES OR CONDITIONS OF ANY KIND, either express or implied.
# See the License for the specific language governing permissions and
# limitations under the License.
import pytest
import cupy

from cugraph_pyg.loader import CuGraphNeighborLoader
from cugraph_pyg.data import CuGraphStore

from cugraph.utilities.utils import import_optional, MissingModule

<<<<<<< HEAD
import pytest

torch = import_optional("torch")


@pytest.mark.skipif(isinstance(torch, MissingModule), reason="torch not available")
=======
@pytest.mark.skip(
    "Skipping for now, unskip after https://github.com/rapidsai/cugraph/pull/3245"
)
>>>>>>> b50850f0
def test_cugraph_loader_basic(dask_client, karate_gnn):
    F, G, N = karate_gnn
    cugraph_store = CuGraphStore(F, G, N, backend="cupy", multi_gpu=True)
    loader = CuGraphNeighborLoader(
        (cugraph_store, cugraph_store),
        cupy.arange(N["type0"] + N["type1"], dtype="int64"),
        10,
        num_neighbors=[4, 4],
        random_state=62,
        replace=False,
    )

    assert isinstance(cugraph_store._subgraph()._plc_graph, dict)

    samples = [s for s in loader]

    assert len(samples) == 3
    for sample in samples:
        for prop in sample["type0"]["prop0"].tolist():
            assert prop % 31 == 0
        for prop in sample["type1"]["prop0"].tolist():
            assert prop % 41 == 0<|MERGE_RESOLUTION|>--- conflicted
+++ resolved
@@ -18,18 +18,13 @@
 
 from cugraph.utilities.utils import import_optional, MissingModule
 
-<<<<<<< HEAD
-import pytest
-
 torch = import_optional("torch")
 
 
 @pytest.mark.skipif(isinstance(torch, MissingModule), reason="torch not available")
-=======
 @pytest.mark.skip(
     "Skipping for now, unskip after https://github.com/rapidsai/cugraph/pull/3245"
 )
->>>>>>> b50850f0
 def test_cugraph_loader_basic(dask_client, karate_gnn):
     F, G, N = karate_gnn
     cugraph_store = CuGraphStore(F, G, N, backend="cupy", multi_gpu=True)
