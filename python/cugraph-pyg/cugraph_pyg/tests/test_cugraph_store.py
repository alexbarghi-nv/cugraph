# Copyright (c) 2022-2023, NVIDIA CORPORATION.
# Licensed under the Apache License, Version 2.0 (the "License");
# you may not use this file except in compliance with the License.
# You may obtain a copy of the License at
#
#     http://www.apache.org/licenses/LICENSE-2.0
#
# Unless required by applicable law or agreed to in writing, software
# distributed under the License is distributed on an "AS IS" BASIS,
# WITHOUT WARRANTIES OR CONDITIONS OF ANY KIND, either express or implied.
# See the License for the specific language governing permissions and
# limitations under the License.

import cugraph
from cugraph_pyg.data.cugraph_store import (
    CuGraphTensorAttr,
    CuGraphEdgeAttr,
    EdgeLayout,
)
from cugraph_pyg.data import CuGraphStore

import cudf
import cupy
import numpy as np
from random import randint

from cugraph.utilities.utils import import_optional, MissingModule

import pytest


torch = import_optional("torch")

<<<<<<< HEAD

@pytest.mark.skipif(isinstance(torch, MissingModule), reason="torch not available")
=======
@pytest.mark.skip(
    "Skipping for now, unskip after https://github.com/rapidsai/cugraph/pull/3289"
)
>>>>>>> 6f1bf0e5
def test_tensor_attr():
    ta = CuGraphTensorAttr("group0", "property1")
    assert not ta.is_fully_specified()
    assert not ta.is_set("index")

    ta.fully_specify()
    assert ta.is_fully_specified()

    other_ta = CuGraphTensorAttr(index=[1, 2, 3])
    ta.update(other_ta)
    assert ta.index == [1, 2, 3]

    casted_ta1 = CuGraphTensorAttr.cast(ta)
    assert casted_ta1 == ta

    casted_ta2 = CuGraphTensorAttr.cast(index=[1, 2, 3])
    assert casted_ta2.index == [1, 2, 3]
    assert not casted_ta2.is_fully_specified()

    casted_ta3 = CuGraphTensorAttr.cast(
        "group2",
        "property2",
        [1, 2, 3],
    )
    assert casted_ta3.group_name == "group2"
    assert casted_ta3.attr_name == "property2"
    assert casted_ta3.index == [1, 2, 3]


<<<<<<< HEAD
@pytest.mark.skipif(isinstance(torch, MissingModule), reason="torch not available")
=======
@pytest.mark.skip(
    "Skipping for now, unskip after https://github.com/rapidsai/cugraph/pull/3289"
)
>>>>>>> 6f1bf0e5
def test_edge_attr():
    ea = CuGraphEdgeAttr("type0", EdgeLayout.COO, False, 10)
    assert ea.edge_type == "type0"
    assert ea.layout == EdgeLayout.COO
    assert not ea.is_sorted
    assert ea.size == 10

    ea = CuGraphEdgeAttr(edge_type="type1", layout="csr", is_sorted=True)
    assert ea.size is None

    ea = CuGraphEdgeAttr.cast("type0", EdgeLayout.COO, False, 10)
    assert ea.edge_type == "type0"
    assert ea.layout == EdgeLayout.COO
    assert not ea.is_sorted
    assert ea.size == 10


@pytest.mark.skip(
    "Skipping for now, unskip after https://github.com/rapidsai/cugraph/pull/3289"
)
@pytest.fixture(
    params=[
        "basic_graph_1",
        "multi_edge_graph_1",
        "multi_edge_multi_vertex_graph_1",
    ]
)
def graph(request):
    return request.getfixturevalue(request.param)


@pytest.mark.skip(
    "Skipping for now, unskip after https://github.com/rapidsai/cugraph/pull/3289"
)
@pytest.fixture(params=["basic_graph_1", "multi_edge_graph_1"])
def single_vertex_graph(request):
    return request.getfixturevalue(request.param)


<<<<<<< HEAD
@pytest.mark.skipif(isinstance(torch, MissingModule), reason="torch not available")
=======
@pytest.mark.skip(
    "Skipping for now, unskip after https://github.com/rapidsai/cugraph/pull/3289"
)
>>>>>>> 6f1bf0e5
def test_get_edge_index(graph):
    F, G, N = graph
    cugraph_store = CuGraphStore(F, G, N, backend="cupy")

    for pyg_can_edge_type in G:
        src, dst = cugraph_store.get_edge_index(
            edge_type=pyg_can_edge_type, layout="coo", is_sorted=False
        )

        assert G[pyg_can_edge_type][0].tolist() == src.get().tolist()
        assert G[pyg_can_edge_type][1].tolist() == dst.get().tolist()


<<<<<<< HEAD
@pytest.mark.skipif(isinstance(torch, MissingModule), reason="torch not available")
=======
@pytest.mark.skip(
    "Skipping for now, unskip after https://github.com/rapidsai/cugraph/pull/3289"
)
>>>>>>> 6f1bf0e5
def test_edge_types(graph):
    F, G, N = graph
    cugraph_store = CuGraphStore(F, G, N, backend="cupy")

    eta = cugraph_store._edge_types_to_attrs
    assert eta.keys() == G.keys()

    for attr_name, attr_repr in eta.items():
        assert len(G[attr_name][0]) == attr_repr.size[-1]
        assert attr_name == attr_repr.edge_type


<<<<<<< HEAD
@pytest.mark.skipif(isinstance(torch, MissingModule), reason="torch not available")
=======
@pytest.mark.skip(
    "Skipping for now, unskip after https://github.com/rapidsai/cugraph/pull/3289"
)
>>>>>>> 6f1bf0e5
def test_get_subgraph(graph):
    F, G, N = graph
    cugraph_store = CuGraphStore(F, G, N, backend="cupy")

    if len(G.keys()) > 1:
        for edge_type in G.keys():
            # Subgraphing is not implemented yet and should raise an error
            with pytest.raises(ValueError):
                sg = cugraph_store._subgraph([edge_type])

    sg = cugraph_store._subgraph(list(G.keys()))
    assert isinstance(sg, cugraph.MultiGraph)

    num_edges = sum([len(v[0]) for v in G.values()])
    assert sg.number_of_edges() == num_edges


<<<<<<< HEAD
@pytest.mark.skipif(isinstance(torch, MissingModule), reason="torch not available")
=======
@pytest.mark.skip(
    "Skipping for now, unskip after https://github.com/rapidsai/cugraph/pull/3289"
)
>>>>>>> 6f1bf0e5
def test_renumber_vertices_basic(single_vertex_graph):
    F, G, N = single_vertex_graph
    cugraph_store = CuGraphStore(F, G, N, backend="cupy")

    nodes_of_interest = cudf.Series(cupy.random.randint(0, sum(N.values()), 3))

    index = cugraph_store._get_vertex_groups_from_sample(nodes_of_interest)
    assert index["vt1"].get().tolist() == sorted(nodes_of_interest.values_host.tolist())


<<<<<<< HEAD
@pytest.mark.skipif(isinstance(torch, MissingModule), reason="torch not available")
=======
@pytest.mark.skip(
    "Skipping for now, unskip after https://github.com/rapidsai/cugraph/pull/3289"
)
>>>>>>> 6f1bf0e5
def test_renumber_vertices_multi_edge_multi_vertex(multi_edge_multi_vertex_graph_1):
    F, G, N = multi_edge_multi_vertex_graph_1
    cugraph_store = CuGraphStore(F, G, N, backend="cupy")

    nodes_of_interest = cudf.Series(cupy.random.randint(0, sum(N.values()), 3)).unique()

    index = cugraph_store._get_vertex_groups_from_sample(nodes_of_interest)

    black_nodes = nodes_of_interest[nodes_of_interest <= 1]
    brown_nodes = nodes_of_interest[nodes_of_interest > 1] - 2

    if len(black_nodes) > 0:
        assert index["black"].get().tolist() == sorted(black_nodes.values_host.tolist())
    if len(brown_nodes) > 0:
        assert index["brown"].get().tolist() == sorted(brown_nodes.values_host.tolist())


<<<<<<< HEAD
@pytest.mark.skipif(isinstance(torch, MissingModule), reason="torch not available")
=======
@pytest.mark.skip(
    "Skipping for now, unskip after https://github.com/rapidsai/cugraph/pull/3289"
)
>>>>>>> 6f1bf0e5
def test_renumber_edges(graph):
    """
    FIXME this test is not very good and should be replaced,
    probably with a test that uses known good values.
    """

    F, G, N = graph
    cugraph_store = CuGraphStore(F, G, N, backend="cupy")

    v_offsets = [N[v] for v in sorted(N.keys())]
    v_offsets = cupy.array(v_offsets)

    cumsum = v_offsets.cumsum(0)
    v_offsets = cumsum - v_offsets
    v_offsets = {k: int(v_offsets[i]) for i, k in enumerate(sorted(N.keys()))}

    e_num = {
        pyg_can_edge_type: i for i, pyg_can_edge_type in enumerate(sorted(G.keys()))
    }

    eoi_src = cupy.array([], dtype="int64")
    eoi_dst = cupy.array([], dtype="int64")
    eoi_type = cupy.array([], dtype="int32")
    for pyg_can_edge_type, ei in G.items():
        src_type, _, dst_type = pyg_can_edge_type

        c = randint(0, len(ei[0]))  # number to select
        sel = np.random.randint(0, len(ei[0]), c)

        src_i = cupy.array(ei[0][sel]) + v_offsets[src_type]
        dst_i = cupy.array(ei[1][sel]) + v_offsets[dst_type]
        eoi_src = cupy.concatenate([eoi_src, src_i])
        eoi_dst = cupy.concatenate([eoi_dst, dst_i])
        eoi_type = cupy.concatenate(
            [eoi_type, cupy.array([e_num[pyg_can_edge_type]] * c)]
        )

    nodes_of_interest = (
        cudf.Series(cupy.concatenate([eoi_src, eoi_dst])).unique().sort_values()
    )

    noi_index = cugraph_store._get_vertex_groups_from_sample(nodes_of_interest)

    sdf = cudf.DataFrame(
        {
            "sources": eoi_src,
            "destinations": eoi_dst,
            "edge_type": eoi_type,
        }
    ).reset_index(drop=True)

    row, col = cugraph_store._get_renumbered_edge_groups_from_sample(sdf, noi_index)

    for pyg_can_edge_type in G:
        df = cudf.DataFrame(
            {
                "src": cupy.asarray(G[pyg_can_edge_type][0]),
                "dst": cupy.asarray(G[pyg_can_edge_type][1]),
            }
        )

        G[pyg_can_edge_type] = df

    for pyg_can_edge_type in row:
        stype, _, dtype = pyg_can_edge_type
        src = noi_index[stype][row[pyg_can_edge_type]]
        dst = noi_index[dtype][col[pyg_can_edge_type]]
        assert len(src) == len(dst)

        for i in range(len(src)):
            src_i = int(src[i])
            dst_i = int(dst[i])

            df = G[pyg_can_edge_type]
            df = df[df.src == src_i]
            df = df[df.dst == dst_i]
            # Ensure only 1 entry matches
            assert len(df) == 1


<<<<<<< HEAD
@pytest.mark.skipif(isinstance(torch, MissingModule), reason="torch not available")
=======
@pytest.mark.skip(
    "Skipping for now, unskip after https://github.com/rapidsai/cugraph/pull/3289"
)
>>>>>>> 6f1bf0e5
def test_get_tensor(graph):
    F, G, N = graph
    cugraph_store = CuGraphStore(F, G, N, backend="cupy")

    for feature_name, feature_on_types in F.get_feature_list().items():
        for type_name in feature_on_types:
            v_ids = np.arange(N[type_name])
            base_series = F.get_data(
                v_ids,
                type_name=type_name,
                feat_name=feature_name,
            ).tolist()

            tsr = (
                cugraph_store.get_tensor(
                    type_name, feature_name, v_ids, None, cupy.int64
                )
                .get()
                .tolist()
            )

            assert tsr == base_series


<<<<<<< HEAD
@pytest.mark.skipif(isinstance(torch, MissingModule), reason="torch not available")
=======
@pytest.mark.skip(
    "Skipping for now, unskip after https://github.com/rapidsai/cugraph/pull/3289"
)
>>>>>>> 6f1bf0e5
def test_multi_get_tensor(graph):
    F, G, N = graph
    cugraph_store = CuGraphStore(F, G, N, backend="cupy")

    for vertex_type in sorted(N.keys()):
        v_ids = np.arange(N[vertex_type])
        feat_names = list(F.get_feature_list().keys())
        base_series = None
        for feat_name in feat_names:
            if base_series is None:
                base_series = F.get_data(v_ids, vertex_type, feat_name)
            else:
                base_series = np.stack(
                    [base_series, F.get_data(v_ids, vertex_type, feat_name)]
                )

        tsr = cugraph_store.multi_get_tensor(
            [
                CuGraphTensorAttr(vertex_type, feat_name, v_ids)
                for feat_name in feat_names
            ]
        )

        assert np.stack(tsr).get().tolist() == base_series.tolist()


<<<<<<< HEAD
@pytest.mark.skipif(isinstance(torch, MissingModule), reason="torch not available")
=======
@pytest.mark.skip(
    "Skipping for now, unskip after https://github.com/rapidsai/cugraph/pull/3289"
)
>>>>>>> 6f1bf0e5
def test_get_all_tensor_attrs(graph):
    F, G, N = graph
    cugraph_store = CuGraphStore(F, G, N, backend="cupy")

    tensor_attrs = []
    for vertex_type in sorted(N.keys()):
        for prop in ["prop1", "prop2"]:
            tensor_attrs.append(
                CuGraphTensorAttr(
                    vertex_type,
                    prop,
                    properties=None,
                    dtype=F.get_data([0], vertex_type, "prop1").dtype,
                )
            )

    for t in tensor_attrs:
        print(t)

    print("\n\n")

    for t in cugraph_store.get_all_tensor_attrs():
        print(t)

    assert sorted(tensor_attrs, key=lambda a: (a.group_name, a.attr_name)) == sorted(
        cugraph_store.get_all_tensor_attrs(), key=lambda a: (a.group_name, a.attr_name)
    )


@pytest.mark.skip("not implemented")
def test_get_tensor_spec_props(graph):
    raise NotImplementedError("not implemented")


@pytest.mark.skip("not implemented")
def test_multi_get_tensor_spec_props(multi_edge_multi_vertex_graph_1):
    raise NotImplementedError("not implemented")


<<<<<<< HEAD
@pytest.mark.skipif(isinstance(torch, MissingModule), reason="torch not available")
=======
@pytest.mark.skip(
    "Skipping for now, unskip after https://github.com/rapidsai/cugraph/pull/3289"
)
>>>>>>> 6f1bf0e5
def test_get_tensor_from_tensor_attrs(graph):
    F, G, N = graph
    cugraph_store = CuGraphStore(F, G, N, backend="cupy")

    tensor_attrs = cugraph_store.get_all_tensor_attrs()
    for tensor_attr in tensor_attrs:
        v_ids = np.arange(N[tensor_attr.group_name])
        data = F.get_data(v_ids, tensor_attr.group_name, tensor_attr.attr_name)

        tensor_attr.index = v_ids
        assert cugraph_store.get_tensor(tensor_attr).tolist() == data.tolist()


<<<<<<< HEAD
@pytest.mark.skipif(isinstance(torch, MissingModule), reason="torch not available")
=======
@pytest.mark.skip(
    "Skipping for now, unskip after https://github.com/rapidsai/cugraph/pull/3289"
)
>>>>>>> 6f1bf0e5
def test_get_tensor_size(graph):
    F, G, N = graph
    cugraph_store = CuGraphStore(F, G, N, backend="cupy")

    tensor_attrs = cugraph_store.get_all_tensor_attrs()
    for tensor_attr in tensor_attrs:
        sz = N[tensor_attr.group_name]

        tensor_attr.index = np.arange(sz)
        assert cugraph_store.get_tensor_size(tensor_attr) == sz


def test_serialize(multi_edge_multi_vertex_no_graph_1):
    import pickle

    F, G, N = multi_edge_multi_vertex_no_graph_1
    cugraph_store = CuGraphStore(F, G, N)
    pickle.dumps(cugraph_store)<|MERGE_RESOLUTION|>--- conflicted
+++ resolved
@@ -31,14 +31,8 @@
 
 torch = import_optional("torch")
 
-<<<<<<< HEAD
-
-@pytest.mark.skipif(isinstance(torch, MissingModule), reason="torch not available")
-=======
-@pytest.mark.skip(
-    "Skipping for now, unskip after https://github.com/rapidsai/cugraph/pull/3289"
-)
->>>>>>> 6f1bf0e5
+
+@pytest.mark.skipif(isinstance(torch, MissingModule), reason="torch not available")
 def test_tensor_attr():
     ta = CuGraphTensorAttr("group0", "property1")
     assert not ta.is_fully_specified()
@@ -68,13 +62,7 @@
     assert casted_ta3.index == [1, 2, 3]
 
 
-<<<<<<< HEAD
-@pytest.mark.skipif(isinstance(torch, MissingModule), reason="torch not available")
-=======
-@pytest.mark.skip(
-    "Skipping for now, unskip after https://github.com/rapidsai/cugraph/pull/3289"
-)
->>>>>>> 6f1bf0e5
+@pytest.mark.skipif(isinstance(torch, MissingModule), reason="torch not available")
 def test_edge_attr():
     ea = CuGraphEdgeAttr("type0", EdgeLayout.COO, False, 10)
     assert ea.edge_type == "type0"
@@ -92,9 +80,6 @@
     assert ea.size == 10
 
 
-@pytest.mark.skip(
-    "Skipping for now, unskip after https://github.com/rapidsai/cugraph/pull/3289"
-)
 @pytest.fixture(
     params=[
         "basic_graph_1",
@@ -106,21 +91,12 @@
     return request.getfixturevalue(request.param)
 
 
-@pytest.mark.skip(
-    "Skipping for now, unskip after https://github.com/rapidsai/cugraph/pull/3289"
-)
 @pytest.fixture(params=["basic_graph_1", "multi_edge_graph_1"])
 def single_vertex_graph(request):
     return request.getfixturevalue(request.param)
 
 
-<<<<<<< HEAD
-@pytest.mark.skipif(isinstance(torch, MissingModule), reason="torch not available")
-=======
-@pytest.mark.skip(
-    "Skipping for now, unskip after https://github.com/rapidsai/cugraph/pull/3289"
-)
->>>>>>> 6f1bf0e5
+@pytest.mark.skipif(isinstance(torch, MissingModule), reason="torch not available")
 def test_get_edge_index(graph):
     F, G, N = graph
     cugraph_store = CuGraphStore(F, G, N, backend="cupy")
@@ -134,13 +110,7 @@
         assert G[pyg_can_edge_type][1].tolist() == dst.get().tolist()
 
 
-<<<<<<< HEAD
-@pytest.mark.skipif(isinstance(torch, MissingModule), reason="torch not available")
-=======
-@pytest.mark.skip(
-    "Skipping for now, unskip after https://github.com/rapidsai/cugraph/pull/3289"
-)
->>>>>>> 6f1bf0e5
+@pytest.mark.skipif(isinstance(torch, MissingModule), reason="torch not available")
 def test_edge_types(graph):
     F, G, N = graph
     cugraph_store = CuGraphStore(F, G, N, backend="cupy")
@@ -153,13 +123,7 @@
         assert attr_name == attr_repr.edge_type
 
 
-<<<<<<< HEAD
-@pytest.mark.skipif(isinstance(torch, MissingModule), reason="torch not available")
-=======
-@pytest.mark.skip(
-    "Skipping for now, unskip after https://github.com/rapidsai/cugraph/pull/3289"
-)
->>>>>>> 6f1bf0e5
+@pytest.mark.skipif(isinstance(torch, MissingModule), reason="torch not available")
 def test_get_subgraph(graph):
     F, G, N = graph
     cugraph_store = CuGraphStore(F, G, N, backend="cupy")
@@ -177,13 +141,7 @@
     assert sg.number_of_edges() == num_edges
 
 
-<<<<<<< HEAD
-@pytest.mark.skipif(isinstance(torch, MissingModule), reason="torch not available")
-=======
-@pytest.mark.skip(
-    "Skipping for now, unskip after https://github.com/rapidsai/cugraph/pull/3289"
-)
->>>>>>> 6f1bf0e5
+@pytest.mark.skipif(isinstance(torch, MissingModule), reason="torch not available")
 def test_renumber_vertices_basic(single_vertex_graph):
     F, G, N = single_vertex_graph
     cugraph_store = CuGraphStore(F, G, N, backend="cupy")
@@ -194,13 +152,7 @@
     assert index["vt1"].get().tolist() == sorted(nodes_of_interest.values_host.tolist())
 
 
-<<<<<<< HEAD
-@pytest.mark.skipif(isinstance(torch, MissingModule), reason="torch not available")
-=======
-@pytest.mark.skip(
-    "Skipping for now, unskip after https://github.com/rapidsai/cugraph/pull/3289"
-)
->>>>>>> 6f1bf0e5
+@pytest.mark.skipif(isinstance(torch, MissingModule), reason="torch not available")
 def test_renumber_vertices_multi_edge_multi_vertex(multi_edge_multi_vertex_graph_1):
     F, G, N = multi_edge_multi_vertex_graph_1
     cugraph_store = CuGraphStore(F, G, N, backend="cupy")
@@ -218,13 +170,7 @@
         assert index["brown"].get().tolist() == sorted(brown_nodes.values_host.tolist())
 
 
-<<<<<<< HEAD
-@pytest.mark.skipif(isinstance(torch, MissingModule), reason="torch not available")
-=======
-@pytest.mark.skip(
-    "Skipping for now, unskip after https://github.com/rapidsai/cugraph/pull/3289"
-)
->>>>>>> 6f1bf0e5
+@pytest.mark.skipif(isinstance(torch, MissingModule), reason="torch not available")
 def test_renumber_edges(graph):
     """
     FIXME this test is not very good and should be replaced,
@@ -305,13 +251,7 @@
             assert len(df) == 1
 
 
-<<<<<<< HEAD
-@pytest.mark.skipif(isinstance(torch, MissingModule), reason="torch not available")
-=======
-@pytest.mark.skip(
-    "Skipping for now, unskip after https://github.com/rapidsai/cugraph/pull/3289"
-)
->>>>>>> 6f1bf0e5
+@pytest.mark.skipif(isinstance(torch, MissingModule), reason="torch not available")
 def test_get_tensor(graph):
     F, G, N = graph
     cugraph_store = CuGraphStore(F, G, N, backend="cupy")
@@ -336,13 +276,7 @@
             assert tsr == base_series
 
 
-<<<<<<< HEAD
-@pytest.mark.skipif(isinstance(torch, MissingModule), reason="torch not available")
-=======
-@pytest.mark.skip(
-    "Skipping for now, unskip after https://github.com/rapidsai/cugraph/pull/3289"
-)
->>>>>>> 6f1bf0e5
+@pytest.mark.skipif(isinstance(torch, MissingModule), reason="torch not available")
 def test_multi_get_tensor(graph):
     F, G, N = graph
     cugraph_store = CuGraphStore(F, G, N, backend="cupy")
@@ -369,13 +303,7 @@
         assert np.stack(tsr).get().tolist() == base_series.tolist()
 
 
-<<<<<<< HEAD
-@pytest.mark.skipif(isinstance(torch, MissingModule), reason="torch not available")
-=======
-@pytest.mark.skip(
-    "Skipping for now, unskip after https://github.com/rapidsai/cugraph/pull/3289"
-)
->>>>>>> 6f1bf0e5
+@pytest.mark.skipif(isinstance(torch, MissingModule), reason="torch not available")
 def test_get_all_tensor_attrs(graph):
     F, G, N = graph
     cugraph_store = CuGraphStore(F, G, N, backend="cupy")
@@ -415,13 +343,7 @@
     raise NotImplementedError("not implemented")
 
 
-<<<<<<< HEAD
-@pytest.mark.skipif(isinstance(torch, MissingModule), reason="torch not available")
-=======
-@pytest.mark.skip(
-    "Skipping for now, unskip after https://github.com/rapidsai/cugraph/pull/3289"
-)
->>>>>>> 6f1bf0e5
+@pytest.mark.skipif(isinstance(torch, MissingModule), reason="torch not available")
 def test_get_tensor_from_tensor_attrs(graph):
     F, G, N = graph
     cugraph_store = CuGraphStore(F, G, N, backend="cupy")
@@ -435,13 +357,7 @@
         assert cugraph_store.get_tensor(tensor_attr).tolist() == data.tolist()
 
 
-<<<<<<< HEAD
-@pytest.mark.skipif(isinstance(torch, MissingModule), reason="torch not available")
-=======
-@pytest.mark.skip(
-    "Skipping for now, unskip after https://github.com/rapidsai/cugraph/pull/3289"
-)
->>>>>>> 6f1bf0e5
+@pytest.mark.skipif(isinstance(torch, MissingModule), reason="torch not available")
 def test_get_tensor_size(graph):
     F, G, N = graph
     cugraph_store = CuGraphStore(F, G, N, backend="cupy")
