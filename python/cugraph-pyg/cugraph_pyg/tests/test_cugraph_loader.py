# Copyright (c) 2023, NVIDIA CORPORATION.
# Licensed under the Apache License, Version 2.0 (the "License");
# you may not use this file except in compliance with the License.
# You may obtain a copy of the License at
#
#     http://www.apache.org/licenses/LICENSE-2.0
#
# Unless required by applicable law or agreed to in writing, software
# distributed under the License is distributed on an "AS IS" BASIS,
# WITHOUT WARRANTIES OR CONDITIONS OF ANY KIND, either express or implied.
# See the License for the specific language governing permissions and
# limitations under the License.

import pytest

import tempfile
import os

import cudf
import cupy

from cugraph_pyg.loader import CuGraphNeighborLoader
from cugraph_pyg.loader import BulkSampleLoader
from cugraph_pyg.data import CuGraphStore
from cugraph_pyg.nn import SAGEConv as CuGraphSAGEConv

from cugraph.gnn import FeatureStore
from cugraph.utilities.utils import import_optional, MissingModule

torch = import_optional("torch")
torch_geometric = import_optional("torch_geometric")
trim_to_layer = import_optional("torch_geometric.utils.trim_to_layer")

try:
    import torch_sparse  # noqa: F401

    HAS_TORCH_SPARSE = True
except:  # noqa: E722
    HAS_TORCH_SPARSE = False


@pytest.mark.skipif(isinstance(torch, MissingModule), reason="torch not available")
def test_cugraph_loader_basic(karate_gnn):
    F, G, N = karate_gnn
    cugraph_store = CuGraphStore(F, G, N, order="CSR")
    loader = CuGraphNeighborLoader(
        (cugraph_store, cugraph_store),
        torch.arange(N["type0"] + N["type1"], dtype=torch.int64),
        10,
        num_neighbors=[4, 4],
        random_state=62,
        replace=False,
    )

    samples = [s for s in loader]

    assert len(samples) == 3
    for sample in samples:
        if "type0" in sample:
            for prop in sample["type0"]["prop0"].tolist():
                assert prop % 31 == 0

        if "type1" in sample:
            for prop in sample["type1"]["prop0"].tolist():
                assert prop % 41 == 0


@pytest.mark.skipif(isinstance(torch, MissingModule), reason="torch not available")
def test_cugraph_loader_hetero(karate_gnn):
    F, G, N = karate_gnn
    cugraph_store = CuGraphStore(F, G, N, order="CSR")
    loader = CuGraphNeighborLoader(
        (cugraph_store, cugraph_store),
        input_nodes=("type1", torch.tensor([0, 1, 2, 5], device="cuda")),
        batch_size=2,
        num_neighbors=[4, 4],
        random_state=62,
        replace=False,
    )

    samples = [s for s in loader]

    assert len(samples) == 2
    for sample in samples:
        if "type0" in sample:
            for prop in sample["type0"]["prop0"].tolist():
                assert prop % 31 == 0

        if "type1" in sample:
            for prop in sample["type1"]["prop0"].tolist():
                assert prop % 41 == 0


@pytest.mark.skipif(isinstance(torch, MissingModule), reason="torch not available")
def test_cugraph_loader_from_disk():
    m = [2, 9, 99, 82, 9, 3, 18, 1, 12]
    n = torch.arange(1, 1 + len(m), dtype=torch.int32)
    x = torch.zeros(256, dtype=torch.int32)
    x[torch.tensor(m, dtype=torch.int32)] = n
    F = FeatureStore()
    F.add_data(x, "t0", "x")

    G = {("t0", "knows", "t0"): 9080}
    N = {"t0": 256}

    cugraph_store = CuGraphStore(F, G, N, order="CSR")

    bogus_samples = cudf.DataFrame(
        {
            "majors": [0, 1, 2, 3, 4, 5, 6, 6],
            "minors": [5, 4, 3, 2, 2, 6, 5, 2],
            "edge_type": cudf.Series([0, 0, 0, 0, 0, 0, 0, 0], dtype="int32"),
            "edge_id": [5, 10, 15, 20, 25, 30, 35, 40],
            "hop_id": cudf.Series([0, 0, 0, 1, 1, 1, 2, 2], dtype="int32"),
        }
    )
    map = cudf.Series(m, name="map")
    bogus_samples = bogus_samples.join(map, how="outer").sort_index()

    tempdir = tempfile.TemporaryDirectory()
    for s in range(256):
        bogus_samples["batch_id"] = cupy.int32(s)
        bogus_samples.to_parquet(os.path.join(tempdir.name, f"batch={s}-{s}.parquet"))

    loader = BulkSampleLoader(
        feature_store=cugraph_store,
        graph_store=cugraph_store,
        directory=tempdir,
    )

    num_samples = 0
    for sample in loader:
        num_samples += 1
        assert sample["t0"]["num_nodes"] == 7
        # correct vertex order is [0, 1, 2, 5, 4, 3, 6]; x = [1, 2, 3, 6, 5, 4, 7]
        assert sample["t0"]["x"].tolist() == [3, 4, 5, 6, 7, 8, 9]

        edge_index = sample[("t0", "knows", "t0")]["edge_index"]
        assert list(edge_index.shape) == [2, 8]

        assert (
            edge_index[0].tolist() == bogus_samples.majors.dropna().values_host.tolist()
        )
        assert (
            edge_index[1].tolist() == bogus_samples.minors.dropna().values_host.tolist()
        )

    assert num_samples == 256


@pytest.mark.skipif(isinstance(torch, MissingModule), reason="torch not available")
def test_cugraph_loader_from_disk_subset():
    m = [2, 9, 99, 82, 9, 3, 18, 1, 12]
    n = torch.arange(1, 1 + len(m), dtype=torch.int32)
    x = torch.zeros(256, dtype=torch.int32)
    x[torch.tensor(m, dtype=torch.int32)] = n
    F = FeatureStore()
    F.add_data(x, "t0", "x")

    G = {("t0", "knows", "t0"): 9080}
    N = {"t0": 256}

    cugraph_store = CuGraphStore(F, G, N, order="CSR")

    bogus_samples = cudf.DataFrame(
        {
            "majors": [0, 1, 2, 3, 4, 5, 6, 6],
            "minors": [5, 4, 3, 2, 2, 6, 5, 2],
            "edge_type": cudf.Series([0, 0, 0, 0, 0, 0, 0, 0], dtype="int32"),
            "edge_id": [5, 10, 15, 20, 25, 30, 35, 40],
            "hop_id": cudf.Series([0, 0, 0, 1, 1, 1, 2, 2], dtype="int32"),
        }
    )
    map = cudf.Series(m, name="map")
    bogus_samples = bogus_samples.join(map, how="outer").sort_index()

    tempdir = tempfile.TemporaryDirectory()
    for s in range(256):
        bogus_samples["batch_id"] = cupy.int32(s)
        bogus_samples.to_parquet(os.path.join(tempdir.name, f"batch={s}-{s}.parquet"))

    loader = BulkSampleLoader(
        feature_store=cugraph_store,
        graph_store=cugraph_store,
        directory=tempdir,
        input_files=list(os.listdir(tempdir.name))[100:200],
    )

    num_samples = 0
    for sample in loader:
        num_samples += 1
        assert sample["t0"]["num_nodes"] == 7
        # correct vertex order is [0, 1, 2, 6, 4, 3, 5]; x = [1, 2, 3, 7, 5, 4, 6]
        assert sample["t0"]["x"].tolist() == [3, 4, 5, 6, 7, 8, 9]

        edge_index = sample[("t0", "knows", "t0")]["edge_index"]
        assert list(edge_index.shape) == [2, 8]

        assert (
            edge_index[0].tolist() == bogus_samples.majors.dropna().values_host.tolist()
<<<<<<< HEAD
        )
        assert (
            edge_index[1].tolist() == bogus_samples.minors.dropna().values_host.tolist()
=======
>>>>>>> a3cda5de
        )

    assert num_samples == 100


@pytest.mark.skipif(isinstance(torch, MissingModule), reason="torch not available")
def test_cugraph_loader_from_disk_subset_csr():
    m = [2, 9, 99, 82, 11, 13]
    n = torch.arange(1, 1 + len(m), dtype=torch.int32)
    x = torch.zeros(256, dtype=torch.int32)
    x[torch.tensor(m, dtype=torch.int32)] = n
    F = FeatureStore()
    F.add_data(x, "t0", "x")

    G = {("t0", "knows", "t0"): 9080}
    N = {"t0": 256}

    cugraph_store = CuGraphStore(F, G, N)

    bogus_samples = cudf.DataFrame(
        {
            "major_offsets": [0, 3, 5, 7, 8, None, None, None],
            "minors": [1, 2, 3, 0, 3, 4, 5, 1],
            "edge_type": cudf.Series([0, 0, 0, 0, 0, 0, 0, 0], dtype="int32"),
            "edge_id": [5, 10, 15, 20, 25, 30, 35, 40],
            "label_hop_offsets": cudf.Series(
                [0, 1, 4, None, None, None, None, None], dtype="int32"
            ),
            "renumber_map_offsets": cudf.Series([0, 6], dtype="int32"),
        }
    )
    map = cudf.Series(m, name="map")
    bogus_samples["map"] = map

    tempdir = tempfile.TemporaryDirectory()
    for s in range(256):
        # offset the offsets
        bogus_samples["batch_id"] = cupy.int32(s)
        bogus_samples.to_parquet(os.path.join(tempdir.name, f"batch={s}-{s}.parquet"))

    loader = BulkSampleLoader(
        feature_store=cugraph_store,
        graph_store=cugraph_store,
        directory=tempdir,
        input_files=list(os.listdir(tempdir.name))[100:200],
    )

    num_samples = 0
    for sample in loader:
        num_samples += 1
        assert sample["t0"]["num_nodes"] == 6

        assert sample["t0"]["x"].tolist() == [1, 2, 3, 4, 5, 6]

        edge_index = sample[("t0", "knows", "t0")]["adj_t"]
        assert edge_index.size(0) == 4
        assert edge_index.size(1) == 6

        colptr, row, _ = edge_index.csr()

        assert (
<<<<<<< HEAD
            colptr.tolist() == bogus_samples.major_offsets.dropna().values_host.tolist()
=======
            edge_index[1].tolist() == bogus_samples.minors.dropna().values_host.tolist()
>>>>>>> a3cda5de
        )
        assert row.tolist() == bogus_samples.minors.dropna().values_host.tolist()

        assert sample["t0"]["num_sampled_nodes"].tolist() == [1, 3, 2]
        assert sample["t0", "knows", "t0"]["num_sampled_edges"].tolist() == [3, 5]

    assert num_samples == 100


@pytest.mark.skipif(isinstance(torch, MissingModule), reason="torch not available")
@pytest.mark.skipif(not HAS_TORCH_SPARSE, reason="torch-sparse not available")
def test_cugraph_loader_from_disk_subset_csr():
    m = [2, 9, 99, 82, 11, 13]
    n = torch.arange(1, 1 + len(m), dtype=torch.int32)
    x = torch.zeros(256, dtype=torch.int32)
    x[torch.tensor(m, dtype=torch.int32)] = n
    F = FeatureStore()
    F.add_data(x, "t0", "x")

    G = {("t0", "knows", "t0"): 9080}
    N = {"t0": 256}

    cugraph_store = CuGraphStore(F, G, N)

    bogus_samples = cudf.DataFrame(
        {
            "major_offsets": [0, 3, 5, 7, 8, None, None, None],
            "minors": [1, 2, 3, 0, 3, 4, 5, 1],
            "edge_type": cudf.Series([0, 0, 0, 0, 0, 0, 0, 0], dtype="int32"),
            "edge_id": [5, 10, 15, 20, 25, 30, 35, 40],
            "label_hop_offsets": cudf.Series(
                [0, 1, 4, None, None, None, None, None], dtype="int32"
            ),
            "renumber_map_offsets": cudf.Series([0, 6], dtype="int32"),
        }
    )
    map = cudf.Series(m, name="map")
    bogus_samples["map"] = map

    tempdir = tempfile.TemporaryDirectory()
    for s in range(256):
        # offset the offsets
        bogus_samples["batch_id"] = cupy.int32(s)
        bogus_samples.to_parquet(os.path.join(tempdir.name, f"batch={s}-{s}.parquet"))

    loader = BulkSampleLoader(
        feature_store=cugraph_store,
        graph_store=cugraph_store,
        directory=tempdir,
        input_files=list(os.listdir(tempdir.name))[100:200],
    )

    num_samples = 0
    for sample in loader:
        num_samples += 1
        assert sample["t0"]["num_nodes"] == 6

        assert sample["t0"]["x"].tolist() == [1, 2, 3, 4, 5, 6]

        edge_index = sample[("t0", "knows", "t0")]["adj_t"]
        assert edge_index.size(0) == 4
        assert edge_index.size(1) == 6

        colptr, row, _ = edge_index.csr()

        assert (
            colptr.tolist() == bogus_samples.major_offsets.dropna().values_host.tolist()
        )
        assert row.tolist() == bogus_samples.minors.dropna().values_host.tolist()

        assert sample["t0"]["num_sampled_nodes"].tolist() == [1, 3, 2]
        assert sample["t0", "knows", "t0"]["num_sampled_edges"].tolist() == [3, 5]

    assert num_samples == 100


@pytest.mark.skipif(isinstance(torch, MissingModule), reason="torch not available")
def test_cugraph_loader_e2e_coo():
    m = [2, 9, 99, 82, 9, 3, 18, 1, 12]
    x = torch.randint(3000, (256, 256)).to(torch.float32)
    F = FeatureStore()
    F.add_data(x, "t0", "x")

    G = {("t0", "knows", "t0"): 9999}
    N = {"t0": 256}

    cugraph_store = CuGraphStore(F, G, N, order="CSR")

    bogus_samples = cudf.DataFrame(
        {
            "majors": [0, 1, 2, 3, 4, 5, 6, 6],
            "minors": [5, 4, 3, 2, 2, 6, 5, 2],
            "edge_type": cudf.Series([0, 0, 0, 0, 0, 0, 0, 0], dtype="int32"),
            "edge_id": [5, 10, 15, 20, 25, 30, 35, 40],
            "hop_id": cudf.Series([0, 0, 0, 1, 1, 1, 2, 2], dtype="int32"),
        }
    )
    map = cudf.Series(m, name="map")
    bogus_samples = bogus_samples.join(map, how="outer").sort_index()

    tempdir = tempfile.TemporaryDirectory()
    for s in range(256):
        bogus_samples["batch_id"] = cupy.int32(s)
        bogus_samples.to_parquet(os.path.join(tempdir.name, f"batch={s}-{s}.parquet"))

    loader = BulkSampleLoader(
        feature_store=cugraph_store,
        graph_store=cugraph_store,
        directory=tempdir,
        input_files=list(os.listdir(tempdir.name))[100:200],
    )

    convs = [
        torch_geometric.nn.SAGEConv(256, 64, aggr="mean").cuda(),
        torch_geometric.nn.SAGEConv(64, 8, aggr="mean").cuda(),
        torch_geometric.nn.SAGEConv(8, 1, aggr="mean").cuda(),
    ]

    trim = trim_to_layer.TrimToLayer()
    relu = torch.nn.functional.relu
    dropout = torch.nn.functional.dropout

    for hetero_data in loader:
        ei = hetero_data["t0", "knows", "t0"]["edge_index"]
        x = hetero_data["t0"]["x"].cuda()
        num_sampled_nodes = hetero_data["t0"]["num_sampled_nodes"]
        num_sampled_edges = hetero_data["t0", "knows", "t0"]["num_sampled_edges"]

        for i in range(len(convs)):
            x, ei, _ = trim(i, num_sampled_nodes, num_sampled_edges, x, ei, None)

            s = x.shape[0]

            x = convs[i](x, ei, size=(s, s))
            x = relu(x)
            x = dropout(x, p=0.5)

        x = x.narrow(dim=0, start=0, length=x.shape[0] - num_sampled_nodes[1])

        assert list(x.shape) == [3, 1]


@pytest.mark.skipif(isinstance(torch, MissingModule), reason="torch not available")
<<<<<<< HEAD
@pytest.mark.parametrize("framework", ["pyg", "cugraph-ops"])
def test_cugraph_loader_e2e_csc(framework):
    m = [2, 9, 99, 82, 29, 3, 18, 1, 12]
=======
@pytest.mark.skipif(not HAS_TORCH_SPARSE, reason="torch-sparse not available")
@pytest.mark.parametrize("framework", ["pyg", "cugraph-ops"])
def test_cugraph_loader_e2e_csc(framework):
    m = [2, 9, 99, 82, 9, 3, 18, 1, 12]
>>>>>>> a3cda5de
    x = torch.randint(3000, (256, 256)).to(torch.float32)
    F = FeatureStore()
    F.add_data(x, "t0", "x")

    G = {("t0", "knows", "t0"): 9999}
    N = {"t0": 256}

    cugraph_store = CuGraphStore(F, G, N)

    bogus_samples = cudf.DataFrame(
        {
            "major_offsets": [0, 3, 5, 7, 8, None, None, None],
            "minors": [1, 2, 3, 0, 3, 4, 5, 1],
            "edge_type": cudf.Series([0, 0, 0, 0, 0, 0, 0, 0], dtype="int32"),
            "edge_id": [5, 10, 15, 20, 25, 30, 35, 40],
            "label_hop_offsets": cudf.Series(
                [0, 1, 4, None, None, None, None, None], dtype="int32"
            ),
            "renumber_map_offsets": cudf.Series([0, 6], dtype="int32"),
        }
    )
    map = cudf.Series(m, name="map")
    bogus_samples = bogus_samples.join(map, how="outer").sort_index()

    tempdir = tempfile.TemporaryDirectory()
    for s in range(256):
        bogus_samples["batch_id"] = cupy.int32(s)
        bogus_samples.to_parquet(os.path.join(tempdir.name, f"batch={s}-{s}.parquet"))

    loader = BulkSampleLoader(
        feature_store=cugraph_store,
        graph_store=cugraph_store,
        directory=tempdir,
        input_files=list(os.listdir(tempdir.name))[100:200],
    )

    if framework == "pyg":
        convs = [
            torch_geometric.nn.SAGEConv(256, 64, aggr="mean").cuda(),
            torch_geometric.nn.SAGEConv(64, 1, aggr="mean").cuda(),
        ]
    else:
        convs = [
            CuGraphSAGEConv(256, 64, aggr="mean").cuda(),
            CuGraphSAGEConv(64, 1, aggr="mean").cuda(),
        ]

    trim = trim_to_layer.TrimToLayer()
    relu = torch.nn.functional.relu
    dropout = torch.nn.functional.dropout

    for hetero_data in loader:
        x = hetero_data["t0"]["x"].cuda()

        if framework == "pyg":
            ei = hetero_data["t0", "knows", "t0"]["adj_t"].coo()
            ei = torch.stack((ei[0], ei[1]))
        else:
            ei = hetero_data["t0", "knows", "t0"]["adj_t"].csr()
            ei = [ei[1], ei[0], x.shape[0]]

        num_sampled_nodes = hetero_data["t0"]["num_sampled_nodes"]
        num_sampled_edges = hetero_data["t0", "knows", "t0"]["num_sampled_edges"]

        s = x.shape[0]
        for i in range(len(convs)):
            if framework == "pyg":
                x, ei, _ = trim(i, num_sampled_nodes, num_sampled_edges, x, ei, None)
            else:
                if i > 0:
                    x = x.narrow(
                        dim=0,
                        start=0,
                        length=s - num_sampled_nodes[-i],
                    )

                    ei[0] = ei[0].narrow(
                        dim=0,
                        start=0,
                        length=ei[0].size(0) - num_sampled_edges[-i],
                    )
                    ei[1] = ei[1].narrow(
                        dim=0, start=0, length=ei[1].size(0) - num_sampled_nodes[-i]
                    )
                    ei[2] = x.size(0)

            s = x.shape[0]

            if framework == "pyg":
                x = convs[i](x, ei, size=(s, s))
            else:
                x = convs[i](x, ei)
            x = relu(x)
            x = dropout(x, p=0.5)

        x = x.narrow(dim=0, start=0, length=s - num_sampled_nodes[1])

        assert list(x.shape) == [1, 1]<|MERGE_RESOLUTION|>--- conflicted
+++ resolved
@@ -198,18 +198,16 @@
 
         assert (
             edge_index[0].tolist() == bogus_samples.majors.dropna().values_host.tolist()
-<<<<<<< HEAD
         )
         assert (
             edge_index[1].tolist() == bogus_samples.minors.dropna().values_host.tolist()
-=======
->>>>>>> a3cda5de
         )
 
     assert num_samples == 100
 
 
 @pytest.mark.skipif(isinstance(torch, MissingModule), reason="torch not available")
+@pytest.mark.skipif(not HAS_TORCH_SPARSE, reason="torch-sparse not available")
 def test_cugraph_loader_from_disk_subset_csr():
     m = [2, 9, 99, 82, 11, 13]
     n = torch.arange(1, 1 + len(m), dtype=torch.int32)
@@ -265,11 +263,7 @@
         colptr, row, _ = edge_index.csr()
 
         assert (
-<<<<<<< HEAD
             colptr.tolist() == bogus_samples.major_offsets.dropna().values_host.tolist()
-=======
-            edge_index[1].tolist() == bogus_samples.minors.dropna().values_host.tolist()
->>>>>>> a3cda5de
         )
         assert row.tolist() == bogus_samples.minors.dropna().values_host.tolist()
 
@@ -280,16 +274,81 @@
 
 
 @pytest.mark.skipif(isinstance(torch, MissingModule), reason="torch not available")
-@pytest.mark.skipif(not HAS_TORCH_SPARSE, reason="torch-sparse not available")
-def test_cugraph_loader_from_disk_subset_csr():
-    m = [2, 9, 99, 82, 11, 13]
-    n = torch.arange(1, 1 + len(m), dtype=torch.int32)
-    x = torch.zeros(256, dtype=torch.int32)
-    x[torch.tensor(m, dtype=torch.int32)] = n
+def test_cugraph_loader_e2e_coo():
+    m = [2, 9, 99, 82, 9, 3, 18, 1, 12]
+    x = torch.randint(3000, (256, 256)).to(torch.float32)
     F = FeatureStore()
     F.add_data(x, "t0", "x")
 
-    G = {("t0", "knows", "t0"): 9080}
+    G = {("t0", "knows", "t0"): 9999}
+    N = {"t0": 256}
+
+    cugraph_store = CuGraphStore(F, G, N, order="CSR")
+
+    bogus_samples = cudf.DataFrame(
+        {
+            "majors": [0, 1, 2, 3, 4, 5, 6, 6],
+            "minors": [5, 4, 3, 2, 2, 6, 5, 2],
+            "edge_type": cudf.Series([0, 0, 0, 0, 0, 0, 0, 0], dtype="int32"),
+            "edge_id": [5, 10, 15, 20, 25, 30, 35, 40],
+            "hop_id": cudf.Series([0, 0, 0, 1, 1, 1, 2, 2], dtype="int32"),
+        }
+    )
+    map = cudf.Series(m, name="map")
+    bogus_samples = bogus_samples.join(map, how="outer").sort_index()
+
+    tempdir = tempfile.TemporaryDirectory()
+    for s in range(256):
+        bogus_samples["batch_id"] = cupy.int32(s)
+        bogus_samples.to_parquet(os.path.join(tempdir.name, f"batch={s}-{s}.parquet"))
+
+    loader = BulkSampleLoader(
+        feature_store=cugraph_store,
+        graph_store=cugraph_store,
+        directory=tempdir,
+        input_files=list(os.listdir(tempdir.name))[100:200],
+    )
+
+    convs = [
+        torch_geometric.nn.SAGEConv(256, 64, aggr="mean").cuda(),
+        torch_geometric.nn.SAGEConv(64, 8, aggr="mean").cuda(),
+        torch_geometric.nn.SAGEConv(8, 1, aggr="mean").cuda(),
+    ]
+
+    trim = trim_to_layer.TrimToLayer()
+    relu = torch.nn.functional.relu
+    dropout = torch.nn.functional.dropout
+
+    for hetero_data in loader:
+        ei = hetero_data["t0", "knows", "t0"]["edge_index"]
+        x = hetero_data["t0"]["x"].cuda()
+        num_sampled_nodes = hetero_data["t0"]["num_sampled_nodes"]
+        num_sampled_edges = hetero_data["t0", "knows", "t0"]["num_sampled_edges"]
+
+        for i in range(len(convs)):
+            x, ei, _ = trim(i, num_sampled_nodes, num_sampled_edges, x, ei, None)
+
+            s = x.shape[0]
+
+            x = convs[i](x, ei, size=(s, s))
+            x = relu(x)
+            x = dropout(x, p=0.5)
+
+        x = x.narrow(dim=0, start=0, length=x.shape[0] - num_sampled_nodes[1])
+
+        assert list(x.shape) == [3, 1]
+
+
+@pytest.mark.skipif(isinstance(torch, MissingModule), reason="torch not available")
+@pytest.mark.skipif(not HAS_TORCH_SPARSE, reason="torch-sparse not available")
+@pytest.mark.parametrize("framework", ["pyg", "cugraph-ops"])
+def test_cugraph_loader_e2e_csc(framework):
+    m = [2, 9, 99, 82, 9, 3, 18, 1, 12]
+    x = torch.randint(3000, (256, 256)).to(torch.float32)
+    F = FeatureStore()
+    F.add_data(x, "t0", "x")
+
+    G = {("t0", "knows", "t0"): 9999}
     N = {"t0": 256}
 
     cugraph_store = CuGraphStore(F, G, N)
@@ -307,144 +366,6 @@
         }
     )
     map = cudf.Series(m, name="map")
-    bogus_samples["map"] = map
-
-    tempdir = tempfile.TemporaryDirectory()
-    for s in range(256):
-        # offset the offsets
-        bogus_samples["batch_id"] = cupy.int32(s)
-        bogus_samples.to_parquet(os.path.join(tempdir.name, f"batch={s}-{s}.parquet"))
-
-    loader = BulkSampleLoader(
-        feature_store=cugraph_store,
-        graph_store=cugraph_store,
-        directory=tempdir,
-        input_files=list(os.listdir(tempdir.name))[100:200],
-    )
-
-    num_samples = 0
-    for sample in loader:
-        num_samples += 1
-        assert sample["t0"]["num_nodes"] == 6
-
-        assert sample["t0"]["x"].tolist() == [1, 2, 3, 4, 5, 6]
-
-        edge_index = sample[("t0", "knows", "t0")]["adj_t"]
-        assert edge_index.size(0) == 4
-        assert edge_index.size(1) == 6
-
-        colptr, row, _ = edge_index.csr()
-
-        assert (
-            colptr.tolist() == bogus_samples.major_offsets.dropna().values_host.tolist()
-        )
-        assert row.tolist() == bogus_samples.minors.dropna().values_host.tolist()
-
-        assert sample["t0"]["num_sampled_nodes"].tolist() == [1, 3, 2]
-        assert sample["t0", "knows", "t0"]["num_sampled_edges"].tolist() == [3, 5]
-
-    assert num_samples == 100
-
-
-@pytest.mark.skipif(isinstance(torch, MissingModule), reason="torch not available")
-def test_cugraph_loader_e2e_coo():
-    m = [2, 9, 99, 82, 9, 3, 18, 1, 12]
-    x = torch.randint(3000, (256, 256)).to(torch.float32)
-    F = FeatureStore()
-    F.add_data(x, "t0", "x")
-
-    G = {("t0", "knows", "t0"): 9999}
-    N = {"t0": 256}
-
-    cugraph_store = CuGraphStore(F, G, N, order="CSR")
-
-    bogus_samples = cudf.DataFrame(
-        {
-            "majors": [0, 1, 2, 3, 4, 5, 6, 6],
-            "minors": [5, 4, 3, 2, 2, 6, 5, 2],
-            "edge_type": cudf.Series([0, 0, 0, 0, 0, 0, 0, 0], dtype="int32"),
-            "edge_id": [5, 10, 15, 20, 25, 30, 35, 40],
-            "hop_id": cudf.Series([0, 0, 0, 1, 1, 1, 2, 2], dtype="int32"),
-        }
-    )
-    map = cudf.Series(m, name="map")
-    bogus_samples = bogus_samples.join(map, how="outer").sort_index()
-
-    tempdir = tempfile.TemporaryDirectory()
-    for s in range(256):
-        bogus_samples["batch_id"] = cupy.int32(s)
-        bogus_samples.to_parquet(os.path.join(tempdir.name, f"batch={s}-{s}.parquet"))
-
-    loader = BulkSampleLoader(
-        feature_store=cugraph_store,
-        graph_store=cugraph_store,
-        directory=tempdir,
-        input_files=list(os.listdir(tempdir.name))[100:200],
-    )
-
-    convs = [
-        torch_geometric.nn.SAGEConv(256, 64, aggr="mean").cuda(),
-        torch_geometric.nn.SAGEConv(64, 8, aggr="mean").cuda(),
-        torch_geometric.nn.SAGEConv(8, 1, aggr="mean").cuda(),
-    ]
-
-    trim = trim_to_layer.TrimToLayer()
-    relu = torch.nn.functional.relu
-    dropout = torch.nn.functional.dropout
-
-    for hetero_data in loader:
-        ei = hetero_data["t0", "knows", "t0"]["edge_index"]
-        x = hetero_data["t0"]["x"].cuda()
-        num_sampled_nodes = hetero_data["t0"]["num_sampled_nodes"]
-        num_sampled_edges = hetero_data["t0", "knows", "t0"]["num_sampled_edges"]
-
-        for i in range(len(convs)):
-            x, ei, _ = trim(i, num_sampled_nodes, num_sampled_edges, x, ei, None)
-
-            s = x.shape[0]
-
-            x = convs[i](x, ei, size=(s, s))
-            x = relu(x)
-            x = dropout(x, p=0.5)
-
-        x = x.narrow(dim=0, start=0, length=x.shape[0] - num_sampled_nodes[1])
-
-        assert list(x.shape) == [3, 1]
-
-
-@pytest.mark.skipif(isinstance(torch, MissingModule), reason="torch not available")
-<<<<<<< HEAD
-@pytest.mark.parametrize("framework", ["pyg", "cugraph-ops"])
-def test_cugraph_loader_e2e_csc(framework):
-    m = [2, 9, 99, 82, 29, 3, 18, 1, 12]
-=======
-@pytest.mark.skipif(not HAS_TORCH_SPARSE, reason="torch-sparse not available")
-@pytest.mark.parametrize("framework", ["pyg", "cugraph-ops"])
-def test_cugraph_loader_e2e_csc(framework):
-    m = [2, 9, 99, 82, 9, 3, 18, 1, 12]
->>>>>>> a3cda5de
-    x = torch.randint(3000, (256, 256)).to(torch.float32)
-    F = FeatureStore()
-    F.add_data(x, "t0", "x")
-
-    G = {("t0", "knows", "t0"): 9999}
-    N = {"t0": 256}
-
-    cugraph_store = CuGraphStore(F, G, N)
-
-    bogus_samples = cudf.DataFrame(
-        {
-            "major_offsets": [0, 3, 5, 7, 8, None, None, None],
-            "minors": [1, 2, 3, 0, 3, 4, 5, 1],
-            "edge_type": cudf.Series([0, 0, 0, 0, 0, 0, 0, 0], dtype="int32"),
-            "edge_id": [5, 10, 15, 20, 25, 30, 35, 40],
-            "label_hop_offsets": cudf.Series(
-                [0, 1, 4, None, None, None, None, None], dtype="int32"
-            ),
-            "renumber_map_offsets": cudf.Series([0, 6], dtype="int32"),
-        }
-    )
-    map = cudf.Series(m, name="map")
     bogus_samples = bogus_samples.join(map, how="outer").sort_index()
 
     tempdir = tempfile.TemporaryDirectory()
