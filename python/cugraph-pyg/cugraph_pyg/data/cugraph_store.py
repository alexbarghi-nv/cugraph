# Copyright (c) 2019-2023, NVIDIA CORPORATION.
# Licensed under the Apache License, Version 2.0 (the "License");
# you may not use this file except in compliance with the License.
# You may obtain a copy of the License at
#
#     http://www.apache.org/licenses/LICENSE-2.0
#
# Unless required by applicable law or agreed to in writing, software
# distributed under the License is distributed on an "AS IS" BASIS,
# WITHOUT WARRANTIES OR CONDITIONS OF ANY KIND, either express or implied.
# See the License for the specific language governing permissions and
# limitations under the License.

from typing import Optional, Tuple, Any, Union, List, Dict

from enum import Enum, auto

from dataclasses import dataclass
from collections import defaultdict
from itertools import chain
from functools import cached_property

import numpy as np
import cupy
import pandas
import cudf
import cugraph
import warnings

from cugraph.utilities.utils import import_optional, MissingModule

dd = import_optional("dask.dataframe")
distributed = import_optional("dask.distributed")
dask_cudf = import_optional("dask_cudf")

torch = import_optional("torch")
torch_geometric = import_optional("torch_geometric")

Tensor = None if isinstance(torch, MissingModule) else torch.Tensor
NdArray = None if isinstance(cupy, MissingModule) else cupy.ndarray
DaskCudfSeries = None if isinstance(dask_cudf, MissingModule) else dask_cudf.Series

TensorType = Union[Tensor, NdArray, cudf.Series, DaskCudfSeries]
NodeType = (
    None
    if isinstance(torch_geometric, MissingModule)
    else torch_geometric.typing.NodeType
)
EdgeType = (
    None
    if isinstance(torch_geometric, MissingModule)
    else torch_geometric.typing.EdgeType
)


class EdgeLayout(Enum):
    COO = "coo"
    CSC = "csc"
    CSR = "csr"


@dataclass
class CuGraphEdgeAttr:
    """
    Defines the attributes of an :obj:`GraphStore` edge.
    """

    # The type of the edge
    edge_type: Optional[Any]

    # The layout of the edge representation
    layout: EdgeLayout

    # Whether the edge index is sorted, by destination node. Useful for
    # avoiding sorting costs when performing neighbor sampling, and only
    # meaningful for COO (CSC and CSR are sorted by definition)
    is_sorted: bool = False

    # The number of nodes in this edge type. If set to None, will attempt to
    # infer with the simple heuristic int(self.edge_index.max()) + 1
    size: Optional[Tuple[int, int]] = None

    # NOTE we define __post_init__ to force-cast layout
    def __post_init__(self):
        self.layout = EdgeLayout(self.layout)

    @classmethod
    def cast(cls, *args, **kwargs):
        """
        Cast to a CuGraphTensorAttr from a tuple, list, or dict.

        Returns
        -------
        CuGraphTensorAttr
            contains the data of the tuple, list, or dict passed in
        """
        if len(args) == 1 and len(kwargs) == 0:
            elem = args[0]
            if elem is None:
                return None
            if isinstance(elem, CuGraphEdgeAttr):
                return elem
            if isinstance(elem, (tuple, list)):
                return cls(*elem)
            if isinstance(elem, dict):
                return cls(**elem)
        return cls(*args, **kwargs)


class _field_status(Enum):
    UNSET = auto()


@dataclass
class CuGraphTensorAttr:
    """
    Defines the attributes of a class:`FeatureStore` tensor; in particular,
    all the parameters necessary to uniquely identify a tensor from the feature
    store.

    Note that the order of the attributes is important; this is the order in
    which attributes must be provided for indexing calls. Feature store
    implementor classes can define a different ordering by overriding
    :meth:`TensorAttr.__init__`.
    """

    # The group name that the tensor corresponds to. Defaults to UNSET.
    group_name: Optional[str] = _field_status.UNSET

    # The name of the tensor within its group. Defaults to UNSET.
    attr_name: Optional[str] = _field_status.UNSET

    # The node indices the rows of the tensor correspond to. Defaults to UNSET.
    index: Optional[Any] = _field_status.UNSET

    # The properties in the FeatureStore the rows of the tensor correspond to.
    # Defaults to UNSET.
    properties: Optional[Any] = _field_status.UNSET

    # The datatype of the tensor.  Defaults to UNSET.
    dtype: Optional[Any] = _field_status.UNSET

    # Convenience methods

    def is_set(self, key):
        """
        Whether an attribute is set in :obj:`TensorAttr`.
        """
        if key not in self.__dataclass_fields__:
            raise KeyError(key)
        attr = getattr(self, key)
        return type(attr) != _field_status or attr != _field_status.UNSET

    def is_fully_specified(self):
        """
        Whether the :obj:`TensorAttr` has no unset fields.
        """
        return all([self.is_set(key) for key in self.__dataclass_fields__])

    def fully_specify(self):
        """
        Sets all :obj:`UNSET` fields to :obj:`None`.
        """
        for key in self.__dataclass_fields__:
            if not self.is_set(key):
                setattr(self, key, None)
        return self

    def update(self, attr):
        """
        Updates an :class:`TensorAttr` with set attributes from another
        :class:`TensorAttr`.
        """
        for key in self.__dataclass_fields__:
            if attr.is_set(key):
                setattr(self, key, getattr(attr, key))

    @classmethod
    def cast(cls, *args, **kwargs):
        """
        Casts to a CuGraphTensorAttr from a tuple, list, or dict

        Returns
        -------
        CuGraphTensorAttr
            contains the data of the tuple, list, or dict passed in
        """
        if len(args) == 1 and len(kwargs) == 0:
            elem = args[0]
            if elem is None:
                return None
            if isinstance(elem, CuGraphTensorAttr):
                return elem
            if isinstance(elem, (tuple, list)):
                return cls(*elem)
            if isinstance(elem, dict):
                return cls(**elem)
        return cls(*args, **kwargs)


class EXPERIMENTAL__CuGraphStore:
    """
    Duck-typed version of PyG's GraphStore and FeatureStore.
    """

    # TODO allow (and possibly require) separate stores for node, edge attrs
    # For now edge attrs are entirely unsupported.
    # TODO add an "expensive check" argument that ensures the graph store
    # and feature store are valid and compatible with PyG.
    def __init__(
        self,
        F: cugraph.gnn.FeatureStore,
        G: Union[Dict[str, Tuple[TensorType]], Dict[str, int]],
        num_nodes_dict: Dict[str, int],
        *,
        multi_gpu: bool = False,
<<<<<<< HEAD
        order="CSC",
=======
        order: str = "CSC",
>>>>>>> eed12230fb41da701ab9ea302642765d81024bc8
    ):
        """
        Constructs a new CuGraphStore from the provided
        arguments.

        Parameters
        ----------
        F: cugraph.gnn.FeatureStore (Required)
            The feature store containing this graph's features.
            Typed lexicographic-ordered numbering convention
            should match that of the graph.

        G: dict[str, tuple[TensorType]] or dict[str, int] (Required)
            Dictionary of edge indices.
            Option 1 (graph in memory):

                Pass the edge indices: i.e.
                {
                ('author', 'writes', 'paper'): [[0,1,2],[2,0,1]],
                ('author', 'affiliated', 'institution'): [[0,1],[0,1]]
                }


            Option 2 (graph not in memory):

                Pass the number of edges: i.e.
                {
                ('author', 'writes', 'paper'): 2,
                ('author', 'affiliated', 'institution'): 2
                }
                If the graph is not in memory, manipulating the edge indices
                or calling sampling is not possible.  This is for cases where
                sampling has already been done and samples were written to disk.

            Note: the internal cugraph representation will use
            offsetted vertex and edge ids.

        num_nodes_dict: dict (Required)
            A dictionary mapping each node type to the count of nodes
            of that type in the graph.

        multi_gpu: bool (Optional, default = False)
            Whether the store should be backed by a multi-GPU graph.
            Requires dask to have been set up.

<<<<<<< HEAD
        order: bool (Optional ["CSR", "CSC"], default = CSC)
=======
        order: str (Optional ["CSR", "CSC"], default = CSC)
>>>>>>> eed12230fb41da701ab9ea302642765d81024bc8
            The order to use for sampling.  Should nearly always be CSC
            unless there is a specific expectation of "reverse" sampling.
            It is also not uncommon to use CSR order for correctness
            testing, which some cuGraph-PyG tests do.
        """

        if None in G:
            raise ValueError("Unspecified edge types not allowed in PyG")

        if order != "CSR" and order != "CSC":
            raise ValueError("invalid valid for order")

        self.__vertex_dtype = torch.int64

        self._tensor_attr_cls = CuGraphTensorAttr
        self._tensor_attr_dict = defaultdict(list)

        construct_graph = True
        if isinstance(next(iter(G.values())), int):
            # User has passed in the number of edges
            # (not the actual edge index), so the number of edges
            # does not need to be counted.
            num_edges_dict = dict(G)  # make sure the cugraph store owns this dict
            construct_graph = False
        else:
            # User has passed in the actual edge index, so the
            # number of edges needs to be counted.
            num_edges_dict = {
                pyg_can_edge_type: len(ei[0]) for pyg_can_edge_type, ei in G.items()
            }

        self.__infer_offsets(num_nodes_dict, num_edges_dict)
        self.__infer_existing_tensors(F)
        self.__infer_edge_types(num_nodes_dict, num_edges_dict)

        self._edge_attr_cls = CuGraphEdgeAttr

        self.__features = F
        self.__graph = None
        self.__is_graph_owner = False
        self.__order = order

        if construct_graph:
            if multi_gpu:
                self.__graph = distributed.get_client().get_dataset(
                    "cugraph_graph", default=None
                )

            if self.__graph is None:
                self.__graph = self.__construct_graph(
                    G, multi_gpu=multi_gpu, order=order
                )
                self.__is_graph_owner = True

        self.__subgraphs = {}

    def __del__(self):
        if self.__is_graph_owner:
            if isinstance(self.__graph._plc_graph, dict):
                distributed.get_client().unpublish_dataset("cugraph_graph")
            del self.__graph

    def __make_offsets(self, input_dict):
        offsets = {}
        offsets["stop"] = [input_dict[v] for v in sorted(input_dict.keys())]
        offsets["stop"] = torch.tensor(offsets["stop"])
        if torch.has_cuda:
            offsets["stop"] = offsets["stop"].cuda()

        cumsum = offsets["stop"].cumsum(0)
        offsets["start"] = cumsum - offsets["stop"]
        offsets["stop"] = cumsum - 1

        offsets["type"] = np.array(sorted(input_dict.keys()))

        return offsets

    def __infer_offsets(
        self,
        num_nodes_dict: Dict[str, int],
        num_edges_dict: Dict[Tuple[str, str, str], int],
    ) -> None:
        """
        Sets the vertex offsets for this store.
        """
        self.__vertex_type_offsets = self.__make_offsets(num_nodes_dict)

        # Need to convert tuples to string in order to use searchsorted
        # Can convert back using x.split('__')
        # Lexicographic ordering is unchanged.
        self.__edge_type_offsets = self.__make_offsets(
            {
                "__".join(pyg_can_edge_type): n
                for pyg_can_edge_type, n in num_edges_dict.items()
            }
        )

    def __construct_graph(
        self,
        edge_info: Dict[Tuple[str, str, str], List[TensorType]],
        multi_gpu: bool = False,
        order: str = "CSC",
    ) -> cugraph.MultiGraph:
        """
        This function takes edge information and uses it to construct
        a cugraph Graph.  It determines the numerical edge type by
        sorting the keys of the input dictionary
        (the canonical edge types).

        Parameters
        ----------
        edge_info: Dict[Tuple[str, str, str], List[TensorType]] (Required)
            Input edge info dictionary, where keys are the canonical
            edge type and values are the edge index (src/dst).

        multi_gpu: bool (Optional, default=False)
            Whether to construct a single-GPU or multi-GPU cugraph Graph.
            Defaults to a single-GPU graph.

        order: str (CSC or CSR)
            Essentially whether to reverse edges so that the cuGraph
            sampling algorithm operates on the CSC matrix instead of
            the CSR matrix.  Should nearly always be CSC unless there
            is a specific expectation of reverse sampling, or correctness
            testing is being performed.

        Returns
        -------
        A newly-constructed directed cugraph.MultiGraph object.
        """

        # Ensure the original dict is not modified.
        edge_info_cg = {}

        if order != "CSR" and order != "CSC":
            raise ValueError("Order must be either CSC (default) or CSR!")

        # Iterate over the keys in sorted order so that the created
        # numerical types correspond to the lexicographic order
        # of the keys, which is critical to converting the numeric
        # keys back to canonical edge types later.
        # FIXME don't always convert to host arrays (#3383)
        for pyg_can_edge_type in sorted(edge_info.keys()):
            src_type, _, dst_type = pyg_can_edge_type
            srcs, dsts = edge_info[pyg_can_edge_type]

            src_offset = np.searchsorted(self.__vertex_type_offsets["type"], src_type)
            srcs_t = srcs + int(self.__vertex_type_offsets["start"][src_offset])
            if isinstance(srcs_t, torch.Tensor):
                srcs_t = srcs_t.cpu()
            else:
                if isinstance(srcs_t, dask_cudf.Series):
                    srcs_t = srcs_t.compute()
                if isinstance(srcs_t, cudf.Series):
                    srcs_t = srcs_t.values_host

            dst_offset = np.searchsorted(self.__vertex_type_offsets["type"], dst_type)
            dsts_t = dsts + int(self.__vertex_type_offsets["start"][dst_offset])
            if isinstance(dsts_t, torch.Tensor):
                dsts_t = dsts_t.cpu()
            else:
                if isinstance(dsts_t, dask_cudf.Series):
                    dsts_t = dsts_t.compute()
                if isinstance(dsts_t, cudf.Series):
                    dsts_t = dsts_t.values_host

            edge_info_cg[pyg_can_edge_type] = (srcs_t, dsts_t)

        na_src = np.concatenate(
            [
                edge_info_cg[pyg_can_edge_type][0]
                for pyg_can_edge_type in sorted(edge_info_cg.keys())
            ]
        )

        na_dst = np.concatenate(
            [
                edge_info_cg[pyg_can_edge_type][1]
                for pyg_can_edge_type in sorted(edge_info_cg.keys())
            ]
        )

        et_offsets = self.__edge_type_offsets
        na_etp = np.concatenate(
            [
                np.full(
                    int(et_offsets["stop"][i] - et_offsets["start"][i] + 1),
                    i,
                    dtype="int32",
                )
                for i in range(len(self.__edge_type_offsets["start"]))
            ]
        )

        df = pandas.DataFrame(
            {
                "src": pandas.Series(na_dst)
                if order == "CSC"
                else pandas.Series(na_src),
                "dst": pandas.Series(na_src)
                if order == "CSC"
                else pandas.Series(na_dst),
                "etp": pandas.Series(na_etp),
            }
        )
        vertex_dtype = df.src.dtype

        if multi_gpu:
            nworkers = len(distributed.get_client().scheduler_info()["workers"])
            df = dd.from_pandas(df, npartitions=nworkers if len(df) > 32 else 1)

            # Ensure the dataframe is constructed on each partition
            # instead of adding additional synchronization head from potential
            # host to device copies.
            def get_empty_df():
                return cudf.DataFrame(
                    {
                        "src": cudf.Series([], dtype=vertex_dtype),
                        "dst": cudf.Series([], dtype=vertex_dtype),
                        "etp": cudf.Series([], dtype="int32"),
                    }
                )

            # Have to check for empty partitions and handle them appropriately
            df = df.persist()
            df = df.map_partitions(
                lambda f: cudf.DataFrame.from_pandas(f)
                if len(f) > 0
                else get_empty_df(),
                meta=get_empty_df(),
            ).reset_index(drop=True)
        else:
            df = cudf.from_pandas(df).reset_index(drop=True)

        graph = cugraph.MultiGraph(directed=True)
        if multi_gpu:
            graph.from_dask_cudf_edgelist(
                df,
                source="src",
                destination="dst",
                edge_type="etp",
            )
            distributed.get_client().publish_dataset(cugraph_graph=graph)
        else:
            graph.from_cudf_edgelist(
                df,
                source="src",
                destination="dst",
                edge_type="etp",
            )

        return graph

    @property
    def _edge_types_to_attrs(self) -> dict:
        return dict(self.__edge_types_to_attrs)

    @property
    def order(self) -> str:
        return self.__order

    @property
    def node_types(self) -> List[NodeType]:
        return list(self.__vertex_type_offsets["type"])

    @property
    def edge_types(self) -> List[EdgeType]:
        return list(self.__edge_types_to_attrs.keys())

    def canonical_edge_type_to_numeric(self, etype: EdgeType) -> int:
        return np.searchsorted(self.__edge_type_offsets["type"], "__".join(etype))

    def numeric_edge_type_to_canonical(self, etype: int) -> EdgeType:
        return tuple(self.__edge_type_offsets["type"][etype].split("__"))

    @cached_property
    def _is_delayed(self):
        if self.__graph is None:
            return False
        return self.__graph.is_multi_gpu()

    def _numeric_vertex_type_from_name(self, vertex_type_name: str) -> int:
        return np.searchsorted(self.__vertex_type_offsets["type"], vertex_type_name)

    def get_vertex_index(self, vtypes) -> TensorType:
        if isinstance(vtypes, str):
            vtypes = [vtypes]

        ix = torch.tensor([], dtype=torch.int64)

        if isinstance(self.__vertex_type_offsets, dict):
            vtypes = np.searchsorted(self.__vertex_type_offsets["type"], vtypes)
        for vtype in vtypes:
            start = int(self.__vertex_type_offsets["start"][vtype])
            stop = int(self.__vertex_type_offsets["stop"][vtype])
            ix = torch.concatenate(
                [
                    ix,
                    torch.arange(
                        start, stop + 1, 1, dtype=self.__vertex_dtype, device="cuda"
                    ),
                ]
            )

        return ix

    def put_edge_index(self, edge_index, edge_attr):
        """
        Adds additional edges to the graph.
        Not yet implemented.
        """
        raise NotImplementedError("Adding indices not supported.")

    def get_all_edge_attrs(self):
        """
        Gets a list of all edge types and indices in this store.

        Returns
        -------
        list[str]
            All edge types and indices in this store.
        """
        return self.__edge_types_to_attrs.values()

    def _get_edge_index(self, attr: CuGraphEdgeAttr) -> Tuple[TensorType, TensorType]:
        """
        Returns the edge index in the requested format
        (as defined by attr).  Currently, only unsorted
        COO is supported, which is returned as a (src,dst)
        tuple as expected by the PyG API.

        Parameters
        ----------
        attr: CuGraphEdgeAttr
            The CuGraphEdgeAttr specifying the
            desired edge type, layout (i.e. CSR, COO, CSC), and
            whether the returned index should be sorted (if COO).
            Currently, only unsorted COO is supported.

        Returns
        -------
        (src, dst) : Tuple[tensor type]
            Tuple of the requested edge index in COO form.
            Currently, only COO form is supported.
        """

        if self.__graph is None:
            raise ValueError("Graph is not in memory, cannot access edge index!")

        if attr.layout != EdgeLayout.COO:
            # TODO support returning CSR/CSC (Issue #3802)
            raise TypeError("Only COO direct access is supported!")

        # Currently, graph creation enforces that input vertex ids are always of
        # integer type.  Therefore, it is currently safe to assume that for MG
        # graphs, the src/dst col names are renumbered_src/dst
        # and for SG graphs, the src/dst col names are src/dst.
        # This may change in the future if/when renumbering or the graph
        # creation process is refactored.
        # See Issue #3201 for more details.
        # Also note src/dst are flipped so that cuGraph sampling is done in
        # CSC format rather than CSR format.
        if self._is_delayed:
            dst_col_name = self.__graph.renumber_map.renumbered_src_col_name
            src_col_name = self.__graph.renumber_map.renumbered_dst_col_name
        else:
            dst_col_name = self.__graph.srcCol
            src_col_name = self.__graph.dstCol

        # If there is only one edge type (homogeneous graph) then
        # bypass the edge filters for a significant speed improvement.
        if len(self.__edge_types_to_attrs) == 1:
            if attr.edge_type not in self.__edge_types_to_attrs:
                raise ValueError(
                    f"Requested edge type {attr.edge_type}" "is not present in graph."
                )

            df = self.__graph.edgelist.edgelist_df[[src_col_name, dst_col_name]]
            src_offset = 0
            dst_offset = 0
        else:
            src_type, _, dst_type = attr.edge_type
            src_offset = int(
                self.__vertex_type_offsets["start"][
                    self._numeric_vertex_type_from_name(src_type)
                ]
            )
            dst_offset = int(
                self.__vertex_type_offsets["start"][
                    self._numeric_vertex_type_from_name(dst_type)
                ]
            )
            coli = np.searchsorted(
                self.__edge_type_offsets["type"], "__".join(attr.edge_type)
            )

            df = self.__graph.edgelist.edgelist_df[
                [src_col_name, dst_col_name, self.__graph.edgeTypeCol]
            ]
            df = df[df[self.__graph.edgeTypeCol] == coli]
            df = df[[src_col_name, dst_col_name]]

        if self._is_delayed:
            df = df.compute()

        src = torch.as_tensor(df[src_col_name], device="cuda") - src_offset
        dst = torch.as_tensor(df[dst_col_name], device="cuda") - dst_offset

        src = src.to(self.__vertex_dtype)
        dst = dst.to(self.__vertex_dtype)

        if src.shape[0] != dst.shape[0]:
            raise IndexError("src and dst shape do not match!")

        return (src, dst)

    def get_edge_index(self, *args, **kwargs) -> Tuple[TensorType, TensorType]:
        """
        Synchronously gets an edge_index tensor from the materialized
        graph.

        Args:
            **attr(EdgeAttr): the edge attributes.

        Returns:
            EdgeTensorType: an edge_index tensor corresonding to the provided
            attributes, or None if there is no such tensor.

        Raises:
            KeyError: if the edge index corresponding to attr was not found.
        """

        edge_attr = self._edge_attr_cls.cast(*args, **kwargs)
        edge_attr.layout = EdgeLayout(edge_attr.layout)
        # Override is_sorted for CSC and CSR:
        # TODO treat is_sorted specially in this function, where is_sorted=True
        # returns an edge index sorted by column.
        edge_attr.is_sorted = edge_attr.is_sorted or (
            edge_attr.layout in [EdgeLayout.CSC, EdgeLayout.CSR]
        )
        edge_index = self._get_edge_index(edge_attr)
        if edge_index is None:
            raise KeyError(f"An edge corresponding to '{edge_attr}' was not " f"found")
        return edge_index

    def _subgraph(self, edge_types: List[tuple] = None) -> cugraph.MultiGraph:
        """
        Returns a subgraph with edges limited to those of a given type

        Parameters
        ----------
        edge_types : list of pyg canonical edge types
            Directly references the graph's internal edge types.  Does
            not accept PyG edge type tuples.

        Returns
        -------
        The appropriate extracted subgraph.  Will extract the subgraph
        if it has not already been extracted.

        """
        if self.__graph is None:
            raise ValueError("Graph is not in memory, cannot get subgraph")

        if edge_types is not None and set(edge_types) != set(
            self.__edge_types_to_attrs.keys()
        ):
            raise ValueError(
                "Subgraphing is currently unsupported, please"
                " specify all edge types in the graph or leave"
                " this argument empty."
            )

        return self.__graph

    def _get_vertex_groups_from_sample(
        self, nodes_of_interest: TensorType, is_sorted: bool = False
    ) -> dict:
        """
        Given a tensor of nodes of interest, this
        method a single dictionary, noi_index.

        noi_index is the original vertex ids grouped by vertex type.

        Example Input: [5, 2, 1, 10, 11, 8]
        Output: {'red_vertex': [5, 1, 8], 'blue_vertex': [2], 'green_vertex': [10, 11]}

        """

        noi_index = {}

        vtypes = cudf.Series(self.__vertex_type_offsets["type"])
        if len(vtypes) == 1:
            noi_index[vtypes.iloc[0]] = nodes_of_interest
        else:
            noi_type_indices = torch.searchsorted(
                torch.as_tensor(self.__vertex_type_offsets["stop"], device="cuda"),
                nodes_of_interest,
            )

            noi_types = vtypes.iloc[cupy.asarray(noi_type_indices)].reset_index(
                drop=True
            )
            noi_starts = self.__vertex_type_offsets["start"][noi_type_indices]

            noi_types = cudf.Series(noi_types, name="t").groupby("t").groups

            for type_name, ix in noi_types.items():
                # store the renumbering for this vertex type
                # renumbered vertex id is the index of the old id
                ix = torch.as_tensor(ix, device="cuda")
                # subtract off the offsets
                noi_index[type_name] = nodes_of_interest[ix] - noi_starts[ix]

        return noi_index

    def _get_sample_from_vertex_groups(
        self, vertex_groups: Dict[str, TensorType]
    ) -> TensorType:
        """
        Inverse of _get_vertex_groups_from_sample() (although with de-offsetted ids).
        Given a dictionary of node types and de-offsetted node ids, return
        the global (non-renumbered) vertex ids.

        Example Input: {'horse': [1, 3, 5], 'duck': [1, 2]}
        Output: [1, 3, 5, 14, 15]
        """
        t = torch.tensor([], dtype=torch.int64, device="cuda")

        for group_name, ix in vertex_groups.items():
            type_id = self._numeric_vertex_type_from_name(group_name)
            if not ix.is_cuda:
                ix = ix.cuda()
            offset = self.__vertex_type_offsets["start"][type_id]
            u = ix + offset
            t = torch.concatenate([t, u])

        return t

    def _get_renumbered_edge_groups_from_sample(
        self, sampling_results: cudf.DataFrame, noi_index: dict
    ) -> Tuple[dict, dict]:
        """
        Given a cudf (NOT dask_cudf) DataFrame of sampling results and a dictionary
        of non-renumbered vertex ids grouped by vertex type, this method
        outputs two dictionaries:
            1. row_dict
            2. col_dict
        (1) row_dict corresponds to the renumbered source vertex ids grouped
            by PyG edge type - (src, type, dst) tuple.
        (2) col_dict corresponds to the renumbered destination vertex ids grouped
            by PyG edge type (src, type, dst) tuple.
        * The two outputs combined make a PyG "edge index".
        * The ith element of each array corresponds to the same edge.
        * The _get_vertex_groups_from_sample() method is usually called
          before this one to get the noi_index.

        Example Input: Series({
                'majors': [0, 5, 11, 3],
                'minors': [8, 2, 3, 5]},
                'edge_type': [1, 3, 5, 14]
            }),
            {
                'blue_vertex': [0, 5],
                'red_vertex': [3, 11],
                'green_vertex': [2, 8]
            }
        Output: {
                ('blue', 'etype1', 'green'): [0, 1],
                ('red', 'etype2', 'red'): [1],
                ('red', 'etype3', 'blue'): [0]
            },
            {
                ('blue', 'etype1', 'green'): [1, 0],
                ('red', 'etype2', 'red'): [0],
                ('red', 'etype3', 'blue'): [1]
            }

        """
        row_dict = {}
        col_dict = {}
        # If there is only 1 edge type (includes heterogeneous graphs)
        if len(self.edge_types) == 1:
            t_pyg_type = list(self.__edge_types_to_attrs.values())[0].edge_type
            src_type, _, dst_type = t_pyg_type

            # If there is only 1 node type (homogeneous)
            # This should only occur if the cuGraph loader was
            # not used.  This logic is deprecated.
            if len(self.node_types) == 1:
                warnings.warn(
                    "Renumbering after sampling for homogeneous graphs is deprecated.",
                    FutureWarning,
                )

                # Create a dataframe mapping old ids to new ids.
                vtype = src_type
                id_table = noi_index[vtype]
                id_map = cudf.Series(
                    cupy.arange(id_table.shape[0], dtype="int32"),
                    name="new_id",
                    index=cupy.asarray(id_table),
                ).sort_index()

                # Renumber the majors using binary search
                # Step 1: get the index of the new id
                ix_r = torch.searchsorted(
                    torch.as_tensor(id_map.index.values, device="cuda"),
                    torch.as_tensor(sampling_results.majors.values, device="cuda"),
                )
                # Step 2: Go from id indices to actual ids
                row_dict[t_pyg_type] = torch.as_tensor(id_map.values, device="cuda")[
                    ix_r
                ]

                # Renumber the minors using binary search
                # Step 1: get the index of the new id
                ix_c = torch.searchsorted(
                    torch.as_tensor(id_map.index.values, device="cuda"),
                    torch.as_tensor(sampling_results.minors.values, device="cuda"),
                )
                # Step 2: Go from id indices to actual ids
                col_dict[t_pyg_type] = torch.as_tensor(id_map.values, device="cuda")[
                    ix_c
                ]
            else:
                # Handle the heterogeneous case where there is only 1 edge type
                dst_id_table = noi_index[dst_type]
                dst_id_map = cudf.DataFrame(
                    {
                        "dst": cupy.asarray(dst_id_table),
                        "new_id": cupy.arange(dst_id_table.shape[0]),
                    }
                ).set_index("dst")
                dst = dst_id_map["new_id"].loc[sampling_results.minors]
                col_dict[t_pyg_type] = torch.as_tensor(dst.values, device="cuda")

                src_id_table = noi_index[src_type]
                src_id_map = cudf.DataFrame(
                    {
                        "src": cupy.asarray(src_id_table),
                        "new_id": cupy.arange(src_id_table.shape[0]),
                    }
                ).set_index("src")
                src = src_id_map["new_id"].loc[sampling_results.majors]
                row_dict[t_pyg_type] = torch.as_tensor(src.values, device="cuda")

        else:
            # This will retrieve the single string representation.
            # It needs to be converted to a tuple in the for loop below.
            eoi_types = (
                cudf.Series(self.__edge_type_offsets["type"])
                .iloc[sampling_results.edge_type.astype("int32")]
                .reset_index(drop=True)
            )

            eoi_types = cudf.Series(eoi_types, name="t").groupby("t").groups

            for pyg_can_edge_type_str, ix in eoi_types.items():
                pyg_can_edge_type = tuple(pyg_can_edge_type_str.split("__"))

                if self.__order == "CSR":
                    src_type, _, dst_type = pyg_can_edge_type
                else:  # CSC
                    dst_type, _, src_type = pyg_can_edge_type

                # Get the de-offsetted minors
                dst_num_type = self._numeric_vertex_type_from_name(dst_type)
                minors = torch.as_tensor(
                    sampling_results.minors.iloc[ix].values, device="cuda"
                )
                minors -= self.__vertex_type_offsets["start"][dst_num_type]

                # Create the col entry for this type
                dst_id_table = noi_index[dst_type]
                dst_id_map = (
                    cudf.Series(cupy.asarray(dst_id_table), name="dst")
                    .reset_index()
                    .rename(columns={"index": "new_id"})
                    .set_index("dst")
                )
                dst = dst_id_map["new_id"].loc[cupy.asarray(minors)]
                col_dict[pyg_can_edge_type] = torch.as_tensor(dst.values, device="cuda")

                # Get the de-offsetted majors
                src_num_type = self._numeric_vertex_type_from_name(src_type)
                majors = torch.as_tensor(
                    sampling_results.majors.iloc[ix].values, device="cuda"
                )
                majors -= self.__vertex_type_offsets["start"][src_num_type]

                # Create the row entry for this type
                src_id_table = noi_index[src_type]
                src_id_map = (
                    cudf.Series(cupy.asarray(src_id_table), name="src")
                    .reset_index()
                    .rename(columns={"index": "new_id"})
                    .set_index("src")
                )
                src = src_id_map["new_id"].loc[cupy.asarray(majors)]
                row_dict[pyg_can_edge_type] = torch.as_tensor(src.values, device="cuda")

        return row_dict, col_dict

    def put_tensor(self, tensor, attr) -> None:
        raise NotImplementedError("Adding properties not supported.")

    def create_named_tensor(
        self, attr_name: str, properties: List[str], vertex_type: str, dtype: str
    ) -> None:
        """
        Create a named tensor that contains a subset of
        properties in the graph.

        Parameters
        ----------
        attr_name : str
            The name of the tensor within its group.
        properties : list[str]
            The properties the rows
            of the tensor correspond to.
        vertex_type : str
            The vertex type associated with this new tensor property.
        dtype : numpy/cupy dtype (i.e. 'int32') or torch dtype (i.e. torch.float)
            The datatype of the tensor.  Usually float32/float64.
        """
        self._tensor_attr_dict[vertex_type].append(
            CuGraphTensorAttr(
                vertex_type, attr_name, properties=properties, dtype=dtype
            )
        )

    def __infer_edge_types(
        self,
        num_nodes_dict: Dict[str, int],
        num_edges_dict: Dict[Tuple[str, str, str], int],
    ) -> None:
        self.__edge_types_to_attrs = {}

        for pyg_can_edge_type in sorted(num_edges_dict.keys()):
            sz_src = num_nodes_dict[pyg_can_edge_type[0]]
            sz_dst = num_nodes_dict[pyg_can_edge_type[-1]]
            self.__edge_types_to_attrs[pyg_can_edge_type] = CuGraphEdgeAttr(
                edge_type=pyg_can_edge_type,
                layout=EdgeLayout.COO,
                is_sorted=False,
                size=(sz_src, sz_dst),
            )

    def __infer_existing_tensors(self, F) -> None:
        """
        Infers the tensor attributes/features.
        """
        for attr_name, types_with_attr in F.get_feature_list().items():
            for vt in types_with_attr:
                attr_dtype = F.get_data(np.array([0]), vt, attr_name).dtype
                self.create_named_tensor(
                    attr_name=attr_name,
                    properties=None,
                    vertex_type=vt,
                    dtype=attr_dtype,
                )

    def get_all_tensor_attrs(self) -> List[CuGraphTensorAttr]:
        """
        Obtains all tensor attributes stored in this feature store.
        """
        # unpack and return the list of lists
        it = chain.from_iterable(self._tensor_attr_dict.values())
        return [CuGraphTensorAttr.cast(c) for c in it]

    def _get_tensor(self, attr: CuGraphTensorAttr) -> TensorType:
        feature_backend = self.__features.backend
        cols = attr.properties

        idx = attr.index
        if idx is not None:
            if feature_backend == "torch":
                if not isinstance(idx, torch.Tensor):
                    raise TypeError(
                        f"Type {type(idx)} invalid"
                        f" for feature store backend {feature_backend}"
                    )
                idx = idx.cpu()
            elif feature_backend == "numpy":
                # allow feature indexing through cupy arrays
                if isinstance(idx, cupy.ndarray):
                    idx = idx.get()
                elif isinstance(idx, torch.Tensor):
                    idx = np.asarray(idx.cpu())

        if cols is None:
            t = self.__features.get_data(idx, attr.group_name, attr.attr_name)
            if idx is None:
                t = t[-1]

            if isinstance(t, np.ndarray):
                t = torch.as_tensor(t, device="cpu")

            return t

        else:
            t = self.__features.get_data(idx, attr.group_name, cols[0])

            if len(t.shape) == 1:
                t = torch.tensor([t])

            for col in cols[1:]:
                u = self.__features.get_data(idx, attr.group_name, col)

                if len(u.shape) == 1:
                    u = torch.tensor([u])

                t = torch.concatenate([t, u])

            return t

    def _multi_get_tensor(self, attrs: List[CuGraphTensorAttr]) -> List[TensorType]:
        return [self._get_tensor(attr) for attr in attrs]

    def multi_get_tensor(self, attrs: List[CuGraphTensorAttr]) -> List[TensorType]:
        """
        Synchronously obtains a :class:`FeatureTensorType` object from the
        feature store for each tensor associated with the attributes in
        `attrs`.

        Parameters
        ----------
        attrs (List[TensorAttr]): a list of :class:`TensorAttr` attributes
        that identify the tensors to get.

        Returns
        -------
        List[FeatureTensorType]: a Tensor of the same type as the index for
        each attribute.

        Raises
        ------
            KeyError: if a tensor corresponding to an attr was not found.
            ValueError: if any input `TensorAttr` is not fully specified.
        """
        attrs = [
            self._infer_unspecified_attr(self._tensor_attr_cls.cast(attr))
            for attr in attrs
        ]
        bad_attrs = [attr for attr in attrs if not attr.is_fully_specified()]
        if len(bad_attrs) > 0:
            raise ValueError(
                f"The input TensorAttr(s) '{bad_attrs}' are not fully "
                f"specified. Please fully specify them by specifying all "
                f"'UNSET' fields"
            )

        tensors = self._multi_get_tensor(attrs)

        bad_attrs = [attrs[i] for i, v in enumerate(tensors) if v is None]
        if len(bad_attrs) > 0:
            raise KeyError(
                f"Tensors corresponding to attributes " f"'{bad_attrs}' were not found"
            )

        return [tensor for attr, tensor in zip(attrs, tensors)]

    def get_tensor(self, *args, **kwargs) -> TensorType:
        """
        Synchronously obtains a :class:`FeatureTensorType` object from the
        feature store. Feature store implementors guarantee that the call
        :obj:`get_tensor(put_tensor(tensor, attr), attr) = tensor` holds.

        Parameters
        ----------
        **attr (TensorAttr): Any relevant tensor attributes that correspond
            to the feature tensor. See the :class:`TensorAttr`
            documentation for required and optional attributes. It is the
            job of implementations of a :class:`FeatureStore` to store this
            metadata in a meaningful way that allows for tensor retrieval
            from a :class:`TensorAttr` object.

        Returns
        -------
        FeatureTensorType: a Tensor of the same type as the index.

        Raises
        ------
        KeyError: if the tensor corresponding to attr was not found.
        ValueError: if the input `TensorAttr` is not fully specified.
        """

        attr = self._tensor_attr_cls.cast(*args, **kwargs)
        attr = self._infer_unspecified_attr(attr)

        if not attr.is_fully_specified():
            raise ValueError(
                f"The input TensorAttr '{attr}' is not fully "
                f"specified. Please fully specify the input by "
                f"specifying all 'UNSET' fields."
            )

        tensor = self._get_tensor(attr)
        if tensor is None:
            raise KeyError(f"A tensor corresponding to '{attr}' was not found")
        return tensor

    def _get_tensor_size(self, attr: CuGraphTensorAttr) -> Union[List, int]:
        return self._get_tensor(attr).size()

    def get_tensor_size(self, *args, **kwargs) -> Union[List, int]:
        """
        Obtains the size of a tensor given its attributes, or :obj:`None`
        if the tensor does not exist.
        """
        attr = self._tensor_attr_cls.cast(*args, **kwargs)
        if not attr.is_set("index"):
            attr.index = None
        return self._get_tensor_size(attr)

    def _remove_tensor(self, attr):
        raise NotImplementedError("Removing features not supported")

    def _infer_unspecified_attr(self, attr: CuGraphTensorAttr) -> CuGraphTensorAttr:
        if attr.properties == _field_status.UNSET:
            # attempt to infer property names
            if attr.group_name in self._tensor_attr_dict:
                for n in self._tensor_attr_dict[attr.group_name]:
                    if attr.attr_name == n.attr_name:
                        attr.properties = n.properties
            else:
                raise KeyError(f"Invalid group name {attr.group_name}")

        if attr.dtype == _field_status.UNSET:
            # attempt to infer dtype
            if attr.group_name in self._tensor_attr_dict:
                for n in self._tensor_attr_dict[attr.group_name]:
                    if attr.attr_name == n.attr_name:
                        attr.dtype = n.dtype

        return attr

    def __len__(self):
        return len(self.get_all_tensor_attrs())<|MERGE_RESOLUTION|>--- conflicted
+++ resolved
@@ -214,11 +214,7 @@
         num_nodes_dict: Dict[str, int],
         *,
         multi_gpu: bool = False,
-<<<<<<< HEAD
-        order="CSC",
-=======
         order: str = "CSC",
->>>>>>> eed12230fb41da701ab9ea302642765d81024bc8
     ):
         """
         Constructs a new CuGraphStore from the provided
@@ -264,11 +260,7 @@
             Whether the store should be backed by a multi-GPU graph.
             Requires dask to have been set up.
 
-<<<<<<< HEAD
-        order: bool (Optional ["CSR", "CSC"], default = CSC)
-=======
         order: str (Optional ["CSR", "CSC"], default = CSC)
->>>>>>> eed12230fb41da701ab9ea302642765d81024bc8
             The order to use for sampling.  Should nearly always be CSC
             unless there is a specific expectation of "reverse" sampling.
             It is also not uncommon to use CSR order for correctness
