# Copyright (c) 2019-2023, NVIDIA CORPORATION.
# Licensed under the Apache License, Version 2.0 (the "License");
# you may not use this file except in compliance with the License.
# You may obtain a copy of the License at
#
#     http://www.apache.org/licenses/LICENSE-2.0
#
# Unless required by applicable law or agreed to in writing, software
# distributed under the License is distributed on an "AS IS" BASIS,
# WITHOUT WARRANTIES OR CONDITIONS OF ANY KIND, either express or implied.
# See the License for the specific language governing permissions and
# limitations under the License.

from typing import Optional, Tuple, Any, Union, List
from enum import Enum

from dataclasses import dataclass
from collections import defaultdict
from itertools import chain
from functools import cached_property

import warnings

# numpy is always available
import numpy as np

<<<<<<< HEAD
# FIXME remove dependence on cudf
import cudf

# cuGraph or cuGraph-Service is required; each has its own version of
# import_optional and we need to select the correct one.
try:
    from cugraph_service.client.remote_graph_utils import import_optional, MissingModule
except ModuleNotFoundError:
    try:
        from cugraph.utilities.utils import import_optional, MissingModule
    except ModuleNotFoundError:
        raise ModuleNotFoundError(
            "cuGraph extensions for PyG require cuGraph"
            " or cuGraph-service-client to be installed."
=======
# cuGraph or cuGraph-Service is required; each has its own version of
# import_optional and we need to select the correct one.
try:
    from cugraph_service.client.remote_graph_utils import import_optional
except ModuleNotFoundError:
    try:
        from cugraph.utilities.utils import import_optional
    except ModuleNotFoundError:
        raise ModuleNotFoundError(
            "cuGraph-PyG requires cuGraph" "or cuGraph-Service to be installed."
>>>>>>> ea132d3d
        )

# FIXME drop cupy support and make torch the only backend (#2995)
cupy = import_optional("cupy")
torch = import_optional("torch")
<<<<<<< HEAD
cugraph = import_optional("cugraph")
cugraph_service_client = import_optional("cugraph_service_client")

Tensor = None if isinstance(torch, MissingModule) else torch.Tensor
NdArray = None if isinstance(cupy, MissingModule) else cupy.ndarray

TensorType = Union[Tensor, NdArray]
CuGraphGraph = None if isinstance(cugraph, MissingModule) else cugraph.MultiGraph
CGSGraph = (
    None
    if isinstance(cugraph_service_client, MissingModule)
    else cugraph_service_client.RemoteGraph
)
StructuralGraphType = Union[CuGraphGraph, CGSGraph]
=======
>>>>>>> ea132d3d


class EdgeLayout(Enum):
    COO = "coo"
    CSC = "csc"
    CSR = "csr"


@dataclass
class CuGraphEdgeAttr:
    r"""Defines the attributes of an :obj:`GraphStore` edge."""

    # The type of the edge
    edge_type: Optional[Any]

    # The layout of the edge representation
    layout: EdgeLayout

    # Whether the edge index is sorted, by destination node. Useful for
    # avoiding sorting costs when performing neighbor sampling, and only
    # meaningful for COO (CSC and CSR are sorted by definition)
    is_sorted: bool = False

    # The number of nodes in this edge type. If set to None, will attempt to
    # infer with the simple heuristic int(self.edge_index.max()) + 1
    size: Optional[Tuple[int, int]] = None

    # NOTE we define __post_init__ to force-cast layout
    def __post_init__(self):
        self.layout = EdgeLayout(self.layout)

    @classmethod
    def cast(cls, *args, **kwargs):
        """
        Cast to a CuGraphTensorAttr from a tuple, list, or dict.

        Returns
        -------
        CuGraphTensorAttr
            contains the data of the tuple, list, or dict passed in
        """
        if len(args) == 1 and len(kwargs) == 0:
            elem = args[0]
            if elem is None:
                return None
            if isinstance(elem, CuGraphEdgeAttr):
                return elem
            if isinstance(elem, (tuple, list)):
                return cls(*elem)
            if isinstance(elem, dict):
                return cls(**elem)
        return cls(*args, **kwargs)


<<<<<<< HEAD
def EXPERIMENTAL__to_pyg(G, backend="torch", renumber_graph=None) -> Tuple:
=======
def EXPERIMENTAL__to_pyg(G, backend="torch", renumber_graph=None):
>>>>>>> ea132d3d
    """
        Returns the PyG wrappers for the provided PropertyGraph or
        MGPropertyGraph.

    Parameters
    ----------
    G : PropertyGraph or MGPropertyGraph
        The graph to produce PyG wrappers for.
    renumber_graph: bool
        Should usually be set to True.  If True, the vertices and edges
        in the provided property graph will be renumbered so that they
        are contiguous by type.  If the vertices and edges are already
        contiguously renumbered by type, then this can be set to False.

    Returns
    -------
    Tuple (CuGraphStore, CuGraphStore)
        Wrappers for the provided property graph.
    """
    store = EXPERIMENTAL__CuGraphStore(
        G, backend=backend, renumber_graph=renumber_graph
    )
    return (store, store)


_field_status = Enum("FieldStatus", "UNSET")


@dataclass
class CuGraphTensorAttr:
    r"""Defines the attributes of a class:`FeatureStore` tensor; in particular,
    all the parameters necessary to uniquely identify a tensor from the feature
    store.

    Note that the order of the attributes is important; this is the order in
    which attributes must be provided for indexing calls. Feature store
    implementor classes can define a different ordering by overriding
    :meth:`TensorAttr.__init__`.
    """

    # The group name that the tensor corresponds to. Defaults to UNSET.
    group_name: Optional[str] = _field_status.UNSET

    # The name of the tensor within its group. Defaults to UNSET.
    attr_name: Optional[str] = _field_status.UNSET

    # The node indices the rows of the tensor correspond to. Defaults to UNSET.
    index: Optional[Any] = _field_status.UNSET

    # The properties in the PropertyGraph the rows of the tensor correspond to.
    # Defaults to UNSET.
    properties: Optional[Any] = _field_status.UNSET

    # The datatype of the tensor.  Defaults to UNSET.
    dtype: Optional[Any] = _field_status.UNSET

    # Convenience methods

    def is_set(self, key):
        r"""Whether an attribute is set in :obj:`TensorAttr`."""
        if key not in self.__dataclass_fields__:
            raise KeyError(key)
        attr = getattr(self, key)
        return type(attr) != _field_status or attr != _field_status.UNSET

    def is_fully_specified(self):
        r"""Whether the :obj:`TensorAttr` has no unset fields."""
        return all([self.is_set(key) for key in self.__dataclass_fields__])

    def fully_specify(self):
        r"""Sets all :obj:`UNSET` fields to :obj:`None`."""
        for key in self.__dataclass_fields__:
            if not self.is_set(key):
                setattr(self, key, None)
        return self

    def update(self, attr):
        r"""Updates an :class:`TensorAttr` with set attributes from another
        :class:`TensorAttr`."""
        for key in self.__dataclass_fields__:
            if attr.is_set(key):
                setattr(self, key, getattr(attr, key))

    @classmethod
    def cast(cls, *args, **kwargs):
        """
        Casts to a CuGraphTensorAttr from a tuple, list, or dict
        Returns
        -------
        CuGraphTensorAttr
            contains the data of the tuple, list, or dict passed in
        """
        if len(args) == 1 and len(kwargs) == 0:
            elem = args[0]
            if elem is None:
                return None
            if isinstance(elem, CuGraphTensorAttr):
                return elem
            if isinstance(elem, (tuple, list)):
                return cls(*elem)
            if isinstance(elem, dict):
                return cls(**elem)
        return cls(*args, **kwargs)


class EXPERIMENTAL__CuGraphStore:
    """
    Duck-typed version of PyG's GraphStore and FeatureStore.
    """

<<<<<<< HEAD
    def __init__(self, G, backend: str = "torch", renumber_graph: bool = None):
=======
    def __init__(self, G, backend="torch", renumber_graph=None):
>>>>>>> ea132d3d
        """
        Constructs a new CuGraphStore from the provided
        arguments.

        Parameters
        ----------
        G : PropertyGraph or MGPropertyGraph
            The cuGraph property graph where the
            data is being stored.
        backend : ('torch', 'cupy')
            The backend that manages tensors (default = 'torch')
            Should usually be 'torch' ('torch', 'cupy' supported).
        renumber_graph : bool
            If True, will renumber vertices and edges to have contiguous
            ids per type.  If False, will not renumber vertices.  If not
            specified, will renumber and raise a warning.
        """

        # FIXME ensure all x properties are float32 type
        # FIXME ensure y is of long type
        if None in G.edge_types:
            raise ValueError("Unspecified edge types not allowed in PyG")

        # FIXME drop the cupy backend and remove these checks (#2995)
        if backend == "torch":
            from torch.utils.dlpack import from_dlpack
            from torch import int64 as vertex_dtype
            from torch import float32 as property_dtype
            from torch import searchsorted as searchsorted
<<<<<<< HEAD
            from torch import concat as concatenate
=======
            from torch import concatenate as concatenate
>>>>>>> ea132d3d
            from torch import arange as arange
        elif backend == "cupy":
            from cupy import from_dlpack
            from cupy import int64 as vertex_dtype
            from cupy import float32 as property_dtype
            from cupy import searchsorted as searchsorted
            from cupy import concatenate as concatenate
            from cupy import arange as arange
        else:
            raise ValueError(f"Invalid backend {backend}.")

        self.__backend = backend
        self.from_dlpack = from_dlpack
        self.vertex_dtype = vertex_dtype
        self.property_dtype = property_dtype
        self.searchsorted = searchsorted
        self.concatenate = concatenate
        self.arange = arange

        self.__graph = G
        self.__subgraphs = {}

        self._tensor_attr_cls = CuGraphTensorAttr
        self._tensor_attr_dict = defaultdict(list)
        self.__infer_x_and_y_tensors()

        # Must be called after __infer_x_and_y_tensors to
        # avoid adding the old vertex id as a property when
        # users do not specify it.
        self.__renumber_graph(renumber_graph)

        self.__edge_types_to_attrs = {}
        for edge_type in self.__graph.edge_types:
            edges = self.__graph.get_edge_data(types=[edge_type])
            dsts = edges[self.__graph.dst_col_name].unique()
            srcs = edges[self.__graph.src_col_name].unique()

            if self._is_delayed:
                dsts = dsts.compute()
                srcs = srcs.compute()

            dst_types = self.__graph.get_vertex_data(
                vertex_ids=dsts.values_host, columns=[self.__graph.type_col_name]
            )[self.__graph.type_col_name].unique()

            src_types = self.__graph.get_vertex_data(
                vertex_ids=srcs.values_host, columns=[self.__graph.type_col_name]
            )[self.__graph.type_col_name].unique()

            if self._is_delayed:
                dst_types = dst_types.compute()
                src_types = src_types.compute()

            err_string = (
                f"Edge type {edge_type} associated" "with multiple src/dst type pairs"
            )
            if len(dst_types) > 1 or len(src_types) > 1:
                raise TypeError(err_string)

            pyg_edge_type = (src_types[0], edge_type, dst_types[0])

            self.__edge_types_to_attrs[edge_type] = CuGraphEdgeAttr(
                edge_type=pyg_edge_type,
                layout=EdgeLayout.COO,
                is_sorted=False,
                size=(len(edges), len(edges)),
            )

            self._edge_attr_cls = CuGraphEdgeAttr

<<<<<<< HEAD
    def __renumber_graph(self, renumber_graph:bool) -> None:
=======
    def __renumber_graph(self, renumber_graph):
>>>>>>> ea132d3d
        """
        Renumbers the vertices and edges in this store's property graph
        and sets the vertex offsets.
        If renumber_graph is False, then renumber_vertices_by_type()
        and renumber_edges_by_type()
        are not called and the offsets are inferred from vertex counts.

        If renumber_graph is None, it defaults to True, warns the
        user of this default behavior, and saves the current ids as
        <vertex_col>_old.

        If renumber_graph is True, it calls renumber_vertices_by_type()
        and renumber_edges_by_type(),
        overwriting the current vertex and edge ids without saving them.
        """
        self.__old_vertex_col_name = None
        self.__old_edge_col_name = None

        if renumber_graph is None:
            renumber_graph = True
            self.__old_vertex_col_name = f"{self.__graph.vertex_col_name}_old"
            self.__old_edge_col_name = f"{self.__graph.edge_id_col_name}_old"
            warnings.warn(
                f"renumber_graph not specified; renumbering by default "
                f"and saving as {self.__old_vertex_col_name} "
                f"and {self.__old_edge_col_name}"
            )

        if renumber_graph:
            if self.is_remote and self.backend == "torch":
                self.__vertex_type_offsets = self.__graph.renumber_vertices_by_type(
                    prev_id_column=self.__old_vertex_col_name,
                    backend="torch:cuda" if torch.has_cuda else "torch",
                )
            else:
                self.__vertex_type_offsets = self.__graph.renumber_vertices_by_type(
                    prev_id_column=self.__old_vertex_col_name
                )

            # FIXME: https://github.com/rapidsai/cugraph/issues/3059
            # Currently renumbering edges is required if renumbering vertices or else
            # there is a dask partitioning issue.
            self.__graph.renumber_edges_by_type(prev_id_column=self.__old_edge_col_name)

        else:
            self.__vertex_type_offsets = {}
            self.__vertex_type_offsets["stop"] = [
                self.__graph.get_num_vertices(vt) for vt in self.__graph.vertex_types
            ]
            if self.__backend == "cupy":
                self.__vertex_type_offsets["stop"] = cupy.array(
                    self.__vertex_type_offsets["stop"]
                )
            else:
                self.__vertex_type_offsets["stop"] = torch.tensor(
                    self.__vertex_type_offsets["stop"]
                )
                if torch.has_cuda:
                    self.__vertex_type_offsets["stop"] = self.__vertex_type_offsets[
                        "stop"
                    ].cuda()

            cumsum = self.__vertex_type_offsets["stop"].cumsum(0)
            self.__vertex_type_offsets["start"] = (
<<<<<<< HEAD
                cumsum - self.__vertex_type_offsets["stop"]
            )
            self.__vertex_type_offsets["stop"] = cumsum - 1
            self.__vertex_type_offsets["type"] = np.array(sorted(self.__graph.vertex_types), dtype='str')

    @property
    def _old_vertex_col_name(self) -> str:
=======
                self.__vertex_type_offsets["stop"] - cumsum
            )
            self.__vertex_type_offsets["stop"] -= 1
            self.__vertex_type_offsets["type"] = np.array(self.__graph.vertex_types)

    @property
    def _old_vertex_col_name(self):
>>>>>>> ea132d3d
        """
        Returns the name of the new property in the wrapped property graph where
        the original vertex ids were stored, if this store did its own renumbering.
        """
        return self.__old_vertex_col_name

    @property
<<<<<<< HEAD
    def _old_edge_col_name(self) -> str:
=======
    def _old_edge_col_name(self):
>>>>>>> ea132d3d
        """
        Returns the name of the new property in the wrapped property graph where
        the original edge ids were stored, if this store did its own renumbering.
        """
        return self.__old_edge_col_name

    @property
    def _edge_types_to_attrs(self) -> dict:
        return dict(self.__edge_types_to_attrs)

    @property
    def backend(self) -> str:
        return self.__backend

    @cached_property
    def is_multi_gpu(self) -> bool:
        """
        Whether the backing cugraph is a multi-gpu instance.
        Returns
        -------
        bool
            True if the backing graph is a multi-gpu graph.
        """
        return self.__graph.is_multi_gpu()

    @cached_property
<<<<<<< HEAD
    def is_remote(self) -> bool:
=======
    def is_remote(self):
>>>>>>> ea132d3d
        pg_types = ["PropertyGraph", "MGPropertyGraph"]
        if type(self.__graph).__name__ in pg_types:
            return False
        else:
            return self.__graph.is_remote()

    @cached_property
    def _is_delayed(self) -> bool:
        return self.is_multi_gpu and not self.is_remote

<<<<<<< HEAD
    def get_vertex_index(self, vtypes) -> TensorType:
=======
    def get_vertex_index(self, vtypes):
>>>>>>> ea132d3d
        if isinstance(vtypes, str):
            vtypes = [vtypes]

        # FIXME always use torch, drop cupy (#2995)
        if self.__backend == "torch":
<<<<<<< HEAD
            ix = torch.tensor([], dtype=torch.int64)
        else:
            ix = cupy.array([], dtype='int64')

        if isinstance(self.__vertex_type_offsets, dict):
            vtypes = np.searchsorted(self.__vertex_type_offsets["type"], vtypes)
        for vtype in vtypes:
            start = int(self.__vertex_type_offsets["start"][vtype])
            stop = int(self.__vertex_type_offsets["stop"][vtype])
            ix = self.concatenate([ix, self.arange(start, stop + 1, 1, dtype=self.vertex_dtype)])
=======
            ix = torch.tensor()
        else:
            ix = cupy.array()
        for vtype in vtypes:
            start = self.__vertex_type_offsets["start"][vtype]
            stop = self.__vertex_type_offsets["stop"][vtype]
            ix = self.concatenate(ix, self.arange(start, stop + 1, 1))
>>>>>>> ea132d3d

        return ix

    def put_edge_index(self, edge_index, edge_attr):
        """
        Adds additional edges to the graph.
        Not yet implemented.
        """
        raise NotImplementedError("Adding indices not supported.")

    def get_all_edge_attrs(self):
        """
        Gets a list of all edge types and indices in this store.

        Returns
        -------
        list[str]
            All edge types and indices in this store.
        """
        return self.__edge_types_to_attrs.values()

    def _get_edge_index(self, attr: CuGraphEdgeAttr) -> Tuple[TensorType, TensorType]:
        """
        Returns the edge index in the requested format
        (as defined by attr).  Currently, only unsorted
        COO is supported, which is returned as a (src,dst)
        tuple as expected by the PyG API.

        Parameters
        ----------
        attr: CuGraphEdgeAttr
            The CuGraphEdgeAttr specifying the
            desired edge type, layout (i.e. CSR, COO, CSC), and
            whether the returned index should be sorted (if COO).
            Currently, only unsorted COO is supported.

        Returns
        -------
        (src, dst) : Tuple[tensor type]
            Tuple of the requested edge index in COO form.
            Currently, only COO form is supported.
        """

        if attr.layout != EdgeLayout.COO:
            raise TypeError("Only COO direct access is supported!")

        if isinstance(attr.edge_type, str):
            edge_type = attr.edge_type
        else:
            edge_type = attr.edge_type[1]

        # If there is only one edge type (homogeneous graph) then
        # bypass the edge filters for a significant speed improvement.
        if len(self.__graph.edge_types) == 1:
            if list(self.__graph.edge_types)[0] != edge_type:
                raise ValueError(
                    f"Requested edge type {edge_type}" "is not present in graph."
                )

            df = self.__graph.get_edge_data(
                edge_ids=None,
                types=None,
                columns=[self.__graph.src_col_name, self.__graph.dst_col_name],
            )
        else:
            if isinstance(attr.edge_type, str):
                edge_type = attr.edge_type
            else:
                edge_type = attr.edge_type[1]

            # FIXME unrestricted edge type names
            df = self.__graph.get_edge_data(
                edge_ids=None,
                types=[edge_type],
                columns=[self.__graph.src_col_name, self.__graph.dst_col_name],
            )

        if self._is_delayed:
            df = df.compute()

        src = self.from_dlpack(df[self.__graph.src_col_name].to_dlpack())
        dst = self.from_dlpack(df[self.__graph.dst_col_name].to_dlpack())

        if self.__backend == "torch":
            src = src.to(self.vertex_dtype)
            dst = dst.to(self.vertex_dtype)
        elif self.__backend == "cupy":
            src = src.astype(self.vertex_dtype)
            dst = dst.astype(self.vertex_dtype)
        else:
            raise TypeError(f"Invalid backend type {self.__backend}")

        if self.__backend == "torch":
            src = src.to(self.vertex_dtype)
            dst = dst.to(self.vertex_dtype)
        else:
            # self.__backend == 'cupy'
            src = src.astype(self.vertex_dtype)
            dst = dst.astype(self.vertex_dtype)

        if src.shape[0] != dst.shape[0]:
            raise IndexError("src and dst shape do not match!")

        return (src, dst)

    def get_edge_index(self, *args, **kwargs) -> Tuple[TensorType, TensorType]:
        r"""Synchronously gets an edge_index tensor from the materialized
        graph.

        Args:
            **attr(EdgeAttr): the edge attributes.

        Returns:
            EdgeTensorType: an edge_index tensor corresonding to the provided
            attributes, or None if there is no such tensor.

        Raises:
            KeyError: if the edge index corresponding to attr was not found.
        """

        edge_attr = self._edge_attr_cls.cast(*args, **kwargs)
        edge_attr.layout = EdgeLayout(edge_attr.layout)
        # Override is_sorted for CSC and CSR:
        # TODO treat is_sorted specially in this function, where is_sorted=True
        # returns an edge index sorted by column.
        edge_attr.is_sorted = edge_attr.is_sorted or (
            edge_attr.layout in [EdgeLayout.CSC, EdgeLayout.CSR]
        )
        edge_index = self._get_edge_index(edge_attr)
        if edge_index is None:
            raise KeyError(f"An edge corresponding to '{edge_attr}' was not " f"found")
        return edge_index

    def _subgraph(self, edge_types: List[str]) -> StructuralGraphType:
        """
        Returns a subgraph with edges limited to those of a given type

        Parameters
        ----------
        edge_types : list of edge types
            Directly references the graph's internal edge types.  Does
            not accept PyG edge type tuples.

        Returns
        -------
        The appropriate extracted subgraph.  Will extract the subgraph
        if it has not already been extracted.

        """
        edge_types = tuple(sorted(edge_types))

        if edge_types not in self.__subgraphs:
            TCN = self.__graph.type_col_name
            query = f'({TCN}=="{edge_types[0]}")'
            for t in edge_types[1:]:
                query += f' | ({TCN}=="{t}")'
<<<<<<< HEAD
            # selection = self.__graph.select_edges(query)
=======
            selection = self.__graph.select_edges(query)
>>>>>>> ea132d3d

            # FIXME enforce int type
            sg = self.__graph.extract_subgraph(
                # selection=selection,
                edge_weight_property=self.__graph.type_col_name,
                default_edge_weight=1.0,
                check_multi_edges=False,
                renumber_graph=True,
                add_edge_data=False,
                create_with_edge_info=False,
            )
            self.__subgraphs[edge_types] = sg

        return self.__subgraphs[edge_types]

    def _get_vertex_groups_from_sample(self, nodes_of_interest: cudf.Series) -> dict:
        """
        Given a cudf (NOT dask_cudf) Series of nodes of interest, this
        method a single dictionary, noi_index.

        noi_index is the original vertex ids grouped by vertex type.

        Example Input: [5, 2, 10, 11, 8]
        Output: {'red_vertex': [5, 8], 'blue_vertex': [2], 'green_vertex': [10, 11]}

        Note: "renumbering" here refers to generating a new set of vertex
        and edge ids for the outputted subgraph that
        follow PyG's conventions, allowing easy construction of a HeteroData object.
        """

        nodes_of_interest = self.from_dlpack(
            nodes_of_interest.sort_values().to_dlpack()
        )

        noi_index = {}

        vtypes = list(self.__graph.vertex_types)
        if len(vtypes) == 1:
            noi_index[vtypes[0]] = nodes_of_interest
        else:
            # FIXME remove use of cudf
            noi_types = self.__graph.vertex_types_from_numerals(
                cudf.from_dlpack(
                    self.searchsorted(
                        self.from_dlpack(self.__vertex_type_offsets["stop"].__dlpack__()),
                        nodes_of_interest,
                    ).__dlpack__()
                )
            )

            noi_types = cudf.Series(noi_types, name="t").groupby("t").groups

            for type_name, ix in noi_types.items():
                # store the renumbering for this vertex type
                # renumbered vertex id is the index of the old id
                ix = self.from_dlpack(ix.to_dlpack())
                noi_index[type_name] = nodes_of_interest[ix]

        return noi_index

    def _get_renumbered_edge_groups_from_sample(
        self, sampling_results: cudf.DataFrame, noi_index: dict
    ) -> Tuple[dict, dict]:
        """
        Given a cudf (NOT dask_cudf) DataFrame of sampling results and a dictionary
        of non-renumbered vertex ids grouped by vertex type, this method
        outputs two dictionaries:
            1. row_dict
            2. col_dict
        (1) row_dict corresponds to the renumbered source vertex ids grouped
            by PyG edge type - (src, type, dst) tuple.
        (2) col_dict corresponds to the renumbered destination vertex ids grouped
            by PyG edge type (src, type, dst) tuple.
        * The two outputs combined make a PyG "edge index".
        * The ith element of each array corresponds to the same edge.
        * The _get_vertex_groups_from_sample() method is usually called
          before this one to get the noi_index.

        Example Input: Series({
                'sources': [0, 5, 11, 3],
                'destinations': [8, 2, 3, 5]},
                'indices': [1, 3, 5, 14]
            }),
            {
                'blue_vertex': [0, 5],
                'red_vertex': [3, 11],
                'green_vertex': [2, 8]
            }
        Output: {
                ('blue', 'etype1', 'green'): [0, 1],
                ('red', 'etype2', 'red'): [1],
                ('red', 'etype3', 'blue'): [0]
            },
            {
                ('blue', 'etype1', 'green'): [1, 0],
                ('red', 'etype2', 'red'): [0],
                ('red', 'etype3', 'blue'): [1]
            }

        Note: "renumbering" here refers to generating a new set of vertex and edge ids
        for the outputted subgraph that follow PyG's conventions, allowing easy
        construction of a HeteroData object.
        """
        # print(sampling_results.edge_type.value_counts())
        row_dict = {}
        col_dict = {}
        if len(self.__edge_types_to_attrs) == 1:
            t_pyg_type = list(self.__edge_types_to_attrs.values())[0].edge_type
            src_type, edge_type, dst_type = t_pyg_type

            sources = self.from_dlpack(sampling_results.sources.to_dlpack())
            src_id_table = noi_index[src_type]
            src = self.searchsorted(src_id_table, sources)
            row_dict[t_pyg_type] = src

            destinations = self.from_dlpack(sampling_results.destinations.to_dlpack())
            dst_id_table = noi_index[dst_type]
            dst = self.searchsorted(dst_id_table, destinations)
            col_dict[t_pyg_type] = dst
        else:
            eoi_types = self.__graph.edge_types_from_numerals(
                sampling_results.indices.astype("int32")
            )
            eoi_types = cudf.Series(eoi_types, name="t").groupby("t").groups

            for cugraph_type_name, ix in eoi_types.items():
                t_pyg_type = self.__edge_types_to_attrs[cugraph_type_name].edge_type
                src_type, edge_type, dst_type = t_pyg_type

                sources = self.from_dlpack(sampling_results.sources.loc[ix].to_dlpack())
                src_id_table = noi_index[src_type]
                src = self.searchsorted(src_id_table, sources)
                row_dict[t_pyg_type] = src

                destinations = self.from_dlpack(
                    sampling_results.destinations.loc[ix].to_dlpack()
                )
                dst_id_table = noi_index[dst_type]
                dst = self.searchsorted(dst_id_table, destinations)
                col_dict[t_pyg_type] = dst

        return row_dict, col_dict

    def put_tensor(self, tensor, attr) -> None:
        raise NotImplementedError("Adding properties not supported.")

    def create_named_tensor(self, attr_name: str, properties: List[str], vertex_type: str, dtype: str) -> None:
        """
        Create a named tensor that contains a subset of
        properties in the graph.

        Parameters
        ----------
        attr_name : str
            The name of the tensor within its group.
        properties : list[str]
            The properties in the PropertyGraph the rows
            of the tensor correspond to.
        vertex_type : str
            The vertex type associated with this new tensor property.
        dtype : numpy/cupy dtype (i.e. 'int32') or torch dtype (i.e. torch.float)
            The datatype of the tensor.  Should be a dtype appropriate
            for this store's backend.  Usually float32/float64.
        """
        self._tensor_attr_dict[vertex_type].append(
            CuGraphTensorAttr(
                vertex_type, attr_name, properties=properties, dtype=dtype
            )
        )

    def __infer_x_and_y_tensors(self) -> None:
        """
        Infers the x and y default tensor attributes/features.
        Currently unable to handle cases where properties differ across
        vertex types due to the high amount of computation overhead
        required.  Will resolve with future updates to PropertyGraph.
        See issue #2942 for more details.
        """
        prop_names = self.__graph.vertex_property_names
        add_y_property = False
        if "y" in prop_names:
            prop_names.remove("y")
            add_y_property = True

        for vtype in self.__graph.vertex_types:
            if add_y_property:
                self.create_named_tensor("y", ["y"], vtype, self.vertex_dtype)

            # FIXME use the new vector property feature in PropertyGraph
            # (graph_dl issue #96)
            self.create_named_tensor("x", prop_names, vtype, self.property_dtype)

    def get_all_tensor_attrs(self) -> List[CuGraphTensorAttr]:
        r"""Obtains all tensor attributes stored in this feature store."""
        # unpack and return the list of lists
        it = chain.from_iterable(self._tensor_attr_dict.values())
        return [CuGraphTensorAttr.cast(c) for c in it]

    def __get_tensor_from_dataframe(self, df, attr):
        df = df[attr.properties]

        if self._is_delayed:
            df = df.compute()

        # FIXME handle vertices without properties
        output = self.from_dlpack(df.to_dlpack())

        # FIXME look up the dtypes for x and other properties
        if output.dtype != attr.dtype:
            if self.__backend == "torch":
                output = output.to(self.property_dtype)
            elif self.__backend == "cupy":
                output = output.astype(self.property_dtype)
            else:
                raise ValueError(f"invalid backend {self.__backend}")

        return output

    def _get_tensor(self, attr: CuGraphTensorAttr) -> TensorType:
        if attr.attr_name == "x":
            cols = None
        else:
            cols = attr.properties

        idx = attr.index
        if self.__backend == "torch" and not idx.is_cuda:
            idx = idx.cuda()
        idx = cupy.from_dlpack(idx.__dlpack__())

        if len(self.__graph.vertex_types) == 1:
            # make sure we don't waste computation if there's only 1 type
            df = self.__graph.get_vertex_data(
                vertex_ids=idx.get(), types=None, columns=cols
            )
        else:
            df = self.__graph.get_vertex_data(
                vertex_ids=idx.get(), types=[attr.group_name], columns=cols
            )

        return self.__get_tensor_from_dataframe(df, attr)

    def _multi_get_tensor(self, attrs: List[CuGraphTensorAttr]) -> List[TensorType]:
        return [self._get_tensor(attr) for attr in attrs]

    def multi_get_tensor(self, attrs: List[CuGraphTensorAttr]) -> List[TensorType]:
        r"""
        Synchronously obtains a :class:`FeatureTensorType` object from the
        feature store for each tensor associated with the attributes in
        `attrs`.

        Parameters
        ----------
        attrs (List[TensorAttr]): a list of :class:`TensorAttr` attributes
        that identify the tensors to get.

        Returns
        -------
        List[FeatureTensorType]: a Tensor of the same type as the index for
        each attribute.

        Raises
        ------
            KeyError: if a tensor corresponding to an attr was not found.
            ValueError: if any input `TensorAttr` is not fully specified.
        """
        attrs = [
            self._infer_unspecified_attr(self._tensor_attr_cls.cast(attr))
            for attr in attrs
        ]
        bad_attrs = [attr for attr in attrs if not attr.is_fully_specified()]
        if len(bad_attrs) > 0:
            raise ValueError(
                f"The input TensorAttr(s) '{bad_attrs}' are not fully "
                f"specified. Please fully specify them by specifying all "
                f"'UNSET' fields"
            )

        tensors = self._multi_get_tensor(attrs)

        bad_attrs = [attrs[i] for i, v in enumerate(tensors) if v is None]
        if len(bad_attrs) > 0:
            raise KeyError(
                f"Tensors corresponding to attributes " f"'{bad_attrs}' were not found"
            )

        return [tensor for attr, tensor in zip(attrs, tensors)]

    def get_tensor(self, *args, **kwargs) -> TensorType:
        r"""Synchronously obtains a :class:`FeatureTensorType` object from the
        feature store. Feature store implementors guarantee that the call
        :obj:`get_tensor(put_tensor(tensor, attr), attr) = tensor` holds.

        Parameters
        ----------
        **attr (TensorAttr): Any relevant tensor attributes that correspond
            to the feature tensor. See the :class:`TensorAttr`
            documentation for required and optional attributes. It is the
            job of implementations of a :class:`FeatureStore` to store this
            metadata in a meaningful way that allows for tensor retrieval
            from a :class:`TensorAttr` object.

        Returns
        -------
        FeatureTensorType: a Tensor of the same type as the index.

        Raises
        ------
        KeyError: if the tensor corresponding to attr was not found.
        ValueError: if the input `TensorAttr` is not fully specified.
        """

        attr = self._tensor_attr_cls.cast(*args, **kwargs)
        attr = self._infer_unspecified_attr(attr)

        if not attr.is_fully_specified():
            raise ValueError(
                f"The input TensorAttr '{attr}' is not fully "
                f"specified. Please fully specify the input by "
                f"specifying all 'UNSET' fields."
            )

        tensor = self._get_tensor(attr)
        if tensor is None:
            raise KeyError(f"A tensor corresponding to '{attr}' was not found")
        return tensor

    def _get_tensor_size(self, attr: CuGraphTensorAttr) -> Union[List, int]:
        return self._get_tensor(attr).size

    def get_tensor_size(self, *args, **kwargs) -> Union[List, int]:
        r"""
        Obtains the size of a tensor given its attributes, or :obj:`None`
        if the tensor does not exist.
        """
        attr = self._tensor_attr_cls.cast(*args, **kwargs)
        if not attr.is_set("index"):
            attr.index = None
        return self._get_tensor_size(attr)

    def _remove_tensor(self, attr):
        raise NotImplementedError("Removing features not supported")

    def _infer_unspecified_attr(self, attr: CuGraphTensorAttr) -> CuGraphTensorAttr:
        if attr.properties == _field_status.UNSET:
            # attempt to infer property names
            if attr.group_name in self._tensor_attr_dict:
                for n in self._tensor_attr_dict[attr.group_name]:
                    if attr.attr_name == n.attr_name:
                        attr.properties = n.properties
            else:
                raise KeyError(f"Invalid group name {attr.group_name}")

        if attr.dtype == _field_status.UNSET:
            # attempt to infer dtype
            if attr.group_name in self._tensor_attr_dict:
                for n in self._tensor_attr_dict[attr.group_name]:
                    if attr.attr_name == n.attr_name:
                        attr.dtype = n.dtype

        return attr

    def __len__(self):
        return len(self.get_all_tensor_attrs())<|MERGE_RESOLUTION|>--- conflicted
+++ resolved
@@ -24,7 +24,6 @@
 # numpy is always available
 import numpy as np
 
-<<<<<<< HEAD
 # FIXME remove dependence on cudf
 import cudf
 
@@ -39,24 +38,11 @@
         raise ModuleNotFoundError(
             "cuGraph extensions for PyG require cuGraph"
             " or cuGraph-service-client to be installed."
-=======
-# cuGraph or cuGraph-Service is required; each has its own version of
-# import_optional and we need to select the correct one.
-try:
-    from cugraph_service.client.remote_graph_utils import import_optional
-except ModuleNotFoundError:
-    try:
-        from cugraph.utilities.utils import import_optional
-    except ModuleNotFoundError:
-        raise ModuleNotFoundError(
-            "cuGraph-PyG requires cuGraph" "or cuGraph-Service to be installed."
->>>>>>> ea132d3d
         )
 
 # FIXME drop cupy support and make torch the only backend (#2995)
 cupy = import_optional("cupy")
 torch = import_optional("torch")
-<<<<<<< HEAD
 cugraph = import_optional("cugraph")
 cugraph_service_client = import_optional("cugraph_service_client")
 
@@ -71,8 +57,6 @@
     else cugraph_service_client.RemoteGraph
 )
 StructuralGraphType = Union[CuGraphGraph, CGSGraph]
-=======
->>>>>>> ea132d3d
 
 
 class EdgeLayout(Enum):
@@ -127,11 +111,7 @@
         return cls(*args, **kwargs)
 
 
-<<<<<<< HEAD
 def EXPERIMENTAL__to_pyg(G, backend="torch", renumber_graph=None) -> Tuple:
-=======
-def EXPERIMENTAL__to_pyg(G, backend="torch", renumber_graph=None):
->>>>>>> ea132d3d
     """
         Returns the PyG wrappers for the provided PropertyGraph or
         MGPropertyGraph.
@@ -242,11 +222,7 @@
     Duck-typed version of PyG's GraphStore and FeatureStore.
     """
 
-<<<<<<< HEAD
     def __init__(self, G, backend: str = "torch", renumber_graph: bool = None):
-=======
-    def __init__(self, G, backend="torch", renumber_graph=None):
->>>>>>> ea132d3d
         """
         Constructs a new CuGraphStore from the provided
         arguments.
@@ -276,11 +252,7 @@
             from torch import int64 as vertex_dtype
             from torch import float32 as property_dtype
             from torch import searchsorted as searchsorted
-<<<<<<< HEAD
-            from torch import concat as concatenate
-=======
             from torch import concatenate as concatenate
->>>>>>> ea132d3d
             from torch import arange as arange
         elif backend == "cupy":
             from cupy import from_dlpack
@@ -351,11 +323,7 @@
 
             self._edge_attr_cls = CuGraphEdgeAttr
 
-<<<<<<< HEAD
     def __renumber_graph(self, renumber_graph:bool) -> None:
-=======
-    def __renumber_graph(self, renumber_graph):
->>>>>>> ea132d3d
         """
         Renumbers the vertices and edges in this store's property graph
         and sets the vertex offsets.
@@ -420,7 +388,6 @@
 
             cumsum = self.__vertex_type_offsets["stop"].cumsum(0)
             self.__vertex_type_offsets["start"] = (
-<<<<<<< HEAD
                 cumsum - self.__vertex_type_offsets["stop"]
             )
             self.__vertex_type_offsets["stop"] = cumsum - 1
@@ -428,15 +395,6 @@
 
     @property
     def _old_vertex_col_name(self) -> str:
-=======
-                self.__vertex_type_offsets["stop"] - cumsum
-            )
-            self.__vertex_type_offsets["stop"] -= 1
-            self.__vertex_type_offsets["type"] = np.array(self.__graph.vertex_types)
-
-    @property
-    def _old_vertex_col_name(self):
->>>>>>> ea132d3d
         """
         Returns the name of the new property in the wrapped property graph where
         the original vertex ids were stored, if this store did its own renumbering.
@@ -444,11 +402,7 @@
         return self.__old_vertex_col_name
 
     @property
-<<<<<<< HEAD
     def _old_edge_col_name(self) -> str:
-=======
-    def _old_edge_col_name(self):
->>>>>>> ea132d3d
         """
         Returns the name of the new property in the wrapped property graph where
         the original edge ids were stored, if this store did its own renumbering.
@@ -475,11 +429,7 @@
         return self.__graph.is_multi_gpu()
 
     @cached_property
-<<<<<<< HEAD
     def is_remote(self) -> bool:
-=======
-    def is_remote(self):
->>>>>>> ea132d3d
         pg_types = ["PropertyGraph", "MGPropertyGraph"]
         if type(self.__graph).__name__ in pg_types:
             return False
@@ -490,17 +440,12 @@
     def _is_delayed(self) -> bool:
         return self.is_multi_gpu and not self.is_remote
 
-<<<<<<< HEAD
     def get_vertex_index(self, vtypes) -> TensorType:
-=======
-    def get_vertex_index(self, vtypes):
->>>>>>> ea132d3d
         if isinstance(vtypes, str):
             vtypes = [vtypes]
 
         # FIXME always use torch, drop cupy (#2995)
         if self.__backend == "torch":
-<<<<<<< HEAD
             ix = torch.tensor([], dtype=torch.int64)
         else:
             ix = cupy.array([], dtype='int64')
@@ -511,15 +456,6 @@
             start = int(self.__vertex_type_offsets["start"][vtype])
             stop = int(self.__vertex_type_offsets["stop"][vtype])
             ix = self.concatenate([ix, self.arange(start, stop + 1, 1, dtype=self.vertex_dtype)])
-=======
-            ix = torch.tensor()
-        else:
-            ix = cupy.array()
-        for vtype in vtypes:
-            start = self.__vertex_type_offsets["start"][vtype]
-            stop = self.__vertex_type_offsets["stop"][vtype]
-            ix = self.concatenate(ix, self.arange(start, stop + 1, 1))
->>>>>>> ea132d3d
 
         return ix
 
@@ -676,15 +612,11 @@
             query = f'({TCN}=="{edge_types[0]}")'
             for t in edge_types[1:]:
                 query += f' | ({TCN}=="{t}")'
-<<<<<<< HEAD
-            # selection = self.__graph.select_edges(query)
-=======
             selection = self.__graph.select_edges(query)
->>>>>>> ea132d3d
 
             # FIXME enforce int type
             sg = self.__graph.extract_subgraph(
-                # selection=selection,
+                selection=selection,
                 edge_weight_property=self.__graph.type_col_name,
                 default_edge_weight=1.0,
                 check_multi_edges=False,
