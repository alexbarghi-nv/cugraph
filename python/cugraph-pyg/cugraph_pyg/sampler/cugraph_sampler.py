# Copyright (c) 2022-2023, NVIDIA CORPORATION.
# Licensed under the Apache License, Version 2.0 (the "License");
# you may not use this file except in compliance with the License.
# You may obtain a copy of the License at
#
#     http://www.apache.org/licenses/LICENSE-2.0
#
# Unless required by applicable law or agreed to in writing, software
# distributed under the License is distributed on an "AS IS" BASIS,
# WITHOUT WARRANTIES OR CONDITIONS OF ANY KIND, either express or implied.
# See the License for the specific language governing permissions and
# limitations under the License.

try:
    from cugraph_service.client.remote_graph_utils import import_optional, MissingModule
except ModuleNotFoundError:
    try:
        from cugraph.utilities.utils import import_optional, MissingModule
    except ModuleNotFoundError:
        raise ModuleNotFoundError(
            "cuGraph extensions for PyG require cuGraph"
            "or cuGraph-Service to be installed."
        )

from cugraph_pyg.loader.dispatch import call_cugraph_algorithm
from cugraph_pyg.data import CuGraphStore
from cugraph_pyg.data.cugraph_store import TensorType
<<<<<<< HEAD
=======

from typing import Union
from typing import Tuple
from typing import List
>>>>>>> 38cdae9f

from typing import Union
from typing import Tuple
from typing import List

# FIXME try to remove cudf requirement
import cudf

dask_cudf = import_optional("dask_cudf")
torch_geometric = import_optional("torch_geometric")

cupy = import_optional("cupy")
torch = import_optional("torch")

HeteroSamplerOutput = (
    None
    if isinstance(torch_geometric, MissingModule)
    else torch_geometric.sampler.base.HeteroSamplerOutput
)


class EXPERIMENTAL__CuGraphSampler:
    """
    Duck-typed version of PyG's BaseSampler
    """

    UNIFORM_NEIGHBOR = "uniform_neighbor"
    SAMPLING_METHODS = [
        UNIFORM_NEIGHBOR,
    ]

    def __init__(
        self,
        data: Tuple[CuGraphStore, CuGraphStore],
        method: str = UNIFORM_NEIGHBOR,
        **kwargs,
    ):
        if method not in self.SAMPLING_METHODS:
            raise ValueError(f"{method} is not a valid sampling method")
        self.__method = method
        self.__sampling_args = kwargs

        fs, gs = data
        self.__feature_store = fs
        self.__graph_store = gs

    # FIXME Make HeteroSamplerOutput the only return type
    # after PyG becomes a hard requirement
    def sample_from_nodes(
        self, sampler_input: Tuple[TensorType, TensorType, TensorType]
    ) -> Union[HeteroSamplerOutput, dict]:
        """
        Sample nodes using this CuGraphSampler's sampling method
        (which is set at initialization)
        and the input node data passed to this function.  Matches
        the interface provided by PyG's NodeSamplerInput.

        Parameters
        ----------
        sampler_input: tuple(index, input_nodes, input_time)
            index: The sample indices to store as metadata
            input_nodes: Input nodes to pass to the sampler
            input_time: Node timestamps (if performing temporal
            sampling which is currently not supported)

        Returns
        -------
        HeteroSamplerOutput, if PyG is installed.
        dict, if PyG is not installed.
        """
        index, input_nodes, input_time = sampler_input

        if input_time is not None:
            raise ValueError("Temporal sampling is currently unsupported in cuGraph")

        if self.__method == self.UNIFORM_NEIGHBOR:
            return self.__neighbor_sample(
                input_nodes, **self.__sampling_args, metadata=index
            )

    def sample_from_edges(self, index):
        raise NotImplementedError("Edge sampling currently unsupported")

    @property
    def method(self) -> str:
        return self.__method

    @property
    def edge_permutation(self):
        return None

    """
    SAMPLER IMPLEMENTATIONS
    """

    def __neighbor_sample(
        self,
        index: TensorType,
        num_neighbors: List[int],
        replace: bool = True,
        directed: bool = True,
        edge_types: List[str] = None,
        metadata=None,
        **kwargs,
    ) -> Union[dict, HeteroSamplerOutput]:
        is_multi_gpu = self.__graph_store.is_multi_gpu
        if is_multi_gpu and isinstance(dask_cudf, MissingModule):
            raise ImportError("Cannot use a multi-GPU store without dask_cudf")
        if is_multi_gpu != self.__feature_store.is_multi_gpu:
            raise ValueError(
                f"Graph store multi-GPU is {is_multi_gpu}"
                f" but feature store multi-GPU is "
                f"{self.__feature_store.is_multi_gpu}"
            )

        backend = self.__graph_store.backend
        if backend != self.__feature_store.backend:
            raise ValueError(
                f"Graph store backend {backend}"
                f"does not match feature store "
                f"backend {self.__feature_store.backend}"
            )

        if not directed:
            raise ValueError("Undirected sampling not currently supported")

        if edge_types is None:
            edge_types = [
                attr.edge_type for attr in self.__graph_store.get_all_edge_attrs()
            ]

        if isinstance(num_neighbors, dict):
            # FIXME support variable num neighbors per edge type
            num_neighbors = list(num_neighbors.values())[0]

        # FIXME eventually get uniform neighbor sample to accept longs
        if backend == "torch" and not index.is_cuda:
            index = index.cuda()

        # FIXME resolve the directed/undirected issue
        G = self.__graph_store._subgraph([et[1] for et in edge_types])

        index = cudf.from_dlpack(index.__dlpack__())

        sampling_results = call_cugraph_algorithm(
            "uniform_neighbor_sample",
            G,
            index,
            # conversion required by cugraph api
            list(num_neighbors),
            replace,
            # with_edge_properties=True,
        )

        # We make the assumption that the sample must fit on a single device
        if is_multi_gpu:
            sampling_results = sampling_results.compute()

        nodes_of_interest = cudf.concat(
            [sampling_results.sources, sampling_results.destinations]
        ).unique()

        # Get the grouped node index (for creating the renumbered grouped edge index)
        noi_index = self.__graph_store._get_vertex_groups_from_sample(nodes_of_interest)

        # Get the new edge index (by type as expected for HeteroData)
        # FIXME handle edge ids/types after the C++ updates
        row_dict, col_dict = self.__graph_store._get_renumbered_edge_groups_from_sample(
            sampling_results, noi_index
        )

        out = (noi_index, row_dict, col_dict, None)
        if isinstance(torch_geometric, MissingModule):
            return {"out": out, "metadata": metadata}
        else:
            return HeteroSamplerOutput(*out, metadata=metadata)<|MERGE_RESOLUTION|>--- conflicted
+++ resolved
@@ -25,19 +25,11 @@
 from cugraph_pyg.loader.dispatch import call_cugraph_algorithm
 from cugraph_pyg.data import CuGraphStore
 from cugraph_pyg.data.cugraph_store import TensorType
-<<<<<<< HEAD
-=======
 
 from typing import Union
 from typing import Tuple
 from typing import List
->>>>>>> 38cdae9f
-
-from typing import Union
-from typing import Tuple
-from typing import List
-
-# FIXME try to remove cudf requirement
+
 import cudf
 
 dask_cudf = import_optional("dask_cudf")
