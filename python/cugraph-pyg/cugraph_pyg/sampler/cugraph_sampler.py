# Copyright (c) 2022-2023, NVIDIA CORPORATION.
# Licensed under the Apache License, Version 2.0 (the "License");
# you may not use this file except in compliance with the License.
# You may obtain a copy of the License at
#
#     http://www.apache.org/licenses/LICENSE-2.0
#
# Unless required by applicable law or agreed to in writing, software
# distributed under the License is distributed on an "AS IS" BASIS,
# WITHOUT WARRANTIES OR CONDITIONS OF ANY KIND, either express or implied.
# See the License for the specific language governing permissions and
# limitations under the License.

<<<<<<< HEAD

import cugraph
from cugraph_pyg.data import CuGraphStore
from cugraph_pyg.data.cugraph_store import TensorType

from typing import Union
from typing import Tuple
from typing import List
=======
# cuGraph is required
try:
    import cugraph
except ModuleNotFoundError:
    raise ModuleNotFoundError(
        "cuGraph extensions for PyG require cuGraph to be installed."
    )


from typing import (
    Tuple,
    List,
    Union,
)

from cugraph_pyg.data import CuGraphStore
from cugraph_pyg.data.cugraph_store import TensorType
>>>>>>> e005d6d2

from cugraph.utilities.utils import import_optional, MissingModule
import cudf

dask_cudf = import_optional("dask_cudf")
torch_geometric = import_optional("torch_geometric")

cupy = import_optional("cupy")
torch = import_optional("torch")

<<<<<<< HEAD
=======

>>>>>>> e005d6d2
HeteroSamplerOutput = (
    None
    if isinstance(torch_geometric, MissingModule)
    else torch_geometric.sampler.base.HeteroSamplerOutput
)


class EXPERIMENTAL__CuGraphSampler:
    """
    Duck-typed version of PyG's BaseSampler
    """

    UNIFORM_NEIGHBOR = "uniform_neighbor"
    SAMPLING_METHODS = [
        UNIFORM_NEIGHBOR,
    ]

    def __init__(
        self,
        data: Tuple[CuGraphStore, CuGraphStore],
        method: str = UNIFORM_NEIGHBOR,
        **kwargs,
    ):
        if method not in self.SAMPLING_METHODS:
            raise ValueError(f"{method} is not a valid sampling method")
        self.__method = method
        self.__sampling_args = kwargs

        fs, gs = data
        self.__feature_store = fs
        self.__graph_store = gs

    # FIXME Make HeteroSamplerOutput the only return type
    # after PyG becomes a hard requirement
    def sample_from_nodes(
        self, sampler_input: Tuple[TensorType, TensorType, TensorType]
    ) -> Union[HeteroSamplerOutput, dict]:
        """
        Sample nodes using this CuGraphSampler's sampling method
        (which is set at initialization)
        and the input node data passed to this function.  Matches
        the interface provided by PyG's NodeSamplerInput.

        Parameters
        ----------
        sampler_input: tuple(index, input_nodes, input_time)
            index: The sample indices to store as metadata
            input_nodes: Input nodes to pass to the sampler
            input_time: Node timestamps (if performing temporal
            sampling which is currently not supported)

        Returns
        -------
        HeteroSamplerOutput, if PyG is installed.
        dict, if PyG is not installed.
        """
        index, input_nodes, input_time = sampler_input

        if input_time is not None:
            raise ValueError("Temporal sampling is currently unsupported in cuGraph")

        if self.__method == self.UNIFORM_NEIGHBOR:
            return self.__neighbor_sample(
                input_nodes, **self.__sampling_args, metadata=index
            )

    def sample_from_edges(self, index):
        raise NotImplementedError("Edge sampling currently unsupported")

    @property
    def method(self) -> str:
        return self.__method

    @property
    def edge_permutation(self):
        return None

    """
    SAMPLER IMPLEMENTATIONS
    """

    def __neighbor_sample(
        self,
        index: TensorType,
        num_neighbors: List[int],
        replace: bool = True,
        directed: bool = True,
        edge_types: List[str] = None,
        metadata=None,
        **kwargs,
    ) -> Union[dict, HeteroSamplerOutput]:
        backend = self.__graph_store.backend
        if backend != self.__feature_store.backend:
            raise ValueError(
                f"Graph store backend {backend}"
                f"does not match feature store "
                f"backend {self.__feature_store.backend}"
            )

        if not directed:
            raise ValueError("Undirected sampling not currently supported")

        if edge_types is None:
            edge_types = [
                attr.edge_type for attr in self.__graph_store.get_all_edge_attrs()
            ]

        if isinstance(num_neighbors, dict):
            # FIXME support variable num neighbors per edge type
            num_neighbors = list(num_neighbors.values())[0]

        if backend == "torch" and not index.is_cuda:
            index = index.cuda()

        G = self.__graph_store._subgraph(edge_types)

        index = cudf.from_dlpack(index.__dlpack__())

        sample_fn = (
            cugraph.dask.uniform_neighbor_sample
            if self.__graph_store._is_delayed
            else cugraph.uniform_neighbor_sample
        )

        sampling_results = sample_fn(
            G,
            index,
            # conversion required by cugraph api
            list(num_neighbors),
            replace,
            # with_edge_properties=True,
        )

<<<<<<< HEAD
        # We make the assumption that the sample must fit on a single device
=======
>>>>>>> e005d6d2
        if self.__graph_store._is_delayed:
            sampling_results = sampling_results.compute()

        nodes_of_interest = cudf.concat(
<<<<<<< HEAD
            [sampling_results.sources, sampling_results.destinations]
=======
            [sampling_results.destinations, sampling_results.sources]
>>>>>>> e005d6d2
        ).unique()

        # Get the grouped node index (for creating the renumbered grouped edge index)
        noi_index = self.__graph_store._get_vertex_groups_from_sample(nodes_of_interest)

        # Get the new edge index (by type as expected for HeteroData)
        # FIXME handle edge ids/types after the C++ updates
        row_dict, col_dict = self.__graph_store._get_renumbered_edge_groups_from_sample(
            sampling_results, noi_index
        )

        out = (noi_index, row_dict, col_dict, None)

        # FIXME no longer allow torch_geometric to be missing.
        if isinstance(torch_geometric, MissingModule):
            return {"out": out, "metadata": metadata}
        else:
            return HeteroSamplerOutput(*out, metadata=metadata)<|MERGE_RESOLUTION|>--- conflicted
+++ resolved
@@ -11,7 +11,6 @@
 # See the License for the specific language governing permissions and
 # limitations under the License.
 
-<<<<<<< HEAD
 
 import cugraph
 from cugraph_pyg.data import CuGraphStore
@@ -20,25 +19,6 @@
 from typing import Union
 from typing import Tuple
 from typing import List
-=======
-# cuGraph is required
-try:
-    import cugraph
-except ModuleNotFoundError:
-    raise ModuleNotFoundError(
-        "cuGraph extensions for PyG require cuGraph to be installed."
-    )
-
-
-from typing import (
-    Tuple,
-    List,
-    Union,
-)
-
-from cugraph_pyg.data import CuGraphStore
-from cugraph_pyg.data.cugraph_store import TensorType
->>>>>>> e005d6d2
 
 from cugraph.utilities.utils import import_optional, MissingModule
 import cudf
@@ -49,10 +29,7 @@
 cupy = import_optional("cupy")
 torch = import_optional("torch")
 
-<<<<<<< HEAD
-=======
 
->>>>>>> e005d6d2
 HeteroSamplerOutput = (
     None
     if isinstance(torch_geometric, MissingModule)
@@ -186,19 +163,11 @@
             # with_edge_properties=True,
         )
 
-<<<<<<< HEAD
-        # We make the assumption that the sample must fit on a single device
-=======
->>>>>>> e005d6d2
         if self.__graph_store._is_delayed:
             sampling_results = sampling_results.compute()
 
         nodes_of_interest = cudf.concat(
-<<<<<<< HEAD
-            [sampling_results.sources, sampling_results.destinations]
-=======
             [sampling_results.destinations, sampling_results.sources]
->>>>>>> e005d6d2
         ).unique()
 
         # Get the grouped node index (for creating the renumbered grouped edge index)
