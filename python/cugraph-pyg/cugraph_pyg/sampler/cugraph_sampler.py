# Copyright (c) 2022-2023, NVIDIA CORPORATION.
# Licensed under the Apache License, Version 2.0 (the "License");
# you may not use this file except in compliance with the License.
# You may obtain a copy of the License at
#
#     http://www.apache.org/licenses/LICENSE-2.0
#
# Unless required by applicable law or agreed to in writing, software
# distributed under the License is distributed on an "AS IS" BASIS,
# WITHOUT WARRANTIES OR CONDITIONS OF ANY KIND, either express or implied.
# See the License for the specific language governing permissions and
# limitations under the License.


import cugraph
from cugraph_pyg.data import CuGraphStore
from cugraph_pyg.data.cugraph_store import TensorType

from typing import Union
from typing import Tuple
from typing import List
from typing import Sequence


from cugraph.utilities.utils import import_optional, MissingModule
import cudf

dask_cudf = import_optional("dask_cudf")
torch_geometric = import_optional("torch_geometric")

torch = import_optional("torch")

HeteroSamplerOutput = (
    None
    if isinstance(torch_geometric, MissingModule)
    else torch_geometric.sampler.base.HeteroSamplerOutput
)


def _sampler_output_from_sampling_results(
    sampling_results: cudf.DataFrame,
    graph_store: CuGraphStore,
    metadata: Sequence = None,
):
    """
    Parameters
    ----------
    sampling_results: cudf.DataFrame
        The dataframe containing sampling results.
    graph_store: CuGraphStore
        The graph store containing the structure of the sampled graph.
    metadata: Tensor
        The metadata for the sampled batch.

    Returns
    -------
    HeteroSamplerOutput, if PyG is installed.
    dict, if PyG is not installed.
    """
    nodes_of_interest = cudf.concat(
        [sampling_results.destinations, sampling_results.sources]
    ).unique()

    # Get the grouped node index (for creating the renumbered grouped edge index)
    noi_index = graph_store._get_vertex_groups_from_sample(nodes_of_interest)

    # Get the new edge index (by type as expected for HeteroData)
    # FIXME handle edge ids/types after the C++ updates
    row_dict, col_dict = graph_store._get_renumbered_edge_groups_from_sample(
        sampling_results, noi_index
    )

    out = (noi_index, row_dict, col_dict, None)

    # FIXME no longer allow torch_geometric to be missing.
    if isinstance(torch_geometric, MissingModule):
        return {"out": out, "metadata": metadata}
    else:
        return HeteroSamplerOutput(*out, metadata=metadata)


class EXPERIMENTAL__CuGraphSampler:
    """
    Duck-typed version of PyG's BaseSampler
    """

    UNIFORM_NEIGHBOR = "uniform_neighbor"
    SAMPLING_METHODS = [
        UNIFORM_NEIGHBOR,
    ]

    def __init__(
        self,
        data: Tuple[CuGraphStore, CuGraphStore],
        method: str = UNIFORM_NEIGHBOR,
        **kwargs,
    ):
        if method not in self.SAMPLING_METHODS:
            raise ValueError(f"{method} is not a valid sampling method")
        self.__method = method
        self.__sampling_args = kwargs

        fs, gs = data
        self.__feature_store = fs
        self.__graph_store = gs

    # FIXME Make HeteroSamplerOutput the only return type
    # after PyG becomes a hard requirement
    def sample_from_nodes(
        self, sampler_input: Tuple[TensorType, TensorType, TensorType]
    ) -> Union[HeteroSamplerOutput, dict]:
        """
        Sample nodes using this CuGraphSampler's sampling method
        (which is set at initialization)
        and the input node data passed to this function.  Matches
        the interface provided by PyG's NodeSamplerInput.

        Parameters
        ----------
        sampler_input: tuple(index, input_nodes, input_time)
            index: The sample indices to store as metadata
            input_nodes: Input nodes to pass to the sampler
            input_time: Node timestamps (if performing temporal
            sampling which is currently not supported)

        Returns
        -------
        HeteroSamplerOutput, if PyG is installed.
        dict, if PyG is not installed.
        """
        index, input_nodes, input_time = sampler_input

        if input_time is not None:
            raise ValueError("Temporal sampling is currently unsupported in cuGraph")

        if self.__method == self.UNIFORM_NEIGHBOR:
            return self.__neighbor_sample(
                input_nodes, **self.__sampling_args, metadata=index
            )

    def sample_from_edges(self, index):
        raise NotImplementedError("Edge sampling currently unsupported")

    @property
    def method(self) -> str:
        return self.__method

    @property
    def edge_permutation(self):
        return None

    """
    SAMPLER IMPLEMENTATIONS
    """

    def __neighbor_sample(
        self,
        index: TensorType,
        num_neighbors: List[int],
        replace: bool = True,
        directed: bool = True,
        edge_types: List[str] = None,
        metadata=None,
        **kwargs,
    ) -> Union[dict, HeteroSamplerOutput]:
        backend = self.__graph_store.backend
        if backend != self.__feature_store.backend:
            raise ValueError(
                f"Graph store backend {backend}"
                f"does not match feature store "
                f"backend {self.__feature_store.backend}"
            )

        if not directed:
            raise ValueError("Undirected sampling not currently supported")

        if edge_types is None:
            edge_types = [
                attr.edge_type for attr in self.__graph_store.get_all_edge_attrs()
            ]

        if isinstance(num_neighbors, dict):
            # FIXME support variable num neighbors per edge type
            num_neighbors = list(num_neighbors.values())[0]

        if backend == "torch" and not index.is_cuda:
            index = index.cuda()

        G = self.__graph_store._subgraph(edge_types)

        index = cudf.from_dlpack(index.__dlpack__())

        sample_fn = (
            cugraph.dask.uniform_neighbor_sample
            if self.__graph_store._is_delayed
            else cugraph.uniform_neighbor_sample
        )

        sampling_results = sample_fn(
            G,
            index,
            # conversion required by cugraph api
            list(num_neighbors),
            replace,
            with_edge_properties=True,
        )

<<<<<<< HEAD
        if self.__graph_store._is_delayed:
            sampling_results = sampling_results.compute()

        return _sampler_output_from_sampling_results(
            sampling_results, self.__graph_store, metadata
        )
=======
        # We make the assumption that the sample must fit on a single device
        if self.__graph_store._is_delayed:
            sampling_results = sampling_results.compute()

        nodes_of_interest = cudf.concat(
            [sampling_results.sources, sampling_results.destinations]
        ).unique()

        # Get the grouped node index (for creating the renumbered grouped edge index)
        noi_index = self.__graph_store._get_vertex_groups_from_sample(nodes_of_interest)

        # Get the new edge index (by type as expected for HeteroData)
        # FIXME handle edge ids/types after the C++ updates
        row_dict, col_dict = self.__graph_store._get_renumbered_edge_groups_from_sample(
            sampling_results, noi_index
        )

        out = (noi_index, row_dict, col_dict, None)

        # FIXME no longer allow torch_geometric to be missing.
        if isinstance(torch_geometric, MissingModule):
            return {"out": out, "metadata": metadata}
        else:
            return HeteroSamplerOutput(*out, metadata=metadata)
>>>>>>> f51870e7
<|MERGE_RESOLUTION|>--- conflicted
+++ resolved
@@ -20,7 +20,6 @@
 from typing import Tuple
 from typing import List
 from typing import Sequence
-
 
 from cugraph.utilities.utils import import_optional, MissingModule
 import cudf
@@ -205,36 +204,9 @@
             with_edge_properties=True,
         )
 
-<<<<<<< HEAD
         if self.__graph_store._is_delayed:
             sampling_results = sampling_results.compute()
 
         return _sampler_output_from_sampling_results(
             sampling_results, self.__graph_store, metadata
-        )
-=======
-        # We make the assumption that the sample must fit on a single device
-        if self.__graph_store._is_delayed:
-            sampling_results = sampling_results.compute()
-
-        nodes_of_interest = cudf.concat(
-            [sampling_results.sources, sampling_results.destinations]
-        ).unique()
-
-        # Get the grouped node index (for creating the renumbered grouped edge index)
-        noi_index = self.__graph_store._get_vertex_groups_from_sample(nodes_of_interest)
-
-        # Get the new edge index (by type as expected for HeteroData)
-        # FIXME handle edge ids/types after the C++ updates
-        row_dict, col_dict = self.__graph_store._get_renumbered_edge_groups_from_sample(
-            sampling_results, noi_index
-        )
-
-        out = (noi_index, row_dict, col_dict, None)
-
-        # FIXME no longer allow torch_geometric to be missing.
-        if isinstance(torch_geometric, MissingModule):
-            return {"out": out, "metadata": metadata}
-        else:
-            return HeteroSamplerOutput(*out, metadata=metadata)
->>>>>>> f51870e7
+        )