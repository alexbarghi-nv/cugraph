--- conflicted
+++ resolved
@@ -139,46 +139,6 @@
             num_nodes_per_hop_dict[node_type][0] = num_unique_nodes
     #print(f'calc hop 0: {perf_counter() - time_calc_hop_0_start} s')
 
-<<<<<<< HEAD
-    # Calculate nodes of interest based on unique nodes in order of appearance
-    # Use hop 0 sources since those are the only ones not included in destinations
-    # Use torch.concat based on benchmark performance (vs. cudf.concat)
-    time_noi_start = perf_counter()
-    import cupy
-    nodes_of_interest = (
-        cudf.Series(cupy.asarray(torch.concat([
-            torch.as_tensor(sampling_results_hop_0.sources, device="cuda"),
-            torch.as_tensor(sampling_results.destinations, device="cuda"),
-        ])))
-        .drop_duplicates()
-        .sort_index()
-    )
-    nodes_of_interest.name = "nodes_of_interest"
-    #print(f'calc noi: {perf_counter() - time_noi_start} s')
-
-    # del sampling_results_hop_0
-
-    #print('hops:', hops)
-    #print(sampling_results_hop_0.destinations.sort_values())
-    #print(sampling_results.sources.loc[sampling_results.hop_id==1].sort_values())
-    #print((sampling_results.sources.loc[sampling_results.hop_id==1].isin(sampling_results[sampling_results.hop_id==0].destinations)).sum())
-    #assert len(nodes_of_interest) == cudf.concat([sampling_results.sources, sampling_results.destinations]).nunique()
-
-    # Get the grouped node index (for creating the renumbered grouped edge index)
-    time_vertex_groups_start = perf_counter()
-    noi_index = graph_store._get_vertex_groups_from_sample(
-        torch.as_tensor(nodes_of_interest.values, device="cuda")
-    )
-    #print(f'vertex groups: {perf_counter() - time_vertex_groups_start} s')
-    del nodes_of_interest
-
-    # Get the new edge index (by type as expected for HeteroData)
-    time_edge_groups_start = perf_counter()
-    row_dict, col_dict = graph_store._get_renumbered_edge_groups_from_sample(
-        sampling_results, noi_index
-    )
-    #print(f'edge groups: {perf_counter() - time_edge_groups_start} s')
-=======
     if renumber_map is not None:
         if len(graph_store.node_types) > 1 or len(graph_store.edge_types) > 1:
             raise ValueError(
@@ -242,7 +202,6 @@
         row_dict, col_dict = graph_store._get_renumbered_edge_groups_from_sample(
             sampling_results, noi_index
         )
->>>>>>> e07f6cd7
 
     time_nodes_per_hop_start = perf_counter()
     for hop in range(len(hops)):
