# Copyright (c) 2022-2023, NVIDIA CORPORATION.
# Licensed under the Apache License, Version 2.0 (the "License");
# you may not use this file except in compliance with the License.
# You may obtain a copy of the License at
#
#     http://www.apache.org/licenses/LICENSE-2.0
#
# Unless required by applicable law or agreed to in writing, software
# distributed under the License is distributed on an "AS IS" BASIS,
# WITHOUT WARRANTIES OR CONDITIONS OF ANY KIND, either express or implied.
# See the License for the specific language governing permissions and
# limitations under the License.

# cuGraph or cuGraph-Service is required; each has its own version of
# import_optional and we need to select the correct one.
try:
    from cugraph_service_client.remote_graph_utils import import_optional
except ModuleNotFoundError:
    try:
        from cugraph.utilities.utils import import_optional
    except ModuleNotFoundError:
        raise ModuleNotFoundError(
<<<<<<< HEAD
            "cuGraph-PyG requires cuGraph or cuGraph-Service to be installed."
=======
            "cuGraph-PyG requires cugraph or cugraph-service-client to be installed."
>>>>>>> 6a9ef77f
        )

_transform_to_backend_dtype_1d = import_optional(
    "cugraph_service_client.remote_graph_utils._transform_to_backend_dtype_1d"
)
cudf = import_optional("cudf")
pandas = import_optional("pandas")
cupy = import_optional("cupy")
torch = import_optional("torch")

# Set the devices that are always None
# For torch, no device specified defaults to CPU which is None.
# For torch:<device> it is determined at runtime.
__cached_result_devices = {"pandas": None, "numpy": None, "torch": None}


def __get_result_device(backend):
    """
    Gets the device id of the GPU device where results should be stored.
    """
    if backend not in __cached_result_devices:
        result_device = None
        if backend == "cudf":
            df = cudf.DataFrame()
            result_device = df.values.device.id
        else:
            # handle cupy, numpy, torch as dict of arrays/tensors
            if backend == "cupy":
                result_device = cupy.array([]).device.id
            else:
                backend = backend.split(":")
                if backend[0] == "torch":
                    try:
                        result_device = int(backend[1])
                    except ValueError:
                        if backend[1] == "cuda":
                            result_device = torch.tensor([]).cuda().device.index
                else:
                    raise ValueError(f"Invalid backend {backend}")
        __cached_result_devices[backend] = result_device

    return __cached_result_devices[backend]


def call_cugraph_algorithm(name, graph, *args, backend="numpy", **kwargs):
    """
    Calls a cugraph algorithm for a remote, sg, or mg graph.
    Requires either cuGraph or cuGraph-Service to be installed.

    name : string
        The name of the cuGraph algorithm to run (i.e. uniform_neighbor_sample)
    graph : Graph (cuGraph) or RemoteGraph (cuGraph-Service)
        The graph to call the algorithm on.
    backend : ('cudf', 'pandas', 'cupy', 'numpy', 'torch', 'torch:<device>')
              [default = 'numpy']
        The backend where the algorithm results will be stored.  Only used
        if the graph is a remote graph.
    """

    if graph.is_remote():
        # If the graph is remote, cuGraph-Service must be installed
        # Therefore we do not explicitly check that it is available
        if name != "uniform_neighbor_sample":
            raise ValueError(
                f"cuGraph algorithm {name} is not yet supported for RemoteGraph"
            )
        else:
            if backend == "cudf":
                df = cudf.DataFrame()
            elif backend == "pandas":
                df = pandas.DataFrame()
            else:
                # handle cupy, numpy, torch as dict of arrays/tensors
                df = {}

            # TODO eventually replace this with a "call_algorithm call"
            sample_result = graph._client.uniform_neighbor_sample(
                *args,
                **kwargs,
                graph_id=graph._graph_id,
                result_device=__get_result_device(backend),
            )

            # _transform_to_backend_dtype_1d handles array/Series conversion
            for k, v in sample_result.__dict__.items():
                df[k] = _transform_to_backend_dtype_1d(
                    v, series_name=k, backend=backend
                )

            return df

    # TODO check using graph property in a future PR
    elif graph.is_multi_gpu():
        import cugraph.dask

        return getattr(cugraph.dask, name)(graph, *args, **kwargs)

    # TODO check using graph property in a future PR
    else:
        import cugraph

        return getattr(cugraph, name)(graph, *args, **kwargs)<|MERGE_RESOLUTION|>--- conflicted
+++ resolved
@@ -20,11 +20,7 @@
         from cugraph.utilities.utils import import_optional
     except ModuleNotFoundError:
         raise ModuleNotFoundError(
-<<<<<<< HEAD
-            "cuGraph-PyG requires cuGraph or cuGraph-Service to be installed."
-=======
             "cuGraph-PyG requires cugraph or cugraph-service-client to be installed."
->>>>>>> 6a9ef77f
         )
 
 _transform_to_backend_dtype_1d = import_optional(
